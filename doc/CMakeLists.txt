# --------------------------------------------------------------------------
#                   OpenMS -- Open-Source Mass Spectrometry
# --------------------------------------------------------------------------
# Copyright The OpenMS Team -- Eberhard Karls University Tuebingen,
# ETH Zurich, and Freie Universitaet Berlin 2002-2021.
#
# This software is released under a three-clause BSD license:
#  * Redistributions of source code must retain the above copyright
#    notice, this list of conditions and the following disclaimer.
#  * Redistributions in binary form must reproduce the above copyright
#    notice, this list of conditions and the following disclaimer in the
#    documentation and/or other materials provided with the distribution.
#  * Neither the name of any author or any participating institution
#    may be used to endorse or promote products derived from this software
#    without specific prior written permission.
# For a full list of authors, refer to the file AUTHORS.
# --------------------------------------------------------------------------
# THIS SOFTWARE IS PROVIDED BY THE COPYRIGHT HOLDERS AND CONTRIBUTORS "AS IS"
# AND ANY EXPRESS OR IMPLIED WARRANTIES, INCLUDING, BUT NOT LIMITED TO, THE
# IMPLIED WARRANTIES OF MERCHANTABILITY AND FITNESS FOR A PARTICULAR PURPOSE
# ARE DISCLAIMED. IN NO EVENT SHALL ANY OF THE AUTHORS OR THE CONTRIBUTING
# INSTITUTIONS BE LIABLE FOR ANY DIRECT, INDIRECT, INCIDENTAL, SPECIAL,
# EXEMPLARY, OR CONSEQUENTIAL DAMAGES (INCLUDING, BUT NOT LIMITED TO,
# PROCUREMENT OF SUBSTITUTE GOODS OR SERVICES; LOSS OF USE, DATA, OR PROFITS;
# OR BUSINESS INTERRUPTION) HOWEVER CAUSED AND ON ANY THEORY OF LIABILITY,
# WHETHER IN CONTRACT, STRICT LIABILITY, OR TORT (INCLUDING NEGLIGENCE OR
# OTHERWISE) ARISING IN ANY WAY OUT OF THE USE OF THIS SOFTWARE, EVEN IF
# ADVISED OF THE POSSIBILITY OF SUCH DAMAGE.
#
# --------------------------------------------------------------------------
# $Maintainer: Stephan Aiche, Chris Bielow $
# $Authors: Andreas Bertsch, Chris Bielow, Stephan Aiche $
# --------------------------------------------------------------------------

project("OpenMS_doc")
cmake_minimum_required(VERSION 3.9.0 FATAL_ERROR)

#------------------------------------------------------------------------------
# helper macro
#------------------------------------------------------------------------------
macro(make_doxygen_path doxygen_style_list_var doc_path_list_var)
  set(${doxygen_style_list_var} "")
  foreach(_doc_path ${${doc_path_list_var}})
    set(${doxygen_style_list_var} "\"${_doc_path}\" ${${doxygen_style_list_var}}")
  endforeach()
endmacro()

if(ENABLE_DOCS)
  message(STATUS "Documentation is built (-D ENABLE_DOCS=On).")

  #------------------------------------------------------------------------------
  # decide which doc target is part of all
  #------------------------------------------------------------------------------
  if (HAS_XSERVER)
    set(_DOC_ALL "ALL")
    set(_DOC_MINIMAL_ALL "")
    set(_DOC_MINIMAL_EXTRA_MESSAGE )
  else ()
    set(_DOC_ALL "")
    set(_DOC_MINIMAL_ALL "ALL")
    set(_DOC_MINIMAL_EXTRA_MESSAGE
        COMMAND ${CMAKE_COMMAND} -E echo "We build only a minimal doc since OpenMS was configured without HAS_XSERVER=Off."
        COMMAND ${CMAKE_COMMAND} -E echo "If you want the full doc, either execute cmake --build . --target doc manually"
        COMMAND ${CMAKE_COMMAND} -E echo "or rerun cmake with -DHAS_XSERVER=On."
    )
  endif ()

  #------------------------------------------------------------------------------
  # doc programs
  #------------------------------------------------------------------------------
  set(OpenMS_doc_executables)
  include(doxygen/parameters/executables.cmake)

  set(OPENMS_RUNTIME_OUTPUT_DIRECTORY "${CMAKE_RUNTIME_OUTPUT_DIRECTORY}")
  set(CMAKE_RUNTIME_OUTPUT_DIRECTORY "doxygen/parameters")

  # check whether OpenMS_GUI is available or not
  set(_doc_progs_include )
  set(_doc_progs_link_libraries )
  if(WITH_GUI)
    #------------------------------------------------------------------------------
    # QT dependencies
<<<<<<< HEAD
    find_package(Qt5 COMPONENTS Core Network Sql Svg OpenGL REQUIRED)
=======
    find_package(Qt5 COMPONENTS Core Network Svg OpenGL REQUIRED)
    find_package(Qt5 COMPONENTS WebEngineWidgets)
>>>>>>> 88689f58
    set(_doc_progs_include ${OpenMS_GUI_INCLUDE_DIRECTORIES})
    set(_doc_progs_link_libraries ${OpenMS_GUI_LIBRARIES})
  else()
    find_package(Qt5 COMPONENTS Core Network Sql REQUIRED)
    set(_doc_progs_include ${OpenMS_INCLUDE_DIRECTORIES})
    set(_doc_progs_link_libraries ${OpenMS_LIBRARIES})
  endif()

  include_directories(SYSTEM ${_doc_progs_include})
  add_definitions(/DBOOST_ALL_NO_LIB)

  # build doc executables
  foreach(i ${OpenMS_doc_executables})
    add_executable(${i} EXCLUDE_FROM_ALL doxygen/parameters/${i}.cpp)
    target_link_libraries(${i} ${_doc_progs_link_libraries})

    # let the doc progs decide how to handle a missing OpenMS_GUI library
    if(WITH_GUI)
      set_target_properties(${i} PROPERTIES COMPILE_DEFINITIONS "WITH_GUI=1")
    endif()
  endforeach(i)

  # collection target
  add_custom_target(doc_progs)
  add_dependencies(doc_progs ${OpenMS_doc_executables} TOPP UTILS)

  if(WITH_GUI)
    add_dependencies(doc_progs GUI)
  endif()

  #------------------------------------------------------------------------------
  # Initialize variables needed for a proper doxygen configuration
  #------------------------------------------------------------------------------
  set(CF_OPENMS_BIN_PATH ${PROJECT_BINARY_DIR})
  set(CF_OPENMS_SRC_PATH ${OPENMS_HOST_DIRECTORY})

  # make it a doxygen conform list
  make_doxygen_path(CF_OPENMS_DOCUMENTATION_DIRECTORIES OPENMS_DOCUMENTATION_DIRECTORIES)
  make_doxygen_path(CF_OPENMS_DOCUMENTATION_STRIP_INCLUDES OPENMS_DOCUMENTATION_DIRECTORIES)
  make_doxygen_path(CF_STRIP_PATH OPENMS_DOCUMENTATION_DIRECTORIES)

  #------------------------------------------------------------------------------
  # find the necessary packages
  find_package(Doxygen)
  find_package(LATEX)
  # Doxygen with formulas built with LaTeX actually also needs Ghostscript but there is no official find module for it, yet.
  #find_package(Ghostscript)

  #------------------------------------------------------------------------------
  # the doc targets
  #------------------------------------------------------------------------------
  # As soon as there is a TeX formula in the html documentation we need LaTeX, dvips and ghostscript.
  # Probably only affects class documentation.

  if (DOXYGEN_FOUND)
  
    # check doxygen for bug with generated latex files
    set(DOXYGEN_MIN_REQUIRED "1.8.13")
    exec_program(${DOXYGEN_EXECUTABLE}
      ARGS "--version"
      OUTPUT_VARIABLE DOXYGEN_VERSION)

    if (DOXYGEN_VERSION STRLESS DOXYGEN_MIN_REQUIRED )
      message(STATUS "Warning: Doxygen ( vers. installed < 1.8.13 ) does not correctly process \\includedoc commands in developer's installation instructions. This will make them incomplete. Upgrade to Doxygen>=1.8.13 to fix.")
    endif()
    
    #------------------------------------------------------------------------------
    # configure doxygen configuration files
    configure_file(${PROJECT_SOURCE_DIR}/doxygen/Doxyfile.in ${PROJECT_BINARY_DIR}/doxygen/Doxyfile)
    configure_file(${PROJECT_SOURCE_DIR}/doxygen/Doxyfile_dot.in ${PROJECT_BINARY_DIR}/doxygen/Doxyfile_dot)
    configure_file(${PROJECT_SOURCE_DIR}/doxygen/Doxyfile_noclass.in ${PROJECT_BINARY_DIR}/doxygen/Doxyfile_noclass)
    configure_file(${PROJECT_SOURCE_DIR}/doxygen/Doxyfile_xml.in ${PROJECT_BINARY_DIR}/doxygen/Doxyfile_xml)

    #------------------------------------------------------------------------------
    # create refman files for PDF tutorials
    configure_file(${PROJECT_SOURCE_DIR}/OpenMS_tutorial/refman_overwrite.tex.in ${PROJECT_BINARY_DIR}/OpenMS_tutorial/refman_overwrite.tex)
    configure_file(${PROJECT_SOURCE_DIR}/TOPP_tutorial/refman_overwrite.tex.in ${PROJECT_BINARY_DIR}/TOPP_tutorial/refman_overwrite.tex)

    #------------------------------------------------------------------------------
    # doc paths (bin path, topp documenter, defaultparamhandler documenter)
    #------------------------------------------------------------------------------
    # Checks for Multiconfiguration generators like MSVC or XCode
    if(NOT CMAKE_CONFIGURATION_TYPES)
      set(_TOPPDOCUMENTER_EXECUTABLE "${PROJECT_BINARY_DIR}/doxygen/parameters/TOPPDocumenter")
      set(_DEFAULTPARAMHANDLERDOCUMENTER_EXECUTABLE "${PROJECT_BINARY_DIR}/doxygen/parameters/DefaultParamHandlerDocumenter")
      set(_BINARY_PATH "${OPENMS_RUNTIME_OUTPUT_DIRECTORY}")
    else()
      set(_TOPPDOCUMENTER_EXECUTABLE "${PROJECT_BINARY_DIR}/doxygen/parameters/${CMAKE_CFG_INTDIR}/TOPPDocumenter")
      set(_DEFAULTPARAMHANDLERDOCUMENTER_EXECUTABLE "${PROJECT_BINARY_DIR}/doxygen/parameters/${CMAKE_CFG_INTDIR}/DefaultParamHandlerDocumenter")
      set(_BINARY_PATH "${OPENMS_RUNTIME_OUTPUT_DIRECTORY}/${CMAKE_CFG_INTDIR}")
    endif()

    file(TO_NATIVE_PATH "${_TOPPDOCUMENTER_EXECUTABLE}" TOPPDOCUMENTER_EXECUTABLE)
    file(TO_NATIVE_PATH "${_DEFAULTPARAMHANDLERDOCUMENTER_EXECUTABLE}" DEFAULTPARAMHANDLERDOCUMENTER_EXECUTABLE)
    file(TO_NATIVE_PATH "${_BINARY_PATH}" BINARY_PATH)

    #------------------------------------------------------------------------------
    # doc_param_internal targets
    add_custom_target(doc_param_internal
                      COMMAND ${CMAKE_COMMAND} -E echo ""
                      COMMAND ${CMAKE_COMMAND} -E echo "~~~~~~~~~~~~~~~~~~~~~~~~~~~~~~~~~~~~~~~~~~~~~~~~~~~~~~~~~~~~~~~~~~~~~~~~~~~~~~~~~~~~~~~~~~"
                      COMMAND ${CMAKE_COMMAND} -E echo "Creating the algorithm parameter and TOPP parameter documentation"
                      COMMAND ${CMAKE_COMMAND} -E echo ""
                      COMMAND ${CMAKE_COMMAND} -E echo "Note: A functioning OpenMS/TOPP installation and a running X-server (Unix) is required for this step!"
                      COMMAND ${CMAKE_COMMAND} -E echo "      Windows only: OpenMS and Open_GUI.dll's need to be accessible by the Documenter executables in"
                      COMMAND ${CMAKE_COMMAND} -E echo "      doxygen/parameters/. If the automatic CMake post build copy step did not work, try to add them"
                      COMMAND ${CMAKE_COMMAND} -E echo "      to your Path variable."
                      COMMAND ${CMAKE_COMMAND} -E echo "      If this step fails, use the target 'doc_minimal'."
                      COMMAND ${CMAKE_COMMAND} -E echo ""
                      COMMAND ${CMAKE_COMMAND} -E echo "Building OpenMS parameter docu:"
                      COMMAND ${CMAKE_COMMAND} -E echo "~~~~~~~~~~~~~~~~~~~~~~~~~~~~~~~"
                      COMMAND ${CMAKE_COMMAND} -E make_directory doxygen/parameters/output/
                      COMMAND ${CMAKE_COMMAND} -E chdir doxygen/parameters/ ${DEFAULTPARAMHANDLERDOCUMENTER_EXECUTABLE}
                      COMMAND ${CMAKE_COMMAND} -E echo ""
                      COMMAND ${CMAKE_COMMAND} -E echo "Building TOPP/UTILS docu:"
                      COMMAND ${CMAKE_COMMAND} -E echo "~~~~~~~~~~~~~~~~~~~~~~~~~"
                      COMMAND ${CMAKE_COMMAND} -E chdir doxygen/parameters/ ${TOPPDOCUMENTER_EXECUTABLE} ${BINARY_PATH}
                      COMMAND ${CMAKE_COMMAND} -E echo ""
                      COMMENT "Build the parameters documentation"
                      VERBATIM)
    add_dependencies(doc_param_internal doc_progs)

    #------------------------------------------------------------------------------
    # doc(_html) generation code reused in two independent targets
    set(_DOC_HTML_CODE
      COMMAND ${CMAKE_COMMAND} -E echo ""
      COMMAND ${CMAKE_COMMAND} -E echo "~~~~~~~~~~~~~~~~~~~~~~~~~~~~~~~~~~~~~~~~~~~~~~~~~~~~~~~~~~~~~~~~~~~~~~~~~~~~~~~~~~~~~~~~~~"
      COMMAND ${CMAKE_COMMAND} -E echo "Creating html documentation"
      COMMAND ${CMAKE_COMMAND} -E echo ""
      COMMAND ${CMAKE_COMMAND} -E remove_directory html
      COMMAND ${CMAKE_COMMAND} -E chdir ${PROJECT_BINARY_DIR} "${DOXYGEN_EXECUTABLE}" doxygen/Doxyfile
      COMMAND ${CMAKE_COMMAND} -E copy ${PROJECT_SOURCE_DIR}/index.html index.html
      COMMAND ${CMAKE_COMMAND} -E echo ""
      COMMAND ${CMAKE_COMMAND} -E echo "~~~~~~~~~~~~~~~~~~~~~~~~~~~~~~~~~~~~~~~~~~~~~~~~~~~~~~~~~~~~~~~~~~~~~~~~~~~~~~~~~~~~~~~~~~"
      COMMAND ${CMAKE_COMMAND} -E echo "The documentation has been successfully created."
      COMMAND ${CMAKE_COMMAND} -E echo "You can now open 'doc/index.html' in a web browser."
      COMMAND ${CMAKE_COMMAND} -E echo ""
      COMMENT "Build the doxygen documentation"
    )

    # regular doc target executed to generate full class and tool documentation (without tutorials)
    add_custom_target(doc ${_DOC_ALL}
                      ${_DOC_HTML_CODE}
                      DEPENDS doc_param_internal
                      VERBATIM)

    # doc_html_only to generate only the doxygen documentation (e.g., when writing new documentation)
    add_custom_target(doc_class_only
                      ${_DOC_HTML_CODE}
                      COMMAND ${CMAKE_COMMAND} -E echo "NOTE: The algorithm/TOPP parameter documentation was not generated/updated."
                      COMMAND ${CMAKE_COMMAND} -E echo "      You will only see updates to the class documentation/doxygen files."
                      COMMAND ${CMAKE_COMMAND} -E echo "      To build the full documentation execute the doc target."
                      VERBATIM)

    #------------------------------------------------------------------------------
    # doc_internal target
    add_custom_target(doc_xml
                      COMMAND ${CMAKE_COMMAND} -E echo ""
                      COMMAND ${CMAKE_COMMAND} -E echo "~~~~~~~~~~~~~~~~~~~~~~~~~~~~~~~~~~~~~~~~~~~~~~~~~~~~~~~~~~~~~~~~~~~~~~~~~~~~~~~~~~~~~~~~~~"
                      COMMAND ${CMAKE_COMMAND} -E echo "Creating XML documentation"
                      COMMAND ${CMAKE_COMMAND} -E echo ""
                      COMMAND ${CMAKE_COMMAND} -E remove_directory xml_output
                      COMMAND ${CMAKE_COMMAND} -E chdir ${PROJECT_BINARY_DIR} "${DOXYGEN_EXECUTABLE}" doxygen/Doxyfile_xml
                      COMMAND ${CMAKE_COMMAND} -E echo ""
                      COMMAND ${CMAKE_COMMAND} -E echo "~~~~~~~~~~~~~~~~~~~~~~~~~~~~~~~~~~~~~~~~~~~~~~~~~~~~~~~~~~~~~~~~~~~~~~~~~~~~~~~~~~~~~~~~~~"
                      COMMAND ${CMAKE_COMMAND} -E echo "The XML documentation has been successfully created."
                      COMMAND ${CMAKE_COMMAND} -E echo ""
                      COMMENT "Build the doxygen documentation"
                      VERBATIM)

    #------------------------------------------------------------------------------
    # doc_noclass target
    add_custom_target(doc_noclass
                      COMMAND ${CMAKE_COMMAND} -E echo ""
                      COMMAND ${CMAKE_COMMAND} -E echo "~~~~~~~~~~~~~~~~~~~~~~~~~~~~~~~~~~~~~~~~~~~~~~~~~~~~~~~~~~~~~~~~~~~~~~~~~~~~~~~~~~~~~~~~~~"
                      COMMAND ${CMAKE_COMMAND} -E echo "Creating html documentation without class documentation"
                      COMMAND ${CMAKE_COMMAND} -E echo ""
                      COMMAND ${CMAKE_COMMAND} -E remove_directory html
                      COMMAND ${CMAKE_COMMAND} -E chdir ${PROJECT_BINARY_DIR} "${DOXYGEN_EXECUTABLE}" doxygen/Doxyfile_noclass
                      COMMAND ${CMAKE_COMMAND} -E copy ${PROJECT_SOURCE_DIR}/index.html index.html
                      COMMAND ${CMAKE_COMMAND} -E echo ""
                      COMMAND ${CMAKE_COMMAND} -E echo "~~~~~~~~~~~~~~~~~~~~~~~~~~~~~~~~~~~~~~~~~~~~~~~~~~~~~~~~~~~~~~~~~~~~~~~~~~~~~~~~~~~~~~~~~~"
                      COMMAND ${CMAKE_COMMAND} -E echo "The documentation has been successfully created."
                      COMMAND ${CMAKE_COMMAND} -E echo "You can now open 'doc/index.html' in a web browser."
                      COMMAND ${CMAKE_COMMAND} -E echo ""
                      COMMENT "Build the doxygen documentation"
                      VERBATIM)
    add_dependencies(doc_noclass doc_param_internal)

    #------------------------------------------------------------------------------
    # doc_minimal target
    add_custom_target(doc_minimal ${_DOC_MINIMAL_ALL}
                      COMMAND ${CMAKE_COMMAND} -E echo ""
                      COMMAND ${CMAKE_COMMAND} -E echo "~~~~~~~~~~~~~~~~~~~~~~~~~~~~~~~~~~~~~~~~~~~~~~~~~~~~~~~~~~~~~~~~~~~~~~~~~~~~~~~~~~~~~~~~~~"
                      COMMAND ${CMAKE_COMMAND} -E echo "Creating html documentation without class/TOPP/UTILS documentation"
                      COMMAND ${CMAKE_COMMAND} -E echo ""
                      COMMAND ${CMAKE_COMMAND} -E remove_directory html
                      COMMAND ${CMAKE_COMMAND} -E chdir ${PROJECT_BINARY_DIR} "${DOXYGEN_EXECUTABLE}" doxygen/Doxyfile_noclass
                      COMMAND ${CMAKE_COMMAND} -E copy ${PROJECT_SOURCE_DIR}/index.html index.html
                      COMMAND ${CMAKE_COMMAND} -E echo ""
                      COMMAND ${CMAKE_COMMAND} -E echo "~~~~~~~~~~~~~~~~~~~~~~~~~~~~~~~~~~~~~~~~~~~~~~~~~~~~~~~~~~~~~~~~~~~~~~~~~~~~~~~~~~~~~~~~~~"
                      COMMAND ${CMAKE_COMMAND} -E echo "The documentation has been successfully created."
                      COMMAND ${CMAKE_COMMAND} -E echo "You can now open 'doc/index.html' in a web browser."
                      ${_DOC_MINIMAL_EXTRA_MESSAGE}
                      COMMAND ${CMAKE_COMMAND} -E echo ""
                      COMMENT "Build the doxygen documentation"
                      VERBATIM)
    #------------------------------------------------------------------------------
    # add virtual dependency of doc_minimal on TOPP & UTILS
    # this is not necessary but defers the generation of doc_minimal to a later
    # stage to avoid confusion if doc_minimal is build first
    add_dependencies(doc_minimal TOPP UTILS)

    if (DOXYGEN_DOT_FOUND OR DOXYGEN_DOT_EXECUTABLE)
      #------------------------------------------------------------------------------
      # doc_dot target
      add_custom_target(doc_dot
                        COMMAND ${CMAKE_COMMAND} -E echo ""
                        COMMAND ${CMAKE_COMMAND} -E echo "~~~~~~~~~~~~~~~~~~~~~~~~~~~~~~~~~~~~~~~~~~~~~~~~~~~~~~~~~~~~~~~~~~~~~~~~~~~~~~~~~~~~~~~~~~"
                        COMMAND ${CMAKE_COMMAND} -E echo "Creating DOT html documentation"
                        COMMAND ${CMAKE_COMMAND} -E echo ""
                        COMMAND ${CMAKE_COMMAND} -E remove_directory html-dot
                        COMMAND ${CMAKE_COMMAND} -E chdir ${PROJECT_BINARY_DIR} "${DOXYGEN_EXECUTABLE}" doxygen/Doxyfile_dot
                        COMMAND ${CMAKE_COMMAND} -E copy ${PROJECT_SOURCE_DIR}/index.html index.html
                        COMMAND ${CMAKE_COMMAND} -E echo ""
                        COMMAND ${CMAKE_COMMAND} -E echo "~~~~~~~~~~~~~~~~~~~~~~~~~~~~~~~~~~~~~~~~~~~~~~~~~~~~~~~~~~~~~~~~~~~~~~~~~~~~~~~~~~~~~~~~~~"
                        COMMAND ${CMAKE_COMMAND} -E echo "The documentation has been successfully created."
                        COMMAND ${CMAKE_COMMAND} -E echo "You can now open 'doc/index.html' in a web browser."
                        COMMAND ${CMAKE_COMMAND} -E echo ""
                        COMMENT "Build the doxygen documentation"
                        VERBATIM)
      add_dependencies(doc_dot doc_param_internal)
    else()
      message(STATUS "DOT not found. Disabling target 'doc_dot'!")
    endif()

    #------------------------------------------------------------------------------
    # Install documentation
    install(DIRECTORY ${PROJECT_BINARY_DIR}/html
      DESTINATION ${INSTALL_DOC_DIR}
      COMPONENT doc
      FILE_PERMISSIONS      OWNER_WRITE OWNER_READ
                            GROUP_READ
                            WORLD_READ
      DIRECTORY_PERMISSIONS OWNER_EXECUTE OWNER_WRITE OWNER_READ
                            GROUP_EXECUTE GROUP_READ
                            WORLD_EXECUTE WORLD_READ
      REGEX "^\\..*" EXCLUDE ## Exclude hidden files (svn, git, DSStore)
      REGEX ".*\\/\\..*" EXCLUDE ## Exclude hidden files in subdirectories
      REGEX ".*\\.map\$" EXCLUDE ## Exclude temporary map files
      REGEX ".*\\.md5\$" EXCLUDE ## Exclude temporary md5 files
    )
    install_file(${PROJECT_BINARY_DIR}/index.html ${INSTALL_DOC_DIR} doc)

    #------------------------------------------------------------------------------
    # PDF Tutorials
    #------------------------------------------------------------------------------
    # DOXYGEN_FOUND is true. Otherwise we would not list any doc targets at all.
    if (PDFLATEX_COMPILER)
      if (ENABLE_TUTORIALS)
        set(DOC_TUTORIALS_ACTIVE TRUE)

        # configure doxyfiles for tutorials
        configure_file(${PROJECT_SOURCE_DIR}/OpenMS_tutorial/Doxyfile.in ${PROJECT_BINARY_DIR}/OpenMS_tutorial/Doxyfile)
        configure_file(${PROJECT_SOURCE_DIR}/TOPP_tutorial/Doxyfile.in ${PROJECT_BINARY_DIR}/TOPP_tutorial/Doxyfile)

        # check doxygen for bug with generated latex files
        set(DOXYGEN_START_BUGGY "1.6.3")
        set(DOXYGEN_END_BUGGY "1.7.2")
        if (DOXYGEN_VERSION STRGREATER DOXYGEN_START_BUGGY AND DOXYGEN_VERSION STRLESS DOXYGEN_END_BUGGY )
          message(STATUS "Warning: Doxygen ( 1.6.? < vers. installed < 1.7.3 ) disguises generated tex inputfiles and files will not be recognized")
        endif()

        #------------------------------------------------------------------------------
        # doc_tutorials target
        add_custom_target(doc_tutorials ALL
                          COMMAND ${CMAKE_COMMAND} -E echo ""
                          COMMAND ${CMAKE_COMMAND} -E echo "~~~~~~~~~~~~~~~~~~~~~~~~~~~~~~~~~~~~~~~~~~~~~~~~~~~~~~~~~~~~~~~~~~~~~~~~~~~~~~~~~~~~~~~~~~"
                          COMMAND ${CMAKE_COMMAND} -E echo "Creating OpenMS pdf tutorial"
                          COMMAND ${CMAKE_COMMAND} -E echo ""
                          COMMAND ${CMAKE_COMMAND} -E remove_directory OpenMS_tutorial/latex_output
                          COMMAND ${CMAKE_COMMAND} -E chdir OpenMS_tutorial/ "${DOXYGEN_EXECUTABLE}" Doxyfile
                          COMMAND ${CMAKE_COMMAND} -E copy OpenMS_tutorial/refman_overwrite.tex OpenMS_tutorial/latex_output/refman.tex
                          COMMAND ${CMAKE_COMMAND} -E chdir OpenMS_tutorial/latex_output/  "${PDFLATEX_COMPILER}" refman.tex
                          COMMAND ${CMAKE_COMMAND} -E chdir OpenMS_tutorial/latex_output/  "${MAKEINDEX_COMPILER}" refman.idx
                          COMMAND ${CMAKE_COMMAND} -E chdir OpenMS_tutorial/latex_output/  "${PDFLATEX_COMPILER}" refman.tex
                          COMMAND ${CMAKE_COMMAND} -E chdir OpenMS_tutorial/latex_output/  "${PDFLATEX_COMPILER}" refman.tex
                          COMMAND ${CMAKE_COMMAND} -E copy OpenMS_tutorial/latex_output/refman.pdf OpenMS_tutorial.pdf
                          COMMAND ${CMAKE_COMMAND} -E echo ""
                          COMMAND ${CMAKE_COMMAND} -E echo "The OpenMS tutorial in PDF format has been successfully created:"
                          COMMAND ${CMAKE_COMMAND} -E echo "doc/OpenMS_tutorial.pdf"
                          COMMAND ${CMAKE_COMMAND} -E echo ""
                          COMMAND ${CMAKE_COMMAND} -E echo "~~~~~~~~~~~~~~~~~~~~~~~~~~~~~~~~~~~~~~~~~~~~~~~~~~~~~~~~~~~~~~~~~~~~~~~~~~~~~~~~~~~~~~~~~~"
                          COMMAND ${CMAKE_COMMAND} -E echo "Creating TOPP/TOPPView pdf tutorial"
                          COMMAND ${CMAKE_COMMAND} -E echo ""
                          COMMAND ${CMAKE_COMMAND} -E remove_directory TOPP_tutorial/latex_output
                          COMMAND ${CMAKE_COMMAND} -E chdir TOPP_tutorial/ "${DOXYGEN_EXECUTABLE}" Doxyfile
                          COMMAND ${CMAKE_COMMAND} -E copy TOPP_tutorial/refman_overwrite.tex TOPP_tutorial/latex_output/refman.tex
                          COMMAND ${CMAKE_COMMAND} -E chdir TOPP_tutorial/latex_output/  "${PDFLATEX_COMPILER}" refman.tex
                          COMMAND ${CMAKE_COMMAND} -E chdir TOPP_tutorial/latex_output/  "${MAKEINDEX_COMPILER}" refman.idx
                          COMMAND ${CMAKE_COMMAND} -E chdir TOPP_tutorial/latex_output/  "${PDFLATEX_COMPILER}" refman.tex
                          COMMAND ${CMAKE_COMMAND} -E chdir TOPP_tutorial/latex_output/  "${PDFLATEX_COMPILER}" refman.tex
                          COMMAND ${CMAKE_COMMAND} -E copy TOPP_tutorial/latex_output/refman.pdf TOPP_tutorial.pdf
                          COMMAND ${CMAKE_COMMAND} -E echo ""
                          COMMAND ${CMAKE_COMMAND} -E echo "The OpenMS tutorial in PDF format has been successfully created:"
                          COMMAND ${CMAKE_COMMAND} -E echo "doc/TOPP_tutorial.pdf"
                          COMMAND ${CMAKE_COMMAND} -E echo ""
                          COMMENT "Build the OpenMS/TOPP pdf tutorial"
                          VERBATIM)

        #------------------------------------------------------------------------------
        # add virtual dependency of tutorials on TOPP & UTILS
        # this is not necessary but defers the generation of the tutorials to a later
        # stage to avoid confusion if tutorials are build first
        add_dependencies(doc_tutorials TOPP UTILS)

        #------------------------------------------------------------------------------
        # install also the tutorial pdfs
        install_file(${PROJECT_BINARY_DIR}/TOPP_tutorial.pdf ${INSTALL_DOC_DIR} doc)
        install_file(${PROJECT_BINARY_DIR}/OpenMS_tutorial.pdf ${INSTALL_DOC_DIR} doc)

        #------------------------------------------------------------------------------
        # inform the user
        message(STATUS "Enabled tutorials (-D ENABLE_TUTORIALS=On).")
      else()
        message(STATUS "Disabled tutorials (-D ENABLE_TUTORIALS=Off).")
      endif()
    else()
      set(DOC_TUTORIALS_ACTIVE FALSE)
      message(STATUS "PDFLaTeX missing. Disabling 'doc_tutorials' target!")
    endif()
  else()
    message(STATUS "Doxygen not found. Disabling all documentation targets!")
    message(STATUS "Note that no documentation will be installed alongside OpenMS.")
  endif()

  #------------------------------------------------------------------------------
  # Examples / Tutorials
  #------------------------------------------------------------------------------
  option(BUILD_EXAMPLES "Compile OpenMS code examples" ON)
  if(BUILD_EXAMPLES AND "${PACKAGE_TYPE}" STREQUAL "none")
    add_subdirectory(code_examples)
  endif(BUILD_EXAMPLES AND "${PACKAGE_TYPE}" STREQUAL "none")

else()
  message(STATUS "Documentation is not built (-D ENABLE_DOCS=Off).")
endif()<|MERGE_RESOLUTION|>--- conflicted
+++ resolved
@@ -80,12 +80,8 @@
   if(WITH_GUI)
     #------------------------------------------------------------------------------
     # QT dependencies
-<<<<<<< HEAD
     find_package(Qt5 COMPONENTS Core Network Sql Svg OpenGL REQUIRED)
-=======
-    find_package(Qt5 COMPONENTS Core Network Svg OpenGL REQUIRED)
     find_package(Qt5 COMPONENTS WebEngineWidgets)
->>>>>>> 88689f58
     set(_doc_progs_include ${OpenMS_GUI_INCLUDE_DIRECTORIES})
     set(_doc_progs_link_libraries ${OpenMS_GUI_LIBRARIES})
   else()
