--- conflicted
+++ resolved
@@ -48,34 +48,6 @@
 
 ## Find redistributable to be installed by NSIS
 if (NOT VC_REDIST_PATH)
-<<<<<<< HEAD
-	string(REGEX REPLACE ".*Visual Studio ([1-9][1-9]) .*" "\\1" OPENMS_MSVC_VERSION_STRING "${CMAKE_GENERATOR}")
-	if("${OPENMS_MSVC_VERSION_STRING}" GREATER "14")
-	  ## An old solution to find redists
-	  #execute_process(COMMAND "$ENV{PROGRAMFILES}/Microsoft Visual Studio/Installer/vswhere" -latest -version "${OPENMS_MSVC_VERSION_STRING}" -property installationPath
-	  #                OUTPUT_VARIABLE VC_ROOT_PATH
-	  #				  ERROR_VARIABLE VSWHERE_ERROR
-	  #				  RESULT_VARIABLE VSWHERE_RESULT)
-	  #if ("${VSWHERE_RESULT}" NOTEQUAL "0")
-	  #  message(FATAL_ERROR "Executing vswhere to find vsredist executable for win packaging failed. Either specify VC_REDIST_PATH or make sure vswhere works.")
-	  #endif()
-	  
-	  ## We have to glob recurse in the parent folder because there is a version number in the end.
-	  ## Unfortunately in my case the default version (latest) does not include the redist?!
-	  ## TODO Not sure if this environment variable always exists. In the VS command line it should! Fallback vswhere or VCINSTALLDIR/Redist/MSVC?
-	  get_filename_component(VC_ROOT_PATH "$ENV{VCToolsRedistDir}.." ABSOLUTE)
-	  file(GLOB_RECURSE VC_REDIST_ABS_PATHS "${VC_ROOT_PATH}/${VC_REDIST_EXE}")
-    message(STATUS "VC_REDIST_ABS_PATHS search found: '${VC_REDIST_ABS_PATHS}'")
-    ## pick the first item (TODO pick the latest of the found redists)
-    list(GET VC_REDIST_ABS_PATHS 1 VC_REDIST_ABS_PATH_FIRST)
-	  
-	  get_filename_component(VC_REDIST_PATH "${VC_REDIST_ABS_PATH_FIRST}" DIRECTORY)
-    message(STATUS "Setting VC_REDIST_PATH to: '${VC_REDIST_PATH}'")
-	else()
-	  message(FATAL_ERROR "Variable VC_REDIST_PATH missing."
-	  "Before Visual Studio 2012 you have to provide the path"
-	  "to the redistributable package of the VS you are using on your own.")
-=======
 	string(REGEX REPLACE ".*Visual Studio ([1-9][1-9]).*" "\\1" OPENMS_MSVC_VERSION_STRING "${CMAKE_GENERATOR}")
 	if("${OPENMS_MSVC_VERSION_STRING}" GREATER "15" AND DEFINED ENV{VCINSTALLDIR})
 	  ## according to https://docs.microsoft.com/de-de/cpp/windows/redistributing-visual-cpp-files?view=msvc-160
@@ -115,7 +87,6 @@
 		  "Before Visual Studio 2012 you have to provide the path"
 		  "to the redistributable package of the VS you are using on your own.")
 		endif()
->>>>>>> 425df864
 	endif()
 endif()
 
