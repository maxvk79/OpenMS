--- conflicted
+++ resolved
@@ -15,35 +15,23 @@
       os: linux
       compiler: gcc
 ## split class vs. TOPP tests for GCC (otherwise it will run into time limit of 50min)
-<<<<<<< HEAD
-    - env: ENABLE_STYLE_TESTING=OFF ENABLE_TOPP_TESTING=ON ENABLE_CLASS_TESTING=OFF WITH_GUI=ON CMAKE_BUILD_TYPE=Debug
+    - env: ENABLE_STYLE_TESTING=OFF ENABLE_TOPP_TESTING=ON ENABLE_CLASS_TESTING=OFF WITH_GUI=ON DISABLE_PPWAVELET3=ON
       os: linux
       compiler: gcc
 
-    - env: ENABLE_STYLE_TESTING=OFF ENABLE_TOPP_TESTING=OFF ENABLE_CLASS_TESTING=ON  WITH_GUI=ON
+    - env: ENABLE_STYLE_TESTING=OFF ENABLE_TOPP_TESTING=OFF ENABLE_CLASS_TESTING=ON  WITH_GUI=ON DISABLE_PPWAVELET3=OFF
       os: linux
       compiler: gcc
 ## clang can run both class+TOPP tests since it's faster
-    - env: ENABLE_STYLE_TESTING=OFF WITH_GUI=OFF ENABLE_TOPP_TESTING=ON ENABLE_CLASS_TESTING=ON
-      os: linux
-      compiler: clang
-    - env: ENABLE_STYLE_TESTING=OFF WITH_GUI=ON ENABLE_TOPP_TESTING=ON ENABLE_CLASS_TESTING=ON
+
+    - env: ENABLE_STYLE_TESTING=OFF WITH_GUI=OFF ENABLE_TOPP_TESTING=ON ENABLE_CLASS_TESTING=ON DISABLE_PPWAVELET3=OFF
       os: linux
       compiler: clang
 
-    - env: ENABLE_STYLE_TESTING=OFF WITH_GUI=OFF ENABLE_TOPP_TESTING=ON ENABLE_CLASS_TESTING=ON
+    - env: ENABLE_STYLE_TESTING=OFF WITH_GUI=ON ENABLE_TOPP_TESTING=ON ENABLE_CLASS_TESTING=ON DISABLE_PPWAVELET3=OFF
+      os: linux
+      compiler: clang
+
+    - env: ENABLE_STYLE_TESTING=OFF WITH_GUI=OFF ENABLE_TOPP_TESTING=ON ENABLE_CLASS_TESTING=ON DISABLE_PPWAVELET3=OFF
       os: osx
       compiler: clang
-
-
-=======
-    - env: ENABLE_STYLE_TESTING=OFF ENABLE_TOPP_TESTING=ON ENABLE_CLASS_TESTING=OFF WITH_GUI=ON DISABLE_PPWAVELET3=ON
-      compiler: gcc
-    - env: ENABLE_STYLE_TESTING=OFF ENABLE_TOPP_TESTING=OFF ENABLE_CLASS_TESTING=ON WITH_GUI=ON DISABLE_PPWAVELET3=OFF
-      compiler: gcc
-## clang can run both class+TOPP tests since it's faster
-    - env: ENABLE_STYLE_TESTING=OFF WITH_GUI=OFF ENABLE_TOPP_TESTING=ON ENABLE_CLASS_TESTING=ON DISABLE_PPWAVELET3=OFF
-      compiler: clang
-    - env: ENABLE_STYLE_TESTING=OFF WITH_GUI=ON ENABLE_TOPP_TESTING=ON ENABLE_CLASS_TESTING=ON DISABLE_PPWAVELET3=OFF
-      compiler: clang
->>>>>>> 302ef594
