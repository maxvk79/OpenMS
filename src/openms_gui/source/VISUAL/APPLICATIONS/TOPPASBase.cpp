// --------------------------------------------------------------------------
//                   OpenMS -- Open-Source Mass Spectrometry
// --------------------------------------------------------------------------
// Copyright The OpenMS Team -- Eberhard Karls University Tuebingen,
// ETH Zurich, and Freie Universitaet Berlin 2002-2016.
//
// This software is released under a three-clause BSD license:
//  * Redistributions of source code must retain the above copyright
//    notice, this list of conditions and the following disclaimer.
//  * Redistributions in binary form must reproduce the above copyright
//    notice, this list of conditions and the following disclaimer in the
//    documentation and/or other materials provided with the distribution.
//  * Neither the name of any author or any participating institution
//    may be used to endorse or promote products derived from this software
//    without specific prior written permission.
// For a full list of authors, refer to the file AUTHORS.
// --------------------------------------------------------------------------
// THIS SOFTWARE IS PROVIDED BY THE COPYRIGHT HOLDERS AND CONTRIBUTORS "AS IS"
// AND ANY EXPRESS OR IMPLIED WARRANTIES, INCLUDING, BUT NOT LIMITED TO, THE
// IMPLIED WARRANTIES OF MERCHANTABILITY AND FITNESS FOR A PARTICULAR PURPOSE
// ARE DISCLAIMED. IN NO EVENT SHALL ANY OF THE AUTHORS OR THE CONTRIBUTING
// INSTITUTIONS BE LIABLE FOR ANY DIRECT, INDIRECT, INCIDENTAL, SPECIAL,
// EXEMPLARY, OR CONSEQUENTIAL DAMAGES (INCLUDING, BUT NOT LIMITED TO,
// PROCUREMENT OF SUBSTITUTE GOODS OR SERVICES; LOSS OF USE, DATA, OR PROFITS;
// OR BUSINESS INTERRUPTION) HOWEVER CAUSED AND ON ANY THEORY OF LIABILITY,
// WHETHER IN CONTRACT, STRICT LIABILITY, OR TORT (INCLUDING NEGLIGENCE OR
// OTHERWISE) ARISING IN ANY WAY OUT OF THE USE OF THIS SOFTWARE, EVEN IF
// ADVISED OF THE POSSIBILITY OF SUCH DAMAGE.
//
// --------------------------------------------------------------------------
// $Maintainer: Johannes Veit $
// $Authors: Johannes Junker, Chris Bielow $
// --------------------------------------------------------------------------

#include <cstdio>
#include <cstdlib>

#include <OpenMS/VISUAL/APPLICATIONS/TOPPASBase.h>

#include <OpenMS/APPLICATIONS/TOPPBase.h>
#include <OpenMS/CONCEPT/VersionInfo.h>
#include <OpenMS/DATASTRUCTURES/DateTime.h>
#include <OpenMS/DATASTRUCTURES/ListUtils.h>
#include <OpenMS/FORMAT/ParamXMLFile.h>
#include <OpenMS/SYSTEM/File.h>
#include <OpenMS/VISUAL/MISC/GUIHelpers.h>
#include <OpenMS/VISUAL/TOPPASInputFileListVertex.h>
#include <OpenMS/VISUAL/TOPPASLogWindow.h>
#include <OpenMS/VISUAL/TOPPASMergerVertex.h>
#include <OpenMS/VISUAL/TOPPASOutputFileListVertex.h>
#include <OpenMS/VISUAL/TOPPASResources.h>
#include <OpenMS/VISUAL/TOPPASScene.h>
#include <OpenMS/VISUAL/TOPPASSplitterVertex.h>
#include <OpenMS/VISUAL/TOPPASTabBar.h>
#include <OpenMS/VISUAL/TOPPASToolVertex.h>
#include <OpenMS/VISUAL/TOPPASWidget.h>

//Qt
#include <QtCore/QDir>
#include <QtCore/QFile>
#include <QtCore/QMap>
#include <QtCore/QSet>
#include <QtCore/QSettings>
#include <QtCore/QUrl>
#include <QApplication>
#include <QtWidgets/QCheckBox>
#include <QCloseEvent>
#include <QDesktopServices>
#include <QtWidgets/QDesktopWidget>
#include <QtWidgets/QDockWidget>
#include <QtWidgets/QFileDialog>
#include <QtWidgets/QInputDialog>
#include <QtWidgets/QLabel>
#include <QtWidgets/QListWidget>
#include <QtWidgets/QListWidgetItem>
#include <QtWidgets/QMenu>
#include <QtWidgets/QMenuBar>
#include <QtWidgets/QMessageBox>
#include <QtWidgets/QSplashScreen>
#include <QtWidgets/QStatusBar>
#include <QtWidgets/QTextEdit>
#include <QtWidgets/QToolBar>
#include <QtWidgets/QToolButton>
#include <QtWidgets/QTreeWidget>
#include <QtWidgets/QTreeWidgetItem>
#include <QtWidgets/QToolTip>
#include <QtWidgets/QVBoxLayout>
#include <QtWidgets/QWhatsThis>
#include <QtWidgets/QMdiSubWindow>

#include <QNetworkAccessManager>
#include <QNetworkReply>
#include <QTextStream>
#include <QSvgGenerator>
#include <QNetworkProxyFactory>
#include <QNetworkProxy>
#include <QTextCodec>

using namespace std;
using namespace OpenMS;

namespace OpenMS
{
  using namespace Internal;

  int TOPPASBase::node_offset_ = 0;
  qreal TOPPASBase::z_value_ = 42.0;

  TOPPASBase::TOPPASBase(QWidget* parent) :
    QMainWindow(parent),
    DefaultParamHandler("TOPPASBase"),
    clipboard_scene_(0)
  {
#if  defined(__APPLE__)
    // we do not want to load plugins as this leads to serious problems
    // when shipping on mac os x
    QApplication::setLibraryPaths(QStringList());
#endif

    setWindowTitle("TOPPAS");
    setWindowIcon(QIcon(":/TOPPAS.png"));

    //prevents errors caused by too small width,height values
    setMinimumSize(400, 400);

    // center main window
    setGeometry(
      (int)(0.1 * QApplication::desktop()->width()),
      (int)(0.1 * QApplication::desktop()->height()),
      (int)(0.8 * QApplication::desktop()->width()),
      (int)(0.8 * QApplication::desktop()->height())
      );

    // create dummy widget (to be able to have a layout), Tab bar and workspace
    QWidget* dummy = new QWidget(this);
    setCentralWidget(dummy);
    QVBoxLayout* box_layout = new QVBoxLayout(dummy);
    tab_bar_ = new TOPPASTabBar(dummy);
    tab_bar_->setWhatsThis("Tab bar<BR><BR>Close tabs through the context menu or by double-clicking them.");
    tab_bar_->addTab("dummy", 1336);
    tab_bar_->setMinimumSize(tab_bar_->sizeHint());
    tab_bar_->removeId(1336);
    //connect slots and signals for selecting spectra
    connect(tab_bar_, SIGNAL(currentIdChanged(int)), this, SLOT(focusByTab(int)));
    connect(tab_bar_, SIGNAL(aboutToCloseId(int)), this, SLOT(closeByTab(int)));

    box_layout->addWidget(tab_bar_);
    ws_ = new QMdiArea(dummy);
<<<<<<< HEAD
    connect(ws_, SIGNAL(windowActivated(QWidget*)), this, SLOT(updateTabBar(QWidget*)));
    connect(ws_, SIGNAL(windowActivated(QWidget*)), this, SLOT(updateMenu()));
=======
    connect(ws_, SIGNAL(subWindowActivated(QMdiSubWindow*)), this, SLOT(updateTabBar(QMdiSubWindow*)));
    connect(ws_, SIGNAL(subWindowActivated(QMdiSubWindow*)), this, SLOT(updateMenu()));
>>>>>>> 722553d4

    box_layout->addWidget(ws_);

    //################## MENUS #################
    // File menu
    QMenu* file = new QMenu("&File", this);
    menuBar()->addMenu(file);
    file->addAction("&New", this, SLOT(newPipeline()), Qt::CTRL + Qt::Key_N);
    file->addAction("&Open", this, SLOT(openFileDialog()), Qt::CTRL + Qt::Key_O);
    file->addAction("Open &example file", this, SLOT(openExampleDialog()), Qt::CTRL + Qt::Key_E);
    file->addAction("&Include", this, SLOT(includePipeline()), Qt::CTRL + Qt::Key_I);
    file->addAction("Online &Repository", this, SLOT(openOnlinePipelineRepository()), Qt::CTRL + Qt::Key_R);
    file->addAction("&Save", this, SLOT(savePipeline()), Qt::CTRL + Qt::Key_S);
    file->addAction("Save &As", this, SLOT(saveCurrentPipelineAs()), Qt::CTRL + Qt::SHIFT + Qt::Key_S);
    file->addAction("E&xport as image", this, SLOT(exportAsImage()));
    file->addAction("Refresh &parameters", this, SLOT(refreshParameters()), Qt::CTRL + Qt::SHIFT + Qt::Key_P);
    file->addAction("&Close", this, SLOT(closeFile()), Qt::CTRL + Qt::Key_W);
    file->addSeparator();
    file->addAction("&Load TOPPAS resource file", this, SLOT(loadPipelineResourceFile()));
    file->addAction("Sa&ve TOPPAS resource file", this, SLOT(savePipelineResourceFile()));
    file->addSeparator();
    file->addAction("&Quit", qApp, SLOT(quit()));

    //Pipeline menu
    QMenu* pipeline = new QMenu("&Pipeline", this);
    menuBar()->addMenu(pipeline);
    pipeline->addAction("&Run (F5)", this, SLOT(runPipeline()));
    pipeline->addAction("&Abort", this, SLOT(abortPipeline()));

    //Windows menu
    QMenu* windows = new QMenu("&Windows", this);
    menuBar()->addMenu(windows);

    //Help menu
    QMenu* help = new QMenu("&Help", this);
    menuBar()->addMenu(help);
    QAction* action = help->addAction("OpenMS website", this, SLOT(showURL()));
    action->setData("http://www.OpenMS.de");
    action = help->addAction("TOPPAS tutorial", this, SLOT(showURL()), Qt::Key_F1);
    action->setData(String("html/TOPPAS_tutorial.html").toQString());

    help->addSeparator();
    help->addAction("&About", this, SLOT(showAboutDialog()));


    //create status bar
    message_label_ = new QLabel(statusBar());
    statusBar()->addWidget(message_label_, 1);

    //################## TOOLBARS #################
    //create toolbars and connect signals

    //--Basic tool bar--
    //tool_bar_ = addToolBar("Basic tool bar");
    //tool_bar_->show();

    //################## DEFAULTS #################
    //general
    defaults_.setValue("preferences:default_path", ".", "Default path for loading and storing files.");
    defaults_.setValue("preferences:default_path_current", "true", "If the current path is preferred over the default path.");
    defaults_.setValidStrings("preferences:default_path_current", ListUtils::create<String>("true,false"));
    defaults_.setValue("preferences:version", "none", "OpenMS version, used to check if the TOPPAS.ini is up-to-date");

    defaultsToParam_();

    //load param file
    loadPreferences();

    //################## Dock widgets #################
    //TOPP tools window
    QDockWidget* topp_tools_bar = new QDockWidget("TOPP", this);
    topp_tools_bar->setObjectName("TOPP_tools_bar");
    addDockWidget(Qt::LeftDockWidgetArea, topp_tools_bar);
    tools_tree_view_ = createTOPPToolsTreeWidget(topp_tools_bar);
    topp_tools_bar->setWidget(tools_tree_view_);
    connect(tools_tree_view_, SIGNAL(itemDoubleClicked(QTreeWidgetItem*, int)), this, SLOT(insertNewVertexInCenter_(QTreeWidgetItem*)));
    windows->addAction(topp_tools_bar->toggleViewAction());

    //log window
    QDockWidget* log_bar = new QDockWidget("Log", this);
    log_bar->setObjectName("log_bar");
    addDockWidget(Qt::BottomDockWidgetArea, log_bar);
    log_ = new TOPPASLogWindow(log_bar);
    log_->setReadOnly(true);
    log_->setMaxLength(1e7); // limit to 10 mio characters, and trim to 5 mio upon reaching this limit
    log_bar->setWidget(log_);
    log_bar->hide();
    //windows->addAction("&Show log window",log_bar,SLOT(show()));
    windows->addAction(log_bar->toggleViewAction());

    //workflow description window
    QDockWidget* description_bar = new QDockWidget("Workflow Description", this);
    description_bar->setObjectName("workflow_description_bar");
    addDockWidget(Qt::RightDockWidgetArea, description_bar);
    desc_ = new QTextEdit(description_bar);
    desc_->setTextColor(Qt::black);
    desc_->setText("... put your workflow description here ...");
    desc_->setTextColor(Qt::black);
    desc_->document()->setDefaultFont(QFont("Arial", 12));
    description_bar->setWidget(desc_);
    //windows->addAction("&Show log window",log_bar,SLOT(show()));
    windows->addAction(description_bar->toggleViewAction());
    connect(desc_, SIGNAL(textChanged()), this, SLOT(descriptionUpdated_()));

    // set current path
    current_path_ = param_.getValue("preferences:default_path");

    // set & create temporary path -- make sure its a new subdirectory, as it will be deleted later
    QString new_tmp_dir = File::getUniqueName().toQString();
    QDir qd(File::getTempDirectory().toQString());
    qd.mkdir(new_tmp_dir);
    qd.cd(new_tmp_dir);
    tmp_path_ = qd.absolutePath();

/* 
     QT5 replace with QWebEngine
    // online browser
    webview_ = new QWebView(parent);
    webview_->page()->setLinkDelegationPolicy(QWebPage::DelegateAllLinks); // now linkClicked() is emitted
    connect((webview_->page()), SIGNAL(linkClicked(const QUrl &)), this, SLOT(downloadTOPPASfromHomepage_(const QUrl &)));
*/

    network_manager_ = new QNetworkAccessManager(this);
    connect(network_manager_, SIGNAL(finished(QNetworkReply*)), this, SLOT(toppasFileDownloaded_(QNetworkReply*)));

    // update the menu
    updateMenu(); 

    QSettings settings("OpenMS", "TOPPAS");
    restoreGeometry(settings.value("geometry").toByteArray());
    restoreState(settings.value("windowState").toByteArray());
  }


  TOPPASBase::~TOPPASBase()
  {
    savePreferences();
    // delete temporary files (TODO: make this a user dialog and ask - for later resume)
    // safety measure: only delete if subdirectory of Temp path; we do not want to delete / or c:
    if (String(tmp_path_).substitute("\\", "/").hasPrefix(File::getTempDirectory().substitute("\\", "/") + "/"))
    {
      File::removeDirRecursively(tmp_path_);
    }
  }

  void TOPPASBase::descriptionUpdated_()
  {
    if (!activeSubWindow_() || !activeSubWindow_()->getScene())
    {
      return;
    }
    //std::cerr << "changed to '" << String(desc_->toHtml()) << "'\n";
    activeSubWindow_()->getScene()->setChanged(true);
    activeSubWindow_()->getScene()->setDescription(desc_->toHtml());
  }

  void TOPPASBase::toppasFileDownloaded_(QNetworkReply* r)
  {
/* QT5
    r->deleteLater();
    if (r->error() != QNetworkReply::NoError)
    {
      showLogMessage_(LS_ERROR, "Download failed", "Error '" + r->errorString() + "' while downloading TOPPAS file: '" + r->url().toString() + "'");
      return;
    }

    QByteArray data = r->readAll();

    QString proposed_filename;
    if (r->url().hasQueryItem("file"))
    {
      proposed_filename = r->url().queryItemValue("file");
    }
    else
    {
      proposed_filename = "Workflow.toppas";
      LOG_WARN << "The URL format of downloads from the TOPPAS Online-Repository has changed. Please notify developers!";
    }
    QString filename = QFileDialog::getSaveFileName(this, "Where to save the TOPPAS file?", this->current_path_.toQString() + "/" + proposed_filename, tr("TOPPAS (*.toppas)"));

    // check if the user clicked cancel, to avoid saving .toppas somewhere
    if (String(filename).trim().empty())
    {
      showLogMessage_(LS_NOTICE, "Download succeeded, but saving aborted by user!", "");
      return;
    }

    if (!filename.endsWith(".toppas", Qt::CaseInsensitive))
    {
      filename += ".toppas";
    }

    QFile file(filename);
    if (!file.open(QIODevice::WriteOnly | QIODevice::Text))
    {
      showLogMessage_(LS_NOTICE, "Download succeeded. Cannot save the file. Try again with another filename and/or location!", "");
      return;
    }

    QTextStream out(&file);
    out << data;
    file.close();

    this->addTOPPASFile(filename);
    showLogMessage_(LS_NOTICE, "File successfully saved to '" + filename + "'.", "");
*/
  }
  
  void TOPPASBase::TOPPASreadyRead()
  {
    QNetworkReply::NetworkError ne = network_reply_->error();
    qint64 ba = network_reply_->bytesAvailable();
    LOG_DEBUG << "Error code (QNetworkReply::NetworkError): " << ne << "  bytes available: " << ba << std::endl;
    return;
  }

  void TOPPASBase::downloadTOPPASfromHomepage_(const QUrl& url)
  {
    if (url.toString().endsWith(QString(".toppas"), Qt::CaseInsensitive))
    {
      network_reply_ = network_manager_->get(QNetworkRequest(url));

      // debug
      connect(network_reply_, SIGNAL(readyRead()), this, SLOT(TOPPASreadyRead()));
      connect(network_reply_, SIGNAL(error(QNetworkReply::NetworkError code)), this, SLOT(TOPPASreadyRead()));
      connect(network_reply_, SIGNAL(finished()), this, SLOT(TOPPASreadyRead()));
      connect(network_reply_, SIGNAL(metaDataChanged()), this, SLOT(TOPPASreadyRead()));
      connect(network_reply_, SIGNAL(sslErrors(const QList<QSslError> & errors)), this, SLOT(TOPPASreadyRead()));
      // .. end debug

      showLogMessage_(LS_NOTICE, "Downloading file '" + url.toString() + "'. You will be notified once the download finished.", "");
      // webview_->close(); QT5 replace with QWebEngine
    }
    else
    {
      QMessageBox::warning(this, tr("Error"), tr("You can only click '.toppas' files on this page. No navigation is allowed!\n"));
      /* 
      replace with QT5 webengine
      webview_->setFocus(); 
      webview_->activateWindow();
      */
    }
  }

  void TOPPASBase::openOnlinePipelineRepository()
  {
/* QT5
    QUrl url = QUrl("http://www.OpenMS.de/TOPPASWorkflows/");

    static bool proxy_settings_checked = false;
    if (!proxy_settings_checked) // do only once because may take several seconds on windows
    {
      QNetworkProxy proxy;
      QUrl tmp_proxy_url(QString(getenv("http_proxy")));
      QUrl tmp_PROXY_url(QString(getenv("HTTP_PROXY")));
      QUrl proxy_url = tmp_proxy_url.isValid() ? tmp_proxy_url : tmp_PROXY_url;
      if (proxy_url.isValid())
      {
        QString hostname = proxy_url.host();
        int port = proxy_url.port();
        QString username = proxy_url.userName();
        QString password = proxy_url.password();
        proxy = QNetworkProxy(QNetworkProxy::HttpProxy, hostname, port, username, password);
      }
      else
      {
        QList<QNetworkProxy> proxies = QNetworkProxyFactory::systemProxyForQuery(url);
        if (!proxies.empty())
        {
          proxy = proxies.first();
        }
      }
      QNetworkProxy::setApplicationProxy(proxy); //no effect if proxy == QNetworkProxy()
      proxy_settings_checked = true;
    }

    // show something immediately, so the user does not stare at white screen while the URL is fetched
    webview_->setHtml("loading content ... ");
    webview_->show();
    // ... load the page in background
    webview_->load(url);
*/
  }

  //static
  TOPPASTreeView* TOPPASBase::createTOPPToolsTreeWidget(QWidget* parent_widget)
  {
    TOPPASTreeView* tools_tree_view = new TOPPASTreeView(parent_widget);
    tools_tree_view->setWhatsThis("TOPP tools list<BR><BR>All available TOPP tools are shown here.");
    tools_tree_view->setColumnCount(1);
    QStringList header_labels;
    header_labels.append(QString("TOPP tools"));
    tools_tree_view->setHeaderLabels(header_labels);

    QTreeWidgetItem* item = new QTreeWidgetItem((QTreeWidget*)0);
    item->setText(0, "<Input files>");
    tools_tree_view->addTopLevelItem(item);
    item = new QTreeWidgetItem((QTreeWidget*)0);
    item->setText(0, "<Output files>");
    tools_tree_view->addTopLevelItem(item);
    item = new QTreeWidgetItem((QTreeWidget*)0);
    item->setText(0, "<Merger>");
    tools_tree_view->addTopLevelItem(item);
    item = new QTreeWidgetItem((QTreeWidget*)0);
    item->setText(0, "<Collector>");
    tools_tree_view->addTopLevelItem(item);
    item = new QTreeWidgetItem((QTreeWidget*)0);
    item->setText(0, "<Splitter>");
    tools_tree_view->addTopLevelItem(item);

    //Param category_param = param_.copy("tool_categories:", true);

    ToolListType tools_list = ToolHandler::getTOPPToolList(true);
    ToolListType util_list = ToolHandler::getUtilList();
    // append utils
    for (ToolListType::Iterator it = util_list.begin(); it != util_list.end(); ++it)
    {
      it->second.category = "Utils";
      tools_list.insert(*it);
    }

    // any tool without a category gets into "unassigned" bin
    for (ToolListType::Iterator it = tools_list.begin(); it != tools_list.end(); ++it)
    {
      if (it->second.category.trim() == "")
        it->second.category = "Unassigned";
    }

    QSet<QString> category_set;
    for (ToolListType::ConstIterator it = tools_list.begin(); it != tools_list.end(); ++it)
    {
      category_set << String(it->second.category).toQString();
    }
    QStringList category_list = category_set.toList();
    qSort(category_list);
    Map<QString, QTreeWidgetItem*> category_map;

    foreach(const QString &category, category_list)
    {
      item = new QTreeWidgetItem((QTreeWidget*)0);
      item->setText(0, category);
      tools_tree_view->addTopLevelItem(item);
      category_map[category] = item;
    }

    for (ToolListType::iterator it = tools_list.begin(); it != tools_list.end(); ++it)
    {
      item = new QTreeWidgetItem(category_map[it->second.category.toQString()]);
      item->setText(0, it->first.toQString());
      QTreeWidgetItem* parent_item = item;
      StringList types = ToolHandler::getTypes(it->first);
      for (StringList::iterator types_it = types.begin(); types_it != types.end(); ++types_it)
      {
        item = new QTreeWidgetItem(parent_item);
        item->setText(0, types_it->toQString());
      }
    }
    tools_tree_view->resizeColumnToContents(0);
    return tools_tree_view;
  }

  void TOPPASBase::loadFiles(const StringList& list, QSplashScreen* splash_screen)
  {
    for (StringList::const_iterator it = list.begin(); it != list.end(); ++it)
    {
      splash_screen->showMessage((String("Loading file: ") + *it).toQString());
      splash_screen->repaint();
      QApplication::processEvents();
      addTOPPASFile(*it);
    }
  }

  void TOPPASBase::openExampleDialog()
  {
    QString file_name = QFileDialog::getOpenFileName(this, tr("Open example workflow"),
                                                     File::getOpenMSDataPath().toQString()
                                                     + QDir::separator() + "examples" + QDir::separator()
                                                     + "TOPPAS" + QDir::separator(),
                                                     tr("TOPPAS pipelines (*.toppas)"));

    addTOPPASFile(file_name);
  }

  void TOPPASBase::openFileDialog()
  {
    QString file_name = QFileDialog::getOpenFileName(this, tr("Open workflow"), current_path_.toQString(), tr("TOPPAS pipelines (*.toppas)"));

    addTOPPASFile(file_name);
  }

  void TOPPASBase::includePipeline()
  {
    QString file_name = QFileDialog::getOpenFileName(this, tr("Include workflow"), current_path_.toQString(), tr("TOPPAS pipelines (*.toppas)"));
    addTOPPASFile(file_name, false);
  }

  void TOPPASBase::addTOPPASFile(const String& file_name, bool in_new_window)
  {
    if (file_name == "") return;

    if (!file_name.toQString().endsWith(".toppas", Qt::CaseInsensitive))
    {
      LOG_ERROR << "The file '" << file_name << "' is not a .toppas file" << std::endl;
      return;
    }

    TOPPASScene* scene = 0;
    if (in_new_window)
    {
      if (activeSubWindow_())
      {
        TOPPASWidget* uninitialized_window = window_(IDINITIALUNTITLED);
        if (uninitialized_window && !uninitialized_window->getScene()->wasChanged())
          closeByTab(IDINITIALUNTITLED);
      }
      TOPPASWidget* tw = new TOPPASWidget(Param(), ws_, tmp_path_);
      scene = tw->getScene();
      scene->load(file_name); // first load WF, including description etc
      showAsWindow_(tw, File::basename(file_name)); // show it
    }
    else
    {
      if (!activeSubWindow_()) return;

      TOPPASScene* tmp_scene = new TOPPASScene(0, this->tmp_path_.toQString(), false);
      tmp_scene->load(file_name);
      scene = activeSubWindow_()->getScene();
      scene->include(tmp_scene);
      delete tmp_scene;
    }

    //connect signals/slots for log messages
    for (TOPPASScene::VertexIterator it = scene->verticesBegin(); it != scene->verticesEnd(); ++it)
    {
      TOPPASToolVertex* tv = dynamic_cast<TOPPASToolVertex*>(*it);
      if (tv)
      {
        connect(tv, SIGNAL(toolStarted()), this, SLOT(toolStarted()));
        connect(tv, SIGNAL(toolFinished()), this, SLOT(toolFinished()));
        connect(tv, SIGNAL(toolCrashed()), this, SLOT(toolCrashed()));
        connect(tv, SIGNAL(toolFailed()), this, SLOT(toolFailed()));
        connect(tv, SIGNAL(toolFailed(const QString &)), this, SLOT(updateTOPPOutputLog(const QString &)));
        // already done in ToppasScene:
        //connect (tv, SIGNAL(toppOutputReady(const QString&)), this, SLOT(updateTOPPOutputLog(const QString&)));
        continue;
      }

      TOPPASMergerVertex* tmv = dynamic_cast<TOPPASMergerVertex*>(*it);
      if (tmv)
      {
        connect(tmv, SIGNAL(mergeFailed(const QString)), this, SLOT(updateTOPPOutputLog(const QString &)));
        continue;
      }

      TOPPASOutputFileListVertex* oflv = dynamic_cast<TOPPASOutputFileListVertex*>(*it);
      if (oflv)
      {
        connect(oflv, SIGNAL(outputFileWritten(const String &)), this, SLOT(outputVertexFinished(const String &)));
        continue;
      }
    }
  }

  void TOPPASBase::newPipeline(const int id)
  {
    TOPPASWidget* tw = new TOPPASWidget(Param(), ws_, tmp_path_);
    showAsWindow_(tw, "(Untitled)", id);
  }

  void TOPPASBase::savePipeline()
  {
    TOPPASWidget* w = 0;
    QObject* sendr = QObject::sender();
    QAction* save_button_clicked = dynamic_cast<QAction*>(sendr);

    if (!save_button_clicked)
    {
      // scene has requested to be saved
      TOPPASScene* ts = dynamic_cast<TOPPASScene*>(sendr);
      if (ts && ts->views().size() > 0)
      {
        w = dynamic_cast<TOPPASWidget*>(ts->views().first());
      }
    }
    else
    {
      w = activeSubWindow_();
    }

    if (!w)
    {
      return;
    }

    QString file_name = w->getScene()->getSaveFileName().toQString();
    if (file_name != "")
    {
      // accept also upper case TOPPAS extensions, since
      // we also support them while loading
      if (!file_name.endsWith(".toppas", Qt::CaseInsensitive))
      {
        file_name += ".toppas";
      }
      if (!w->getScene()->store(file_name))
      {
        QMessageBox::warning(this, tr("Error"),
                             tr("Unable to save current pipeline. Possible reason: Invalid edges due to parameter refresh."));
      }

    }
    else
    {
      QString savedFileName = TOPPASBase::savePipelineAs(w, current_path_.toQString());
      // update tab title
      if (savedFileName != "")
      {
        QString caption = File::basename(savedFileName).toQString();
        tab_bar_->setTabText(tab_bar_->currentIndex(), caption);
      }
    }
  }

  void TOPPASBase::saveCurrentPipelineAs()
  {
    TOPPASWidget* w = activeSubWindow_();
    QString file_name = TOPPASBase::savePipelineAs(w, current_path_.toQString());
    if (file_name != "")
    {
      QString caption = File::basename(file_name).toQString();
      tab_bar_->setTabText(tab_bar_->currentIndex(), caption);
    }
  }

  // static
  QString TOPPASBase::savePipelineAs(TOPPASWidget* w, QString current_path)
  {
    if (!w)
    {
      return "";
    }

    QString file_name = QFileDialog::getSaveFileName(w, tr("Save workflow"), current_path, tr("TOPPAS pipelines (*.toppas)"));
    if (file_name != "")
    {
      if (!file_name.endsWith(".toppas", Qt::CaseInsensitive))
      {
        file_name += ".toppas";
      }
      if (!w->getScene()->store(file_name))
      {
        QMessageBox::warning(NULL, tr("Error"),
                             tr("Unable to save current pipeline. Possible reason: Invalid edges due to parameter refresh."));
      }
      QString caption = File::basename(file_name).toQString();
      w->setWindowTitle(caption);
    }
    return file_name;
  }

  void TOPPASBase::exportAsImage()
  {
    TOPPASWidget* w = activeSubWindow_();
    TOPPASScene* s = w->getScene();

    QString cp = current_path_.toQString();
    QString file_name = QFileDialog::getSaveFileName(w, tr("Save image"), cp, tr("Images (*.svg *.png *.jpg)"));
    if (file_name == "")
    {
      return;
    }
    if (!file_name.endsWith(".svg", Qt::CaseInsensitive) &&
        !file_name.endsWith(".png", Qt::CaseInsensitive) &&
        !file_name.endsWith(".jpg", Qt::CaseInsensitive))
    {
      file_name += ".svg";
    }
    bool svg = file_name.endsWith(".svg");

    QRectF items_bounding_rect = s->itemsBoundingRect();
    qreal wh_proportion = (qreal)(items_bounding_rect.width()) / (qreal)(items_bounding_rect.height());
    bool w_larger_than_h = wh_proportion > 1;
    qreal x1 = 0;
    qreal y1 = 0;
    qreal x2, y2;

    qreal small_edge_length = svg ? 500 : 4000;

    if (w_larger_than_h)
    {
      x2 = wh_proportion * small_edge_length;
      y2 = small_edge_length;
    }
    else
    {
      x2 = small_edge_length;
      y2 = (1.0 / wh_proportion) * small_edge_length;
    }
    qreal width = x2 - x1;
    qreal height = y2 - y1;

    if (svg)
    {
      QSvgGenerator svg_gen;
      svg_gen.setFileName(file_name);
      svg_gen.setSize(QSize(width, height));
      svg_gen.setViewBox(QRect(x1, y1, x2, y2));
      svg_gen.setTitle(tr("Title (TBD)"));
      svg_gen.setDescription(tr("Description (TBD)"));
      QPainter painter(&svg_gen);
      s->render(&painter, QRectF(), items_bounding_rect);
    }
    else
    {
      QImage img(width, height, QImage::Format_RGB32);
      img.fill(QColor(Qt::white).rgb());
      QPainter painter(&img);
      s->render(&painter, QRectF(), items_bounding_rect);
      img.save(file_name);
    }
  }

  void TOPPASBase::loadPipelineResourceFile()
  {
    TOPPASWidget* w = activeSubWindow_();
    TOPPASBase::loadPipelineResourceFile(w, current_path_.toQString());
  }

  // static
  QString TOPPASBase::loadPipelineResourceFile(TOPPASWidget* w, QString current_path)
  {
    if (!w)
    {
      return "";
    }
    TOPPASScene* scene = w->getScene();
    QString file_name = QFileDialog::getOpenFileName(w, tr("Load resource file"), current_path, tr("TOPPAS resource files (*.trf)"));
    if (file_name == "")
    {
      return "";
    }
    TOPPASResources resources;
    resources.load(file_name);
    scene->loadResources(resources);
    return file_name;
  }

  void TOPPASBase::savePipelineResourceFile()
  {
    TOPPASWidget* w = activeSubWindow_();
    TOPPASBase::savePipelineResourceFile(w, current_path_.toQString());
  }

  // static
  QString TOPPASBase::savePipelineResourceFile(TOPPASWidget* w, QString current_path)
  {
    if (!w)
    {
      return "";
    }
    TOPPASScene* scene = w->getScene();
    QString file_name = QFileDialog::getSaveFileName(w, tr("Save resource file"), current_path, tr("TOPPAS resource files (*.trf)"));
    if (file_name == "")
    {
      return "";
    }
    if (!file_name.endsWith(".trf"))
    {
      file_name += ".trf";
    }
    TOPPASResources resources;
    scene->createResources(resources);
    resources.store(file_name);
    return file_name;
  }

  void TOPPASBase::preferencesDialog()
  {
    // do something...
    savePreferences();
  }

  void TOPPASBase::showAsWindow_(TOPPASWidget* tw, const String& caption, const int special_id)
  {
    ws_->addSubWindow(tw);
    connect(tw, SIGNAL(sendStatusMessage(std::string, OpenMS::UInt)), this, SLOT(showStatusMessage(std::string, OpenMS::UInt)));
    connect(tw, SIGNAL(sendCursorStatus(double, double)), this, SLOT(showCursorStatus(double, double)));
    connect(tw, SIGNAL(toolDroppedOnWidget(double, double)), this, SLOT(insertNewVertex_(double, double)));
    connect(tw, SIGNAL(pipelineDroppedOnWidget(const String &, bool)), this, SLOT(addTOPPASFile(const String &, bool)));
    tw->setWindowTitle(caption.toQString());

    //add tab with id
    static int window_counter = 1337;
    ++window_counter;

    // use special_id if given (for first untitled tab), otherwise the running window_counter
    int local_counter = special_id == -1 ? window_counter : special_id;
    tw->setWindowId(local_counter);

    tab_bar_->addTab(caption.toQString(), tw->getWindowId());

    //connect slots and signals for removing the widget from the bar, when it is closed
    //- through the menu entry
    //- through the tab bar
    //- through the MDI close button
    connect(tw, SIGNAL(aboutToBeDestroyed(int)), tab_bar_, SLOT(removeId(int)));

    tab_bar_->setCurrentId(tw->getWindowId());

    //show first window maximized (only visible windows are in the list)
    if (ws_->subWindowList().count() == 0)
    {
      tw->showMaximized();
    }
    else
    {
      tw->show();
    }
    TOPPASScene* scene = tw->getScene();
    connect(scene, SIGNAL(saveMe()), this, SLOT(savePipeline()));
    connect(scene, SIGNAL(selectionCopied(TOPPASScene*)), this, SLOT(saveToClipboard(TOPPASScene*)));
    connect(scene, SIGNAL(requestClipboardContent()), this, SLOT(sendClipboardContent()));
    connect(scene, SIGNAL(mainWindowNeedsUpdate()), this, SLOT(updateMenu()));
    connect(scene, SIGNAL(openInTOPPView(QStringList)), this, SLOT(openFilesInTOPPView(QStringList)));
    connect(scene, SIGNAL(messageReady(const QString &)), this, SLOT(updateTOPPOutputLog(const QString &)));
    connect(scene, SIGNAL(entirePipelineFinished()), this, SLOT(showPipelineFinishedLogMessage()));
    connect(scene, SIGNAL(entirePipelineFinished()), this, SLOT(updateMenu()));
    connect(scene, SIGNAL(pipelineExecutionFailed()), this, SLOT(updateMenu()));

    QRectF scene_rect = scene->itemsBoundingRect();
    tw->fitInView(scene_rect, Qt::KeepAspectRatio);
    tw->scale(0.75, 0.75);
    scene->setSceneRect(tw->mapToScene(tw->rect()).boundingRect());

    QRectF items_rect = scene->itemsBoundingRect();
    QRectF new_scene_rect = items_rect.united(tw->mapToScene(tw->rect()).boundingRect());
    qreal top_left_x = new_scene_rect.topLeft().x();
    qreal top_left_y = new_scene_rect.topLeft().y();
    qreal bottom_right_x = new_scene_rect.bottomRight().x();
    qreal bottom_right_y = new_scene_rect.bottomRight().y();
    qreal width = new_scene_rect.width();
    qreal height = new_scene_rect.height();
    new_scene_rect.setTopLeft(QPointF(top_left_x - width / 2.0, top_left_y - height / 2.0));
    new_scene_rect.setBottomRight(QPointF(bottom_right_x + width / 2.0, bottom_right_y + height / 2.0));
    scene->setSceneRect(new_scene_rect);

    desc_->blockSignals(true);
    desc_->setHtml(scene->getDescription());
    desc_->blockSignals(false);
  }

  void TOPPASBase::closeEvent(QCloseEvent* event)
  {
    bool close = true;
    QList<QMdiSubWindow *> all_windows = ws_->subWindowList();
    foreach(QMdiSubWindow * w, all_windows)
    {
<<<<<<< HEAD
      bool close_this = dynamic_cast<TOPPASWidget*>(w)->getScene()->saveIfChanged();
=======
      TOPPASWidget * widget = dynamic_cast<TOPPASWidget*>(w->widget());
      bool close_this = widget->getScene()->saveIfChanged();
>>>>>>> 722553d4
      if (!close_this)
      {
        close = false;
        break;
      }
    }
    if (close)
    {
      event->accept();
      QSettings settings("OpenMS", "TOPPAS");
      settings.setValue("geometry", saveGeometry());
      settings.setValue("windowState", saveState());
    }
    else
    {
      event->ignore();
    }
  }

  void TOPPASBase::showURL()
  {
    QString target = dynamic_cast<QAction*>(sender())->data().toString();
    GUIHelpers::openURL(target);
  }

  TOPPASWidget* TOPPASBase::window_(int id) const
  {
    //cout << "Looking for tab with id: " << id << endl;
    QList<QMdiSubWindow *> windows = ws_->subWindowList();
    for (int i = 0; i < windows.size(); ++i)
    {
<<<<<<< HEAD
      TOPPASWidget* window = dynamic_cast<TOPPASWidget*>(windows.at(i));
      //cout << "  Tab " << i << ": " << window->window_id << endl;
      if (window->getWindowId() == id)
=======
      TOPPASWidget* w = dynamic_cast<TOPPASWidget*>(windows.at(i)->widget());
      //cout << "  Tab " << i << ": " << w->window_id << endl;
      if (w != 0 && w->getWindowId() == id)
>>>>>>> 722553d4
      {
        return w;
      }
    }
    return 0;
  }

  TOPPASWidget* TOPPASBase::activeSubWindow_() const
  {
<<<<<<< HEAD
    if (!ws_->activeSubWindow())
      return 0;

    return dynamic_cast<TOPPASWidget*>(ws_->activeSubWindow());
=======
    if (ws_ == 0 || ws_->currentSubWindow() == 0 || ws_->currentSubWindow()->widget() == 0)
      return 0;

    return dynamic_cast<TOPPASWidget*>(ws_->currentSubWindow()->widget());
>>>>>>> 722553d4
  }

  void TOPPASBase::closeByTab(int id)
  {
    TOPPASWidget* window = window_(id);
    if (window)
    {
      window->close();
      // if the window refused to close, do not remove tab
      if (!window->isVisible())
      {
        tab_bar_->removeId(id);
      }
      updateMenu();
    }
  }

  void TOPPASBase::focusByTab(int id)
  {
    TOPPASWidget* window = window_(id);
    if (window)
    {
      //std::cerr << "tab changed...\n";
      desc_->blockSignals(true);
      desc_->setHtml(window->getScene()->getDescription());
      desc_->blockSignals(false);
      window->setFocus();
    }
    else
    {
      desc_->blockSignals(true);
      desc_->setHtml("");
      desc_->blockSignals(false);
    }
  }

  void TOPPASBase::closeFile()
  {
<<<<<<< HEAD
    ws_->activeSubWindow()->close();
=======
    if (ws_ != 0 && ws_->currentSubWindow() != 0)
    {
      ws_->currentSubWindow()->close();
    }
>>>>>>> 722553d4
    updateMenu();
  }

  void TOPPASBase::showStatusMessage(string msg, OpenMS::UInt time)
  {
    if (time == 0)
    {
      message_label_->setText(msg.c_str());
      statusBar()->update();
    }
    else
    {
      statusBar()->showMessage(msg.c_str(), time);
    }
    QApplication::processEvents();
  }

  void TOPPASBase::showCursorStatus(double /*x*/, double /*y*/)
  {
    // TODO
  }

  void TOPPASBase::updateToolBar()
  {

  }

  void TOPPASBase::updateTabBar(QMdiSubWindow* w)
  {
    if (w)
    {
<<<<<<< HEAD
      Int window_id = dynamic_cast<TOPPASWidget*>(w)->getWindowId();
      tab_bar_->setCurrentId(window_id);
=======
      TOPPASWidget* tw = dynamic_cast<TOPPASWidget*>(w->widget());
      if (tw)
      {
        Int window_id = tw->getWindowId();
        tab_bar_->setCurrentId(window_id);
      }
>>>>>>> 722553d4
    }
  }

  void TOPPASBase::loadPreferences(String filename)
  {
    //compose default ini file path
    String default_ini_file = String(QDir::homePath()) + "/.TOPPAS.ini";

    if (filename == "")
    {
      filename = default_ini_file;
    }

    //load preferences, if file exists
    if (File::exists(filename))
    {
      bool error = false;
      Param tmp;
      ParamXMLFile paramFile;
      try // the file might be corrupt
      {
        paramFile.load(filename, tmp);
      }
      catch (...)
      {
        error = true;
      }

      //apply preferences if they are of the current TOPPAS version
      if (!error && tmp.exists("preferences:version") && tmp.getValue("preferences:version").toString() == VersionInfo::getVersion())
      {
        try
        {
          setParameters(tmp);
        }
        catch (Exception::InvalidParameter& /*e*/)
        {
          error = true;
        }
      }
      else
      {
        error = true;
      }
      //set parameters to defaults when something is fishy with the parameters file
      if (error)
      {
        //reset parameters (they will be stored again when TOPPAS quits)
        setParameters(Param());

        cerr << "The TOPPAS preferences files '" << filename << "' was ignored. It is no longer compatible with this TOPPAS version and will be replaced." << endl;
      }
    }
    else if (filename != default_ini_file)
    {
      cerr << "Unable to load INI File: '" << filename << "'" << endl;
    }
    param_.setValue("PreferencesFile", filename);
  }

  void TOPPASBase::savePreferences()
  {
    //set version
    param_.setValue("preferences:version", VersionInfo::getVersion());

    Param save_param = param_.copy("preferences:");

    try
    {
      ParamXMLFile paramFile;
      // TODO: if closing multiple TOPPAS instances simultaneously, we might write to this file concurrently
      //       thus destroying its integrity. Think about using boost filelocks
      //       see OpenMS/METADATA/DocumentIDTagger.h for example
      //       and also implement in TOPPView (and other GUI's which write to user directory)
      paramFile.store(string(param_.getValue("PreferencesFile")), save_param);
    }
    catch (Exception::UnableToCreateFile& /*e*/)
    {
      cerr << "Unable to create INI File: '" << string(param_.getValue("PreferencesFile")) << "'" << endl;
    }
  }

  void TOPPASBase::showAboutDialog()
  {
    //dialog and grid layout
    QDialog* dlg = new QDialog(this);
    QGridLayout* grid = new QGridLayout(dlg);
    dlg->setWindowTitle("About TOPPAS");

    QLabel* label = new QLabel(dlg);
    label->setPixmap(QPixmap(":/TOPP_about.png"));
    grid->addWidget(label, 0, 0);

    //text
    QString text = QString("<BR>"
                           "<FONT size=+3>TOPPAS</font><BR>"
                           "<BR>"
                           "Version: %1%2<BR>"
                           "<BR>"
                           "OpenMS and TOPP is free software available under the<BR>"
                           "BSD 3-Clause Licence (BSD-new)<BR>"
                           "<BR>"
                           "<BR>"
                           "<BR>"
                           "<BR>"
                           "<BR>"
                           "Any published work based on TOPP and OpenMS shall cite these papers:<BR>"
                           "Sturm et al., BMC Bioinformatics (2008), 9, 163<BR>"
                           "Kohlbacher et al., Bioinformatics (2007), 23:e191-e197<BR>"
                           ).arg(VersionInfo::getVersion().toQString()
                           ).arg( // if we have a revision, embed it also into the shown version number
                              VersionInfo::getRevision() != "" ? QString(" (") + VersionInfo::getRevision().toQString() + ")" : "");
    
    QLabel* text_label = new QLabel(text, dlg);
    grid->addWidget(text_label, 0, 1, Qt::AlignTop | Qt::AlignLeft);

    //execute
    dlg->exec();
  }

  void TOPPASBase::updateMenu()
  {
    TOPPASWidget* tw = activeSubWindow_();
    TOPPASScene* ts = 0;
    if (tw)
    {
      ts = tw->getScene();
    }

    QList<QAction*> actions = this->findChildren<QAction*>("");
    for (int i = 0; i < actions.count(); ++i)
    {
      QString text = actions[i]->text();

      if (text == "&Run (F5)")
      {
        bool show = false;
        if (ts && !(ts->isPipelineRunning()))
        {
          show = true;
        }
        actions[i]->setEnabled(show);
      }
      else if (text == "&Abort")
      {
        bool show = false;
        if (ts && ts->isPipelineRunning())
        {
          show = true;
        }
        actions[i]->setEnabled(show);
      }
      else if (text == "&Include")
      {
        bool show = ts;
        actions[i]->setEnabled(show);
      }
      else if (text == "&Load resource file")
      {
        bool show = ts;
        actions[i]->setEnabled(show);
      }
      else if (text == "Save &resource file")
      {
        bool show = ts;
        actions[i]->setEnabled(show);
      }
      else if (text == "&Save")
      {
        bool show = ts && ts->wasChanged();
        actions[i]->setEnabled(show);
      }
      else if (text == "Refresh &parameters")
      {
        bool show = ts && !(ts->isPipelineRunning());
        actions[i]->setEnabled(show);
      }
    }

    if (ts)
    {
      QString title = tw->windowTitle();
      bool asterisk_shown = title.startsWith("*");
      bool changed = ts->wasChanged();
      if (asterisk_shown ^ changed)
      {
        title = asterisk_shown ? title.right(title.size() - 1) : QString("*") + title;
        tw->setWindowTitle(title);
        tab_bar_->setTabText(tab_bar_->currentIndex(), title);
      }
    }
  }

  void TOPPASBase::showLogMessage_(TOPPASBase::LogState state, const String& heading, const String& body)
  {
    //Compose current time string
    DateTime d = DateTime::now();

    String state_string;
    switch (state)
    {
    case LS_NOTICE: state_string = "NOTICE"; break;

    case LS_WARNING: state_string = "WARNING"; break;

    case LS_ERROR: state_string = "ERROR"; break;
    }

    //update log
    log_->append("==============================================================================");
    log_->append((d.getTime() + " " + state_string + ": " + heading).toQString());
    log_->append(body.toQString());

    //show log tool window
    dynamic_cast<QWidget*>(log_->parent())->show();
    log_->moveCursor(QTextCursor::End);
  }

  void TOPPASBase::keyPressEvent(QKeyEvent* e)
  {
    if (e->key() == Qt::Key_F5)
    {
      TOPPASWidget* tw = activeSubWindow_();
      if (!tw)
      {
        e->ignore();
        return;
      }
      TOPPASScene* ts = tw->getScene();
      ts->runPipeline();
      e->accept();
    }
  }

  void TOPPASBase::updateCurrentPath()
  {
    //do not update if the user disabled this feature.
    if (param_.getValue("preferences:default_path_current") != "true")
      return;

    //reset
    current_path_ = param_.getValue("preferences:default_path");

    //update if the current layer has a path associated TODO
    //if (activeCanvas_() && activeCanvas_()->getLayerCount()!=0 && activeCanvas_()->getCurrentLayer().filename!="")
    //{
    // current_path_ = File::path(activeCanvas_()->getCurrentLayer().filename);
    //}
  }

  void TOPPASBase::insertNewVertex_(double x, double y, QTreeWidgetItem* item)
  {
    if (!activeSubWindow_() || !activeSubWindow_()->getScene() || !tools_tree_view_)
    {
      return;
    }

    TOPPASScene* scene = activeSubWindow_()->getScene();
    QTreeWidgetItem* current_tool = item ? item : tools_tree_view_->currentItem();
    String tool_name = String(current_tool->text(0));
    TOPPASVertex* tv = 0;

    if (tool_name == "<Input files>")
    {
      tv = new TOPPASInputFileListVertex();
    }
    else if (tool_name == "<Output files>")
    {
      tv = new TOPPASOutputFileListVertex();
      TOPPASOutputFileListVertex* oflv = dynamic_cast<TOPPASOutputFileListVertex*>(tv);
      connect(oflv, SIGNAL(outputFileWritten(const String &)), this, SLOT(outputVertexFinished(const String &)));
      scene->connectOutputVertexSignals(oflv);
    }
    else if (tool_name == "<Merger>")
    {
      tv = new TOPPASMergerVertex(true);
      connect(tv, SIGNAL(mergeFailed(const QString)), this, SLOT(updateTOPPOutputLog(const QString &)));
    }
    else if (tool_name == "<Collector>")
    {
      tv = new TOPPASMergerVertex(false);
      connect(tv, SIGNAL(mergeFailed(const QString)), this, SLOT(updateTOPPOutputLog(const QString &)));
    }
    else if (tool_name == "<Splitter>")
    {
      tv = new TOPPASSplitterVertex();
    }
    else // node is a TOPP tool
    {
      if (current_tool->childCount() > 0)
      {
        // category or tool name with types is selected (instead of a concrete type)
        return;
      }
      String tool_type;
      if (current_tool->parent() != 0 && current_tool->parent()->parent() != 0)
      {
        // selected item is a type
        tool_type = String(current_tool->text(0));
        tool_name = String(current_tool->parent()->text(0));
      }
      else
      {
        // normal tool which does not have type selected
        tool_name = String(current_tool->text(0));
        tool_type = "";
      }

      tv = new TOPPASToolVertex(tool_name, tool_type);
      TOPPASToolVertex* ttv = dynamic_cast<TOPPASToolVertex*>(tv);

      // check if tool init was successful (i.e. tool was found); TODO: only populate Tool list with available tools so we do not need to check?!
      if (!ttv->isToolReady())
      {
        delete ttv;
        return;
      }

      connect(ttv, SIGNAL(toolStarted()), this, SLOT(toolStarted()));
      connect(ttv, SIGNAL(toolFinished()), this, SLOT(toolFinished()));
      connect(ttv, SIGNAL(toolCrashed()), this, SLOT(toolCrashed()));
      connect(ttv, SIGNAL(toolFailed()), this, SLOT(toolFailed()));
      // already done in ToppasScene:
      //connect (ttv, SIGNAL(toppOutputReady(const QString&)), this, SLOT(updateTOPPOutputLog(const QString&)));

      scene->connectToolVertexSignals(ttv);
    }

    scene->connectVertexSignals(tv);
    scene->addVertex(tv);
    tv->setPos(x, y);
    tv->setZValue(z_value_);
    z_value_ += 0.000001;
    scene->topoSort();
    scene->setChanged(true);
  }

  void TOPPASBase::runPipeline()
  {
    TOPPASWidget* w = activeSubWindow_();
    if (w)
    {
      w->getScene()->runPipeline();
    }
  }

  void TOPPASBase::abortPipeline()
  {
    TOPPASWidget* w = activeSubWindow_();
    if (w)
    {
      w->getScene()->abortPipeline();
    }
    updateMenu();
  }

  void TOPPASBase::toolStarted()
  {
    TOPPASToolVertex* tv = dynamic_cast<TOPPASToolVertex*>(QObject::sender());
    if (tv)
    {
      String text = tv->getName();
      String type = tv->getType();
      if (type != "")
      {
        text += " (" + type + ")";
      }
      text += " of node #" + String(tv->getTopoNr()) + " started. Processing ...";

      showLogMessage_(LS_NOTICE, text, "");
    }
    updateMenu();
  }

  void TOPPASBase::toolFinished()
  {
    TOPPASToolVertex* tv = dynamic_cast<TOPPASToolVertex*>(QObject::sender());
    if (tv)
    {
      String text = tv->getName();
      String type = tv->getType();
      if (type != "")
      {
        text += " (" + type + ")";
      }
      text += " finished!";

      showLogMessage_(LS_NOTICE, text, "");
    }
    updateMenu();
  }

  void TOPPASBase::toolCrashed()
  {
    TOPPASToolVertex* tv = dynamic_cast<TOPPASToolVertex*>(QObject::sender());
    if (tv)
    {
      String text = tv->getName();
      String type = tv->getType();
      if (type != "")
      {
        text += " (" + type + ")";
      }
      text += " crashed!";

      showLogMessage_(LS_ERROR, text, "");
    }
    updateMenu();
  }

  void TOPPASBase::toolFailed()
  {
    TOPPASToolVertex* tv = dynamic_cast<TOPPASToolVertex*>(QObject::sender());
    if (tv)
    {
      String text = tv->getName();
      String type = tv->getType();
      if (type != "")
      {
        text += " (" + type + ")";
      }
      text += " failed!";

      showLogMessage_(LS_ERROR, text, "");
    }
    updateMenu();
  }

  void TOPPASBase::outputVertexFinished(const String& file)
  {
    String text = "Output file '" + file + "' written.";
    showLogMessage_(LS_NOTICE, text, "");
  }

  void TOPPASBase::updateTOPPOutputLog(const QString& out)
  {
    QString text = out; // shortened version for now (if we reintroduce simultaneous tool execution,
                        // we need to rethink this (probably only trigger this slot when tool 100% finished)


    //show log if there is output
    dynamic_cast<QWidget*>(log_->parent())->show();

    //update log_
    log_->moveCursor(QTextCursor::End, QTextCursor::MoveAnchor); // move cursor to end, since text is inserted at cursor
    log_->insertPlainText(text);
  }

  void TOPPASBase::showPipelineFinishedLogMessage()
  {
    showLogMessage_(LS_NOTICE, "Entire pipeline execution finished!", "");
  }

  void TOPPASBase::insertNewVertexInCenter_(QTreeWidgetItem* item)
  {
    if (!activeSubWindow_() || !activeSubWindow_()->getScene() || !tools_tree_view_ || !tools_tree_view_->currentItem())
    {
      return;
    }

    QPointF insert_pos = activeSubWindow_()->mapToScene(QPoint((activeSubWindow_()->width() / 2.0) + (qreal)(5 * node_offset_), (activeSubWindow_()->height() / 2.0) + (qreal)(5 * node_offset_)));
    insertNewVertex_(insert_pos.x(), insert_pos.y(), item);
    node_offset_ = (node_offset_ + 1) % 10;
  }

  void TOPPASBase::saveToClipboard(TOPPASScene* scene)
  {
    if (clipboard_scene_ != 0)
    {
      delete clipboard_scene_;
      clipboard_scene_ = 0;
    }
    clipboard_scene_ = scene;
  }

  void TOPPASBase::sendClipboardContent()
  {
    TOPPASScene* sndr = dynamic_cast<TOPPASScene*>(QObject::sender());
    if (sndr != 0)
    {
      sndr->setClipboard(clipboard_scene_);
    }
  }

  void TOPPASBase::refreshParameters()
  {
    TOPPASWidget* w = activeSubWindow_();
    QString file_name = TOPPASBase::refreshPipelineParameters(w, current_path_.toQString());
    if (file_name != "")
    {
      QString caption = File::basename(file_name).toQString();
      tab_bar_->setTabText(tab_bar_->currentIndex(), caption);
    }
  }

  // static
  QString TOPPASBase::refreshPipelineParameters(TOPPASWidget* tw, QString current_path)
  {
    TOPPASScene* ts = 0;
    if (tw)
    {
      ts = tw->getScene();
    }
    if (!ts)
    {
      return "";
    }

    TOPPASScene::RefreshStatus st = ts->refreshParameters();
    if (st == TOPPASScene::ST_REFRESH_NOCHANGE)
    {
      QMessageBox::information(tw, tr("Nothing to be done"),
                               tr("The parameters of the tools used in this workflow have not changed."));
      return "";
    }

    ts->setChanged(true);
    ts->updateEdgeColors();
    if (st == TOPPASScene::ST_REFRESH_CHANGEINVALID)
    {
      QMessageBox::information(tw, "Parameters updated!",
                               "The resulting pipeline is now invalid. Probably some input or output parameters were removed or added. Please repair!",
                               QMessageBox::Ok);
      return "";
    }
    else if (st == TOPPASScene::ST_REFRESH_REMAINSINVALID)
    {
      QMessageBox::information(tw, "Parameters updated!",
                               "The resulting pipeline remains invalid (not runnable). Maybe some input files or even edges are missing. Please repair!",
                               QMessageBox::Ok);
      return "";
    }

    int ret = QMessageBox::information(tw, "Parameters updated!",
                                       "The parameters of some tools in this workflow have changed. Do you want to save these changes now?",
                                       QMessageBox::Save | QMessageBox::Cancel);
    if (ret == QMessageBox::Save)
    {
      QString file_name = TOPPASBase::savePipelineAs(tw, current_path);
      return file_name;
    }

    return "";
  }

  void TOPPASBase::openFilesInTOPPView(QStringList files)
  {
    if (files.empty()) return;
    
    if (files.size() > 1)
    {
      // ask user how to open multiple files
      QMessageBox msgBox(
        QMessageBox::Question,
        tr("Open files with overlay?"),
        tr("How do you want to open the output files?"),
        QMessageBox::Yes | QMessageBox::No | QMessageBox::Cancel);
      msgBox.setButtonText(QMessageBox::Yes, tr("&Single Tab - Overlay"));
      msgBox.setButtonText(QMessageBox::No, tr("&Separate tabs"));
      int ret = msgBox.exec();
      if (ret == QMessageBox::Cancel) return; // Escape was pressed
      if (ret == QMessageBox::Yes)
      {
        files = files.join("#SpLiT_sTrInG#+#SpLiT_sTrInG#").split("#SpLiT_sTrInG#", QString::SkipEmptyParts);
      }
    }
    
    GUIHelpers::startTOPPView(files);

  }

  void TOPPASBase::openToppasFile(QString filename)
  {
    addTOPPASFile(String(filename));
  }

} //namespace OpenMS<|MERGE_RESOLUTION|>--- conflicted
+++ resolved
@@ -146,13 +146,8 @@
 
     box_layout->addWidget(tab_bar_);
     ws_ = new QMdiArea(dummy);
-<<<<<<< HEAD
-    connect(ws_, SIGNAL(windowActivated(QWidget*)), this, SLOT(updateTabBar(QWidget*)));
-    connect(ws_, SIGNAL(windowActivated(QWidget*)), this, SLOT(updateMenu()));
-=======
     connect(ws_, SIGNAL(subWindowActivated(QMdiSubWindow*)), this, SLOT(updateTabBar(QMdiSubWindow*)));
     connect(ws_, SIGNAL(subWindowActivated(QMdiSubWindow*)), this, SLOT(updateMenu()));
->>>>>>> 722553d4
 
     box_layout->addWidget(ws_);
 
@@ -909,12 +904,8 @@
     QList<QMdiSubWindow *> all_windows = ws_->subWindowList();
     foreach(QMdiSubWindow * w, all_windows)
     {
-<<<<<<< HEAD
-      bool close_this = dynamic_cast<TOPPASWidget*>(w)->getScene()->saveIfChanged();
-=======
       TOPPASWidget * widget = dynamic_cast<TOPPASWidget*>(w->widget());
       bool close_this = widget->getScene()->saveIfChanged();
->>>>>>> 722553d4
       if (!close_this)
       {
         close = false;
@@ -946,15 +937,9 @@
     QList<QMdiSubWindow *> windows = ws_->subWindowList();
     for (int i = 0; i < windows.size(); ++i)
     {
-<<<<<<< HEAD
-      TOPPASWidget* window = dynamic_cast<TOPPASWidget*>(windows.at(i));
-      //cout << "  Tab " << i << ": " << window->window_id << endl;
-      if (window->getWindowId() == id)
-=======
       TOPPASWidget* w = dynamic_cast<TOPPASWidget*>(windows.at(i)->widget());
       //cout << "  Tab " << i << ": " << w->window_id << endl;
       if (w != 0 && w->getWindowId() == id)
->>>>>>> 722553d4
       {
         return w;
       }
@@ -964,17 +949,10 @@
 
   TOPPASWidget* TOPPASBase::activeSubWindow_() const
   {
-<<<<<<< HEAD
-    if (!ws_->activeSubWindow())
-      return 0;
-
-    return dynamic_cast<TOPPASWidget*>(ws_->activeSubWindow());
-=======
     if (ws_ == 0 || ws_->currentSubWindow() == 0 || ws_->currentSubWindow()->widget() == 0)
       return 0;
 
     return dynamic_cast<TOPPASWidget*>(ws_->currentSubWindow()->widget());
->>>>>>> 722553d4
   }
 
   void TOPPASBase::closeByTab(int id)
@@ -1013,14 +991,10 @@
 
   void TOPPASBase::closeFile()
   {
-<<<<<<< HEAD
-    ws_->activeSubWindow()->close();
-=======
     if (ws_ != 0 && ws_->currentSubWindow() != 0)
     {
       ws_->currentSubWindow()->close();
     }
->>>>>>> 722553d4
     updateMenu();
   }
 
@@ -1052,17 +1026,12 @@
   {
     if (w)
     {
-<<<<<<< HEAD
-      Int window_id = dynamic_cast<TOPPASWidget*>(w)->getWindowId();
-      tab_bar_->setCurrentId(window_id);
-=======
       TOPPASWidget* tw = dynamic_cast<TOPPASWidget*>(w->widget());
       if (tw)
       {
         Int window_id = tw->getWindowId();
         tab_bar_->setCurrentId(window_id);
       }
->>>>>>> 722553d4
     }
   }
 
