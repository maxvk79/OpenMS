--- conflicted
+++ resolved
@@ -410,17 +410,12 @@
     // TODO you actually only have to do repainting if the row changes..
     // sometimes Qt calls this function when table empty during refreshing
     if (row < 0 || column < 0)
-<<<<<<< HEAD
+    {
       return;
-
-    if (row >= table_widget_->rowCount() || column >= table_widget_->columnCount())
-=======
-    {
-      return;
-    }
+    }
+
     if (row >= table_widget_->rowCount()
         ||  column >= table_widget_->columnCount())
->>>>>>> 6eadea1e
     {
       throw Exception::InvalidValue(__FILE__, __LINE__, OPENMS_PRETTY_FUNCTION, "invalid cell clicked.", String(row) + " " + column);
     }
@@ -544,13 +539,9 @@
     // this is a very easy check.
     // We do not check for PeptideIdentifications attached to Spectra, because the user could just
     // want the list of unidentified MS2 spectra (obtained by unchecking the 'just hits' button).
-<<<<<<< HEAD
-    bool no_data = (layer == nullptr || (layer->type == LayerData::DT_PEAK && layer->getPeakData()->empty()) || (layer->type == LayerData::DT_CHROMATOGRAM && layer->getChromatogramData()->empty()));
-=======
     bool no_data = (layer == nullptr
                 || (layer->type == LayerDataBase::DT_PEAK && layer->getPeakData()->empty())
                 || (layer->type == LayerDataBase::DT_CHROMATOGRAM && layer->getChromatogramData()->empty()));
->>>>>>> 6eadea1e
     return !no_data;
   }
 
@@ -942,11 +933,7 @@
   void SpectraIDViewTab::saveIDs_()
   {
     // no valid peak layer attached
-<<<<<<< HEAD
-    if (layer_ == nullptr || layer_->getPeakData()->empty() || layer_->type != LayerData::DT_PEAK)
-=======
     if (layer_ == nullptr || layer_->getPeakData()->empty() || layer_->type != LayerDataBase::DT_PEAK)
->>>>>>> 6eadea1e
     {
       return;
     }
