// --------------------------------------------------------------------------
//                   OpenMS -- Open-Source Mass Spectrometry
// --------------------------------------------------------------------------
// Copyright The OpenMS Team -- Eberhard Karls University Tuebingen,
// ETH Zurich, and Freie Universitaet Berlin 2002-2021.
//
// This software is released under a three-clause BSD license:
//  * Redistributions of source code must retain the above copyright
//    notice, this list of conditions and the following disclaimer.
//  * Redistributions in binary form must reproduce the above copyright
//    notice, this list of conditions and the following disclaimer in the
//    documentation and/or other materials provided with the distribution.
//  * Neither the name of any author or any participating institution
//    may be used to endorse or promote products derived from this software
//    without specific prior written permission.
// For a full list of authors, refer to the file AUTHORS.
// --------------------------------------------------------------------------
// THIS SOFTWARE IS PROVIDED BY THE COPYRIGHT HOLDERS AND CONTRIBUTORS "AS IS"
// AND ANY EXPRESS OR IMPLIED WARRANTIES, INCLUDING, BUT NOT LIMITED TO, THE
// IMPLIED WARRANTIES OF MERCHANTABILITY AND FITNESS FOR A PARTICULAR PURPOSE
// ARE DISCLAIMED. IN NO EVENT SHALL ANY OF THE AUTHORS OR THE CONTRIBUTING
// INSTITUTIONS BE LIABLE FOR ANY DIRECT, INDIRECT, INCIDENTAL, SPECIAL,
// EXEMPLARY, OR CONSEQUENTIAL DAMAGES (INCLUDING, BUT NOT LIMITED TO,
// PROCUREMENT OF SUBSTITUTE GOODS OR SERVICES; LOSS OF USE, DATA, OR PROFITS;
// OR BUSINESS INTERRUPTION) HOWEVER CAUSED AND ON ANY THEORY OF LIABILITY,
// WHETHER IN CONTRACT, STRICT LIABILITY, OR TORT (INCLUDING NEGLIGENCE OR
// OTHERWISE) ARISING IN ANY WAY OUT OF THE USE OF THIS SOFTWARE, EVEN IF
// ADVISED OF THE POSSIBILITY OF SUCH DAMAGE.
//
// --------------------------------------------------------------------------
// $Maintainer: Mathias Walzer $
// $Authors: Nico Pfeifer, Mathias Walzer, Hendrik Weisser $
// --------------------------------------------------------------------------

#include <OpenMS/FILTERING/ID/IDFilter.h>
#include <OpenMS/CHEMISTRY/ModificationsDB.h>

#include <regex>

using namespace std;

namespace OpenMS
{

  struct IDFilter::HasMinPeptideLength
  {
    typedef PeptideHit argument_type; // for use as a predicate

    Size length_;

    explicit HasMinPeptideLength(Size length):
      length_(length)
    {}

    bool operator()(const PeptideHit& hit) const
    {
      return hit.getSequence().size() >= length_;
    }
  };


  struct IDFilter::HasMinCharge
  {
    typedef PeptideHit argument_type; // for use as a predicate

    Int charge_;

    explicit HasMinCharge(Int charge):
      charge_(charge)
    {}

    bool operator()(const PeptideHit& hit) const
    {
      return hit.getCharge() >= charge_;
    }
  };


  struct IDFilter::HasLowMZError
  {
    typedef PeptideHit argument_type; // for use as a predicate

    double precursor_mz_, tolerance_;

    HasLowMZError(double precursor_mz, double tolerance, bool unit_ppm):
      precursor_mz_(precursor_mz), tolerance_(tolerance)
    {
      if (unit_ppm) this->tolerance_ *= precursor_mz / 1.0e6;
    }

    bool operator()(const PeptideHit& hit) const
    {
      Int z = hit.getCharge();
      if (z == 0) z = 1;
      double peptide_mz = hit.getSequence().getMZ(z);
      return fabs(precursor_mz_ - peptide_mz) <= tolerance_;
    }
  };


  struct IDFilter::HasMatchingModification
  {
    typedef PeptideHit argument_type; // for use as a predicate

    const set<String>& mods_;

    explicit HasMatchingModification(const set<String>& mods):
      mods_(mods)
    {}

    bool operator()(const PeptideHit& hit) const
    {
      const AASequence& seq = hit.getSequence();
      if (mods_.empty())
      {
        return seq.isModified();
      }
      for (Size i = 0; i < seq.size(); ++i)
      {
        if (seq[i].isModified())
        {
          String mod_name = seq[i].getModification()->getFullId();
          if (mods_.count(mod_name) > 0) return true;
        }
      }

      // terminal modifications:
      if (seq.hasNTerminalModification())
      {
        String mod_name = seq.getNTerminalModification()->getFullId();
        if (mods_.count(mod_name) > 0) return true;
      }
      if (seq.hasCTerminalModification())
      {
        String mod_name = seq.getCTerminalModification()->getFullId();
        if (mods_.count(mod_name) > 0) return true;
      }

      return false;
    }
  };


  struct IDFilter::HasMatchingSequence
  {
    typedef PeptideHit argument_type; // for use as a predicate

    const set<String>& sequences_;
    bool ignore_mods_;

    explicit HasMatchingSequence(const set<String>& sequences, bool ignore_mods = false):
      sequences_(sequences), ignore_mods_(ignore_mods)
    {}

    bool operator()(const PeptideHit& hit) const
    {
      const String& query = (ignore_mods_ ?
                             hit.getSequence().toUnmodifiedString() :
                             hit.getSequence().toString());
      return (sequences_.count(query) > 0);
    }
  };


  struct IDFilter::HasNoEvidence
  {
    typedef PeptideHit argument_type; // for use as a predicate

    bool operator()(const PeptideHit& hit) const
    {
      return hit.getPeptideEvidences().empty();
    }
  };

  struct IDFilter::HasRTInRange
  {
    typedef PeptideIdentification argument_type; // for use as a predicate

    double rt_min_, rt_max_;

    HasRTInRange(double rt_min, double rt_max):
      rt_min_(rt_min), rt_max_(rt_max)
    {}

    bool operator()(const PeptideIdentification& id) const
    {
      double rt = id.getRT();
      return (rt >= rt_min_) && (rt <= rt_max_);
    }
  };


  struct IDFilter::HasMZInRange
  {
    typedef PeptideIdentification argument_type; // for use as a predicate

    double mz_min_, mz_max_;

    HasMZInRange(double mz_min, double mz_max):
      mz_min_(mz_min), mz_max_(mz_max)
    {}

    bool operator()(const PeptideIdentification& id) const
    {
      double mz = id.getMZ();
      return (mz >= mz_min_) && (mz <= mz_max_);
    }
  };


  void IDFilter::extractPeptideSequences(
    const vector<PeptideIdentification>& peptides, set<String>& sequences,
    bool ignore_mods)
  {
    for (const PeptideIdentification& pep_it : peptides)
    {
      for (const PeptideHit& hit_it : pep_it.getHits())
      {
        if (ignore_mods)
        {
          sequences.insert(hit_it.getSequence().toUnmodifiedString());
        }
        else
        {
          sequences.insert(hit_it.getSequence().toString());
        }
      }
    }
  }

  map<String,vector<ProteinHit>> IDFilter::extractUnassignedProteins(ConsensusMap& cmap)
  {
    // collect accessions that are referenced by peptides for each ID run:
    map<String, unordered_set<String> > run_to_accessions;

    for (const auto& f : cmap)
    {
      for (const auto& pepid : f.getPeptideIdentifications())
      {
        const String& run_id = pepid.getIdentifier();
        // extract protein accessions of each peptide hit:
        for (const PeptideHit& hit_it : pepid.getHits())
        {

          const set<String>& current_accessions =
              hit_it.extractProteinAccessionsSet();

          run_to_accessions[run_id].insert(current_accessions.begin(),
                                           current_accessions.end());
        }
      }
    }

    vector<ProteinIdentification>& prots = cmap.getProteinIdentifications();

    map<String,vector<ProteinHit>> result{};
    for (ProteinIdentification& prot_it : prots)
    {
      const String& run_id = prot_it.getIdentifier();
      auto target = result.emplace(run_id, vector<ProteinHit>{});
      const unordered_set<String>& accessions = run_to_accessions[run_id];
      struct HasMatchingAccessionUnordered<ProteinHit> acc_filter(accessions);
      moveMatchingItems(prot_it.getHits(), std::not1(acc_filter), target.first->second);
    }
    return result;
  }

  void IDFilter::removeUnreferencedProteins(ConsensusMap& cmap, bool include_unassigned)
  {
    // collect accessions that are referenced by peptides for each ID run:
    map<String, unordered_set<String> > run_to_accessions;

    auto add_references_to_map =
        [&run_to_accessions](const PeptideIdentification& pepid)
    {
      const String& run_id = pepid.getIdentifier();
      // extract protein accessions of each peptide hit:
      for (const PeptideHit& hit_it : pepid.getHits())
      {

        const set<String>& current_accessions =
            hit_it.extractProteinAccessionsSet();

        run_to_accessions[run_id].insert(current_accessions.begin(),
                                         current_accessions.end());
      }
    };
    cmap.applyFunctionOnPeptideIDs(add_references_to_map,include_unassigned);

    vector<ProteinIdentification>& prots = cmap.getProteinIdentifications();

    for (ProteinIdentification& prot_it : prots)
    {
      const String& run_id = prot_it.getIdentifier();
      const unordered_set<String>& accessions = run_to_accessions[run_id];
      struct HasMatchingAccessionUnordered<ProteinHit> acc_filter(accessions);
      keepMatchingItems(prot_it.getHits(), acc_filter);
    }
  }

  void IDFilter::removeUnreferencedProteins(
      ProteinIdentification& proteins,
      const vector<PeptideIdentification>& peptides)
  {
    // collect accessions that are referenced by peptides for each ID run:
    map<String, unordered_set<String> > run_to_accessions;
    for (const PeptideIdentification& pep_it : peptides)
    {
      const String& run_id = pep_it.getIdentifier();
      // extract protein accessions of each peptide hit:
      for (const PeptideHit& hit_it : pep_it.getHits())
      {
        const set<String>& current_accessions =
            hit_it.extractProteinAccessionsSet();

        run_to_accessions[run_id].insert(current_accessions.begin(),
                                         current_accessions.end());
      }
    }

    const String& run_id = proteins.getIdentifier();
    const unordered_set<String>& accessions = run_to_accessions[run_id];
    struct HasMatchingAccessionUnordered<ProteinHit> acc_filter(accessions);
    keepMatchingItems(proteins.getHits(), acc_filter);
  }

  void IDFilter::removeUnreferencedProteins(
    vector<ProteinIdentification>& proteins,
    const vector<PeptideIdentification>& peptides)
  {
    // collect accessions that are referenced by peptides for each ID run:
    map<String, unordered_set<String> > run_to_accessions;
    for (const PeptideIdentification& pep_it : peptides)
    {
      const String& run_id = pep_it.getIdentifier();
      // extract protein accessions of each peptide hit:
      for (const PeptideHit& hit_it : pep_it.getHits())
      {
<<<<<<< HEAD
        const set<String>& current_accessions =
          hit_it->extractProteinAccessionsSet();
=======
        const set<String>& current_accessions = 
          hit_it.extractProteinAccessionsSet();
>>>>>>> cef7d2ef

        run_to_accessions[run_id].insert(current_accessions.begin(),
                                         current_accessions.end());
      }
    }

    for (ProteinIdentification& prot_it : proteins)
    {
      const String& run_id = prot_it.getIdentifier();
      const unordered_set<String>& accessions = run_to_accessions[run_id];
      struct HasMatchingAccessionUnordered<ProteinHit> acc_filter(accessions);
      keepMatchingItems(prot_it.getHits(), acc_filter);
    }
  }

  //TODO write version where you look up in a specific run (e.g. first inference run
  void IDFilter::updateProteinReferences(
      ConsensusMap& cmap,
      bool remove_peptides_without_reference)
  {
    vector<ProteinIdentification>& proteins = cmap.getProteinIdentifications();
    // collect valid protein accessions for each ID run:
    map<String, unordered_set<String> > run_to_accessions;
    for (const ProteinIdentification& prot_it : proteins)
    {
      const String& run_id = prot_it.getIdentifier();
      for (const ProteinHit& hit_it : prot_it.getHits())
      {
        run_to_accessions[run_id].insert(hit_it.getAccession());
      }
    }

    auto check_prots_avail = [&run_to_accessions,&remove_peptides_without_reference]
        (PeptideIdentification& pep_it) -> void
    {
      const String& run_id = pep_it.getIdentifier();
      const unordered_set<String>& accessions = run_to_accessions[run_id];
      struct HasMatchingAccessionUnordered<PeptideEvidence> acc_filter(accessions);
      // check protein accessions of each peptide hit
      for (PeptideHit& hit_it : pep_it.getHits())
      {
        // no non-const "PeptideHit::getPeptideEvidences" implemented, so we
        // can't use "keepMatchingItems":
        vector<PeptideEvidence> evidences;
        remove_copy_if(hit_it.getPeptideEvidences().begin(),
                       hit_it.getPeptideEvidences().end(),
                       back_inserter(evidences),
                       not1(acc_filter));
        hit_it.setPeptideEvidences(evidences);
      }

      if (remove_peptides_without_reference)
      {
        removeMatchingItems(pep_it.getHits(), HasNoEvidence());
      }
    };

    cmap.applyFunctionOnPeptideIDs(check_prots_avail);
  }

  void IDFilter::updateProteinReferences(
      ConsensusMap& cmap,
      const ProteinIdentification& ref_run,
      bool remove_peptides_without_reference)
  {
    vector<ProteinIdentification>& proteins = cmap.getProteinIdentifications();
    // collect valid protein accessions for each ID run:
    unordered_set<String> accessions_avail;

    for (const ProteinHit& hit : ref_run.getHits())
    {
      accessions_avail.insert(hit.getAccession());
    }

    // TODO could be refactored and pulled out
    auto check_prots_avail = [&accessions_avail, &remove_peptides_without_reference]
        (PeptideIdentification& pep_it) -> void
      {
          const String& run_id = pep_it.getIdentifier();
          const unordered_set<String>& accessions = accessions_avail;
          struct HasMatchingAccessionUnordered<PeptideEvidence> acc_filter(accessions);
          // check protein accessions of each peptide hit
          for (PeptideHit& hit_it : pep_it.getHits())
          {
            // no non-const "PeptideHit::getPeptideEvidences" implemented, so we
            // can't use "keepMatchingItems":
            vector<PeptideEvidence> evidences;
            remove_copy_if(hit_it.getPeptideEvidences().begin(),
                           hit_it.getPeptideEvidences().end(),
                           back_inserter(evidences),
                           not1(acc_filter));
            hit_it.setPeptideEvidences(evidences);
          }

          if (remove_peptides_without_reference)
          {
            removeMatchingItems(pep_it.getHits(), HasNoEvidence());
          }
      };

    cmap.applyFunctionOnPeptideIDs(check_prots_avail);
}

  void IDFilter::updateProteinReferences(
    vector<PeptideIdentification>& peptides,
    const vector<ProteinIdentification>& proteins,
    bool remove_peptides_without_reference)
  {
    // collect valid protein accessions for each ID run:
    map<String, unordered_set<String> > run_to_accessions;
    for (const ProteinIdentification& prot_it : proteins)
    {
      const String& run_id = prot_it.getIdentifier();
      for (const ProteinHit& hit_it : prot_it.getHits())
      {
        run_to_accessions[run_id].insert(hit_it.getAccession());
      }
    }

    for (PeptideIdentification& pep_it : peptides)
    {
      const String& run_id = pep_it.getIdentifier();
      const unordered_set<String>& accessions = run_to_accessions[run_id];
      struct HasMatchingAccessionUnordered<PeptideEvidence> acc_filter(accessions);
      // check protein accessions of each peptide hit
      for (PeptideHit& hit_it : pep_it.getHits())
      {
        // no non-const "PeptideHit::getPeptideEvidences" implemented, so we
        // can't use "keepMatchingItems":
        vector<PeptideEvidence> evidences;
        remove_copy_if(hit_it.getPeptideEvidences().begin(),
                       hit_it.getPeptideEvidences().end(),
                       back_inserter(evidences),
                       not1(acc_filter));
        hit_it.setPeptideEvidences(evidences);
      }

      if (remove_peptides_without_reference)
      {
        removeMatchingItems(pep_it.getHits(), HasNoEvidence());
      }
    }
  }


  bool IDFilter::updateProteinGroups(
    vector<ProteinIdentification::ProteinGroup>& groups,
    const vector<ProteinHit>& hits)
  {
    if (groups.empty()) return true; // nothing to update

    // we'll do lots of look-ups, so use a suitable data structure:
    unordered_set<String> valid_accessions;
    for (const ProteinHit& hit_it : hits)
    {
      valid_accessions.insert(hit_it.getAccession());
    }

    bool valid = true;
    vector<ProteinIdentification::ProteinGroup> filtered_groups;
    for (ProteinIdentification::ProteinGroup& group_it : groups)
    {
      ProteinIdentification::ProteinGroup filtered;
      for (const String& acc : group_it.accessions)
      {
	if (valid_accessions.find(acc) != valid_accessions.end())
		filtered.accessions.push_back(acc);
      }
      if (!filtered.accessions.empty())
      {
        if (filtered.accessions.size() < group_it.accessions.size())
        {
          valid = false; // some proteins removed from group
        }
        filtered.probability = group_it.probability;
        filtered_groups.push_back(filtered);
      }
    }
    groups.swap(filtered_groups);

    return valid;
  }

  void IDFilter::removeUngroupedProteins(
      const vector<ProteinIdentification::ProteinGroup>& groups,
      vector<ProteinHit>& hits)
  {
    if (hits.empty())
    {
      return; // nothing to update
    }
    // we'll do lots of look-ups, so use a suitable data structure:
    unordered_set<String> valid_accessions;
    for (const auto& grp : groups)
    {
      valid_accessions.insert(grp.accessions.begin(), grp.accessions.end());
    }

    hits.erase(
        std::remove_if(hits.begin(), hits.end(), std::not1(HasMatchingAccessionUnordered<ProteinHit>(valid_accessions))),
        hits.end()
        );
  }

  void IDFilter::keepBestPeptideHits(vector<PeptideIdentification>& peptides,
                                     bool strict)
  {
    for (PeptideIdentification& pep : peptides)
    {
      vector<PeptideHit>& hits = pep.getHits();
      if (hits.size() > 1)
      {
        pep.sort();
        double top_score = hits[0].getScore();
        bool higher_better = pep.isHigherScoreBetter();
        struct HasGoodScore<PeptideHit> good_score(top_score, higher_better);
        if (strict) // only one best score allowed
        {
          if (good_score(hits[1])) // two (or more) best-scoring hits
          {
            hits.clear();
          }
          else
          {
            hits.resize(1);
          }
        }
        else
        {
          // we could use keepMatchingHits() here, but it would be less
          // efficient (since the hits are already sorted by score):
          for (vector<PeptideHit>::iterator hit_it = ++hits.begin();
               hit_it != hits.end(); ++hit_it)
          {
            if (!good_score(*hit_it))
            {
              hits.erase(hit_it, hits.end());
              break;
            }
          }
        }
      }
    }
  }

  void IDFilter::filterGroupsByScore(std::vector<ProteinIdentification::ProteinGroup>& grps,
                                double threshold_score, bool higher_better)
  {
    const auto& pred = [&threshold_score,&higher_better](ProteinIdentification::ProteinGroup& g)
    {
      return (higher_better && (threshold_score >= g.probability))
      || (!higher_better && (threshold_score < g.probability));
    };

    grps.erase(
        std::remove_if(grps.begin(),grps.end(),pred),
        grps.end()
        );
  }

  void IDFilter::filterPeptidesByLength(vector<PeptideIdentification>& peptides,
                                        Size min_length, Size max_length)
  {
    if (min_length > 0)
    {
      struct HasMinPeptideLength length_filter(min_length);
      for (PeptideIdentification& pep_it : peptides)
      {
        keepMatchingItems(pep_it.getHits(), length_filter);
      }
    }
    ++max_length; // the predicate tests for ">=", we need ">"
    if (max_length > min_length)
    {
      struct HasMinPeptideLength length_filter(max_length);
      for (PeptideIdentification& pep_it : peptides)
      {
        removeMatchingItems(pep_it.getHits(), length_filter);
      }
    }
  }


  void IDFilter::filterPeptidesByCharge(vector<PeptideIdentification>& peptides,
                                        Int min_charge, Int max_charge)
  {
    struct HasMinCharge charge_filter(min_charge);
    for (PeptideIdentification& pep_it : peptides)
    {
      keepMatchingItems(pep_it.getHits(), charge_filter);
    }
    ++max_charge; // the predicate tests for ">=", we need ">"
    if (max_charge > min_charge)
    {
      charge_filter = HasMinCharge(max_charge);
      for (PeptideIdentification& pep_it : peptides)
      {
        removeMatchingItems(pep_it.getHits(), charge_filter);
      }
    }
  }


  void IDFilter::filterPeptidesByRT(vector<PeptideIdentification>& peptides,
                                    double min_rt, double max_rt)
  {
    struct HasRTInRange rt_filter(min_rt, max_rt);
    keepMatchingItems(peptides, rt_filter);
  }


  void IDFilter::filterPeptidesByMZ(vector<PeptideIdentification>& peptides,
                                    double min_mz, double max_mz)
  {
    struct HasMZInRange mz_filter(min_mz, max_mz);
    keepMatchingItems(peptides, mz_filter);
  }


  void IDFilter::filterPeptidesByMZError(
    vector<PeptideIdentification>& peptides, double mass_error, bool unit_ppm)
  {
    for (PeptideIdentification& pep_it : peptides)
    {
      struct HasLowMZError error_filter(pep_it.getMZ(), mass_error, unit_ppm);
      keepMatchingItems(pep_it.getHits(), error_filter);
    }
  }


  void IDFilter::filterPeptidesByRTPredictPValue(
    vector<PeptideIdentification>& peptides, const String& metavalue_key,
    double threshold)
  {
    Size n_initial = 0, n_metavalue = 0; // keep track of numbers of hits
    struct HasMetaValue<PeptideHit> present_filter(metavalue_key, DataValue());
    double cutoff = 1 - threshold; // why? - Hendrik
    struct HasMaxMetaValue<PeptideHit> pvalue_filter(metavalue_key, cutoff);
    for (PeptideIdentification& pep_it : peptides)
    {
      n_initial += pep_it.getHits().size();
      keepMatchingItems(pep_it.getHits(), present_filter);
      n_metavalue += pep_it.getHits().size();

      keepMatchingItems(pep_it.getHits(), pvalue_filter);
    }

    if (n_metavalue < n_initial)
    {
      OPENMS_LOG_WARN << "Filtering peptides by RTPredict p-value removed "
               << (n_initial - n_metavalue) << " of " << n_initial
               << " hits (total) that were missing the required meta value ('"
               << metavalue_key << "', added by RTPredict)." << endl;
    }
  }


  void IDFilter::removePeptidesWithMatchingModifications(
    vector<PeptideIdentification>& peptides,
    const set<String>& modifications)
  {
    struct HasMatchingModification mod_filter(modifications);
    for (PeptideIdentification& pep_it : peptides)
    {
      removeMatchingItems(pep_it.getHits(), mod_filter);
    }
  }

  void IDFilter::removePeptidesWithMatchingRegEx(
    vector<PeptideIdentification>& peptides,
    const String& regex)
  {
    const std::regex re(regex);

    // true if regex matches to parts or entire unmodified sequence
    auto regex_matches = [&re](const PeptideHit& ph) -> bool
      { 
        return std::regex_search(ph.getSequence().toUnmodifiedString(), re);
      };

    for (auto& pep : peptides)
    {
      removeMatchingItems(pep.getHits(), regex_matches);
    }
  }

  void IDFilter::keepPeptidesWithMatchingModifications(
    vector<PeptideIdentification>& peptides,
    const set<String>& modifications)
  {
    struct HasMatchingModification mod_filter(modifications);
    for (PeptideIdentification& pep_it : peptides)
    {
      keepMatchingItems(pep_it.getHits(), mod_filter);
    }
  }


  void IDFilter::removePeptidesWithMatchingSequences(
    vector<PeptideIdentification>& peptides,
    const vector<PeptideIdentification>& bad_peptides, bool ignore_mods)
  {
    set<String> bad_seqs;
    extractPeptideSequences(bad_peptides, bad_seqs, ignore_mods);
    struct HasMatchingSequence seq_filter(bad_seqs, ignore_mods);
    for (PeptideIdentification& pep_it : peptides)
    {
      removeMatchingItems(pep_it.getHits(), seq_filter);
    }
  }


  void IDFilter::keepPeptidesWithMatchingSequences(
    vector<PeptideIdentification>& peptides,
    const vector<PeptideIdentification>& good_peptides, bool ignore_mods)
  {
    set<String> good_seqs;
    extractPeptideSequences(good_peptides, good_seqs, ignore_mods);
    struct HasMatchingSequence seq_filter(good_seqs, ignore_mods);
    for (PeptideIdentification& pep_it : peptides)
    {
      keepMatchingItems(pep_it.getHits(), seq_filter);
    }
  }


  void IDFilter::keepUniquePeptidesPerProtein(vector<PeptideIdentification>&
                                              peptides)
  {
    Size n_initial = 0, n_metavalue = 0; // keep track of numbers of hits
    struct HasMetaValue<PeptideHit> present_filter("protein_references",
                                                   DataValue());
    struct HasMetaValue<PeptideHit> unique_filter("protein_references",
                                                  DataValue("unique"));
    for (PeptideIdentification& pep_it : peptides)
    {
      n_initial += pep_it.getHits().size();
      keepMatchingItems(pep_it.getHits(), present_filter);
      n_metavalue += pep_it.getHits().size();

      keepMatchingItems(pep_it.getHits(), unique_filter);
    }

    if (n_metavalue < n_initial)
    {
      OPENMS_LOG_WARN << "Filtering peptides by unique match to a protein removed "
               << (n_initial - n_metavalue) << " of " << n_initial
               << " hits (total) that were missing the required meta value "
               << "('protein_references', added by PeptideIndexer)." << endl;
    }
  }


  // @TODO: generalize this to protein hits?
  void IDFilter::removeDuplicatePeptideHits(vector<PeptideIdentification>&
                                            peptides, bool seq_only)
  {
    for (PeptideIdentification& pep_it : peptides)
    {
      vector<PeptideHit> filtered_hits;
      if (seq_only)
      {
        set<AASequence> seqs;
        for (PeptideHit& hit_it : pep_it.getHits())
        {
          if (seqs.insert(hit_it.getSequence()).second) // new sequence
          {
            filtered_hits.push_back(hit_it);
          }
        }
      }
      else
      {
        // there's no "PeptideHit::operator<" defined, so we can't use a set nor
        // "sort" + "unique" from the standard library:
        for (PeptideHit& hit_it : pep_it.getHits())
        {
          if (find(filtered_hits.begin(), filtered_hits.end(), hit_it) ==
              filtered_hits.end())
          {
            filtered_hits.push_back(hit_it);
          }
        }
      }
      pep_it.getHits().swap(filtered_hits);
    }
  }

  void IDFilter::keepNBestSpectra(std::vector<PeptideIdentification>& peptides, Size n)
  {
    String score_type;
    for (PeptideIdentification& p : peptides) 
    { 
      p.sort();
      if (score_type.empty()) 
      {
        score_type = p.getScoreType();
      }
      else
      {
        if (p.getScoreType() != score_type)
        {
          throw Exception::Precondition(__FILE__, __LINE__, OPENMS_PRETTY_FUNCTION, String("PSM score types must be identical to allow proper filtering."));
        }
      }                
    }

    // there might be less spectra identified than n -> adapt
    n = std::min(n, peptides.size());

    auto has_better_peptidehit = 
      [] (const PeptideIdentification& l, const PeptideIdentification& r) 
      {
        if (r.getHits().empty())
        {
          return true; // right has no hit? -> left is better
        }
        if (l.getHits().empty())
        {
          return false; // left has no hit but right has a hit? -> right is better
        }
        const bool higher_better = l.isHigherScoreBetter();
        const double l_score = l.getHits()[0].getScore();
        const double r_score = r.getHits()[0].getScore();
      
        // both have hits? better score of best PSM is better
        if (higher_better)
        {
          return l_score > r_score;
        }
        return l_score < r_score;
      };

    std::partial_sort(peptides.begin(), peptides.begin() + n, peptides.end(), has_better_peptidehit);
    peptides.resize(n);
  }

  void IDFilter::keepBestMatchPerObservation(
    IdentificationData& id_data,
    IdentificationData::ScoreTypeRef score_ref)
  {
<<<<<<< HEAD
    if (id_data.getObservationMatches().size() <= 1) return; // nothing to do

    vector<IdentificationData::ObservationMatchRef> best_matches =
      id_data.getBestMatchPerObservation(score_ref);
=======
    if (id_data.getMoleculeQueryMatches().size() <= 1)
    {
      return; // nothing to do
    }
    vector<IdentificationData::QueryMatchRef> best_matches =
      id_data.getBestMatchPerQuery(score_ref);
>>>>>>> cef7d2ef
    auto best_match_it = best_matches.begin();
    for (auto it = id_data.observation_matches_.begin();
         it != id_data.observation_matches_.end(); )
    {
      if (it == *best_match_it)
      {
        ++it;
        ++best_match_it;
      }
      else
      {
        it = id_data.observation_matches_.erase(it);
      }
    }

    id_data.cleanup();
  }

  void IDFilter::filterObservationMatchesByScore(
    IdentificationData& id_data, IdentificationData::ScoreTypeRef score_ref,
    double cutoff)
  {
    id_data.removeFromSetIf_(
      id_data.observation_matches_, [&](IdentificationData::ObservationMatchRef it) -> bool
      {
        pair<double, bool> score = it->getScore(score_ref);
        return !score.second || score_ref->isBetterScore(cutoff, score.first);
      });

    id_data.cleanup();
  }


  void IDFilter::removeDecoys(IdentificationData& id_data)
  {
    Size n_parents = id_data.getParentSequences().size();
    id_data.removeFromSetIf_(
      id_data.parents_,
      [&](IdentificationData::ParentSequenceRef it) -> bool
      {
        return it->is_decoy;
      });

    if (id_data.getParentSequences().size() < n_parents) id_data.cleanup();
  }

} // namespace OpenMS<|MERGE_RESOLUTION|>--- conflicted
+++ resolved
@@ -212,17 +212,17 @@
     const vector<PeptideIdentification>& peptides, set<String>& sequences,
     bool ignore_mods)
   {
-    for (const PeptideIdentification& pep_it : peptides)
-    {
-      for (const PeptideHit& hit_it : pep_it.getHits())
+    for (const PeptideIdentification& pep : peptides)
+    {
+      for (const PeptideHit& hit : pep.getHits())
       {
         if (ignore_mods)
         {
-          sequences.insert(hit_it.getSequence().toUnmodifiedString());
+          sequences.insert(hit.getSequence().toUnmodifiedString());
         }
         else
         {
-          sequences.insert(hit_it.getSequence().toString());
+          sequences.insert(hit.getSequence().toString());
         }
       }
     }
@@ -239,12 +239,10 @@
       {
         const String& run_id = pepid.getIdentifier();
         // extract protein accessions of each peptide hit:
-        for (const PeptideHit& hit_it : pepid.getHits())
-        {
-
-          const set<String>& current_accessions =
-              hit_it.extractProteinAccessionsSet();
-
+        for (const PeptideHit& hit : pepid.getHits())
+        {
+
+          const set<String>& current_accessions = hit.extractProteinAccessionsSet();
           run_to_accessions[run_id].insert(current_accessions.begin(),
                                            current_accessions.end());
         }
@@ -254,13 +252,13 @@
     vector<ProteinIdentification>& prots = cmap.getProteinIdentifications();
 
     map<String,vector<ProteinHit>> result{};
-    for (ProteinIdentification& prot_it : prots)
-    {
-      const String& run_id = prot_it.getIdentifier();
+    for (ProteinIdentification& prot : prots)
+    {
+      const String& run_id = prot.getIdentifier();
       auto target = result.emplace(run_id, vector<ProteinHit>{});
       const unordered_set<String>& accessions = run_to_accessions[run_id];
       struct HasMatchingAccessionUnordered<ProteinHit> acc_filter(accessions);
-      moveMatchingItems(prot_it.getHits(), std::not1(acc_filter), target.first->second);
+      moveMatchingItems(prot.getHits(), std::not1(acc_filter), target.first->second);
     }
     return result;
   }
@@ -275,12 +273,10 @@
     {
       const String& run_id = pepid.getIdentifier();
       // extract protein accessions of each peptide hit:
-      for (const PeptideHit& hit_it : pepid.getHits())
-      {
-
-        const set<String>& current_accessions =
-            hit_it.extractProteinAccessionsSet();
-
+      for (const PeptideHit& hit : pepid.getHits())
+      {
+
+        const set<String>& current_accessions = hit.extractProteinAccessionsSet();
         run_to_accessions[run_id].insert(current_accessions.begin(),
                                          current_accessions.end());
       }
@@ -289,12 +285,12 @@
 
     vector<ProteinIdentification>& prots = cmap.getProteinIdentifications();
 
-    for (ProteinIdentification& prot_it : prots)
-    {
-      const String& run_id = prot_it.getIdentifier();
+    for (ProteinIdentification& prot : prots)
+    {
+      const String& run_id = prot.getIdentifier();
       const unordered_set<String>& accessions = run_to_accessions[run_id];
       struct HasMatchingAccessionUnordered<ProteinHit> acc_filter(accessions);
-      keepMatchingItems(prot_it.getHits(), acc_filter);
+      keepMatchingItems(prot.getHits(), acc_filter);
     }
   }
 
@@ -303,16 +299,14 @@
       const vector<PeptideIdentification>& peptides)
   {
     // collect accessions that are referenced by peptides for each ID run:
-    map<String, unordered_set<String> > run_to_accessions;
-    for (const PeptideIdentification& pep_it : peptides)
-    {
-      const String& run_id = pep_it.getIdentifier();
+    map<String, unordered_set<String>> run_to_accessions;
+    for (const PeptideIdentification& pep : peptides)
+    {
+      const String& run_id = pep.getIdentifier();
       // extract protein accessions of each peptide hit:
-      for (const PeptideHit& hit_it : pep_it.getHits())
-      {
-        const set<String>& current_accessions =
-            hit_it.extractProteinAccessionsSet();
-
+      for (const PeptideHit& hit : pep.getHits())
+      {
+        const set<String>& current_accessions = hit.extractProteinAccessionsSet();
         run_to_accessions[run_id].insert(current_accessions.begin(),
                                          current_accessions.end());
       }
@@ -329,32 +323,25 @@
     const vector<PeptideIdentification>& peptides)
   {
     // collect accessions that are referenced by peptides for each ID run:
-    map<String, unordered_set<String> > run_to_accessions;
-    for (const PeptideIdentification& pep_it : peptides)
-    {
-      const String& run_id = pep_it.getIdentifier();
+    map<String, unordered_set<String>> run_to_accessions;
+    for (const PeptideIdentification& pep : peptides)
+    {
+      const String& run_id = pep.getIdentifier();
       // extract protein accessions of each peptide hit:
-      for (const PeptideHit& hit_it : pep_it.getHits())
-      {
-<<<<<<< HEAD
-        const set<String>& current_accessions =
-          hit_it->extractProteinAccessionsSet();
-=======
-        const set<String>& current_accessions = 
-          hit_it.extractProteinAccessionsSet();
->>>>>>> cef7d2ef
-
+      for (const PeptideHit& hit : pep.getHits())
+      {
+        const set<String>& current_accessions = hit.extractProteinAccessionsSet();
         run_to_accessions[run_id].insert(current_accessions.begin(),
                                          current_accessions.end());
       }
     }
 
-    for (ProteinIdentification& prot_it : proteins)
-    {
-      const String& run_id = prot_it.getIdentifier();
+    for (ProteinIdentification& prot : proteins)
+    {
+      const String& run_id = prot.getIdentifier();
       const unordered_set<String>& accessions = run_to_accessions[run_id];
       struct HasMatchingAccessionUnordered<ProteinHit> acc_filter(accessions);
-      keepMatchingItems(prot_it.getHits(), acc_filter);
+      keepMatchingItems(prot.getHits(), acc_filter);
     }
   }
 
@@ -365,124 +352,124 @@
   {
     vector<ProteinIdentification>& proteins = cmap.getProteinIdentifications();
     // collect valid protein accessions for each ID run:
-    map<String, unordered_set<String> > run_to_accessions;
-    for (const ProteinIdentification& prot_it : proteins)
-    {
-      const String& run_id = prot_it.getIdentifier();
-      for (const ProteinHit& hit_it : prot_it.getHits())
-      {
-        run_to_accessions[run_id].insert(hit_it.getAccession());
+    map<String, unordered_set<String>> run_to_accessions;
+    for (const ProteinIdentification& prot : proteins)
+    {
+      const String& run_id = prot.getIdentifier();
+      for (const ProteinHit& hit : prot.getHits())
+      {
+        run_to_accessions[run_id].insert(hit.getAccession());
       }
     }
 
     auto check_prots_avail = [&run_to_accessions,&remove_peptides_without_reference]
-        (PeptideIdentification& pep_it) -> void
+        (PeptideIdentification& pep) -> void
+    {
+      const String& run_id = pep.getIdentifier();
+      const unordered_set<String>& accessions = run_to_accessions[run_id];
+      struct HasMatchingAccessionUnordered<PeptideEvidence> acc_filter(accessions);
+      // check protein accessions of each peptide hit
+      for (PeptideHit& hit : pep.getHits())
+      {
+        // no non-const "PeptideHit::getPeptideEvidences" implemented, so we
+        // can't use "keepMatchingItems":
+        vector<PeptideEvidence> evidences;
+        remove_copy_if(hit.getPeptideEvidences().begin(),
+                       hit.getPeptideEvidences().end(),
+                       back_inserter(evidences),
+                       not1(acc_filter));
+        hit.setPeptideEvidences(evidences);
+      }
+
+      if (remove_peptides_without_reference)
+      {
+        removeMatchingItems(pep.getHits(), HasNoEvidence());
+      }
+    };
+
+    cmap.applyFunctionOnPeptideIDs(check_prots_avail);
+  }
+
+  void IDFilter::updateProteinReferences(
+      ConsensusMap& cmap,
+      const ProteinIdentification& ref_run,
+      bool remove_peptides_without_reference)
+  {
+    vector<ProteinIdentification>& proteins = cmap.getProteinIdentifications();
+    // collect valid protein accessions for each ID run:
+    unordered_set<String> accessions_avail;
+
+    for (const ProteinHit& hit : ref_run.getHits())
+    {
+      accessions_avail.insert(hit.getAccession());
+    }
+
+    // TODO could be refactored and pulled out
+    auto check_prots_avail = [&accessions_avail, &remove_peptides_without_reference]
+        (PeptideIdentification& pep) -> void
+      {
+          const String& run_id = pep.getIdentifier();
+          const unordered_set<String>& accessions = accessions_avail;
+          struct HasMatchingAccessionUnordered<PeptideEvidence> acc_filter(accessions);
+          // check protein accessions of each peptide hit
+          for (PeptideHit& hit : pep.getHits())
+          {
+            // no non-const "PeptideHit::getPeptideEvidences" implemented, so we
+            // can't use "keepMatchingItems":
+            vector<PeptideEvidence> evidences;
+            remove_copy_if(hit.getPeptideEvidences().begin(),
+                           hit.getPeptideEvidences().end(),
+                           back_inserter(evidences),
+                           not1(acc_filter));
+            hit.setPeptideEvidences(evidences);
+          }
+
+          if (remove_peptides_without_reference)
+          {
+            removeMatchingItems(pep.getHits(), HasNoEvidence());
+          }
+      };
+
+    cmap.applyFunctionOnPeptideIDs(check_prots_avail);
+}
+
+  void IDFilter::updateProteinReferences(
+    vector<PeptideIdentification>& peptides,
+    const vector<ProteinIdentification>& proteins,
+    bool remove_peptides_without_reference)
+  {
+    // collect valid protein accessions for each ID run:
+    map<String, unordered_set<String>> run_to_accessions;
+    for (const ProteinIdentification& prot : proteins)
+    {
+      const String& run_id = prot.getIdentifier();
+      for (const ProteinHit& hit : prot.getHits())
+      {
+        run_to_accessions[run_id].insert(hit.getAccession());
+      }
+    }
+
+    for (PeptideIdentification& pep : peptides)
     {
       const String& run_id = pep_it.getIdentifier();
       const unordered_set<String>& accessions = run_to_accessions[run_id];
       struct HasMatchingAccessionUnordered<PeptideEvidence> acc_filter(accessions);
       // check protein accessions of each peptide hit
-      for (PeptideHit& hit_it : pep_it.getHits())
+      for (PeptideHit& hit : pep.getHits())
       {
         // no non-const "PeptideHit::getPeptideEvidences" implemented, so we
         // can't use "keepMatchingItems":
         vector<PeptideEvidence> evidences;
-        remove_copy_if(hit_it.getPeptideEvidences().begin(),
-                       hit_it.getPeptideEvidences().end(),
+        remove_copy_if(hit.getPeptideEvidences().begin(),
+                       hit.getPeptideEvidences().end(),
                        back_inserter(evidences),
                        not1(acc_filter));
-        hit_it.setPeptideEvidences(evidences);
+        hit.setPeptideEvidences(evidences);
       }
 
       if (remove_peptides_without_reference)
       {
-        removeMatchingItems(pep_it.getHits(), HasNoEvidence());
-      }
-    };
-
-    cmap.applyFunctionOnPeptideIDs(check_prots_avail);
-  }
-
-  void IDFilter::updateProteinReferences(
-      ConsensusMap& cmap,
-      const ProteinIdentification& ref_run,
-      bool remove_peptides_without_reference)
-  {
-    vector<ProteinIdentification>& proteins = cmap.getProteinIdentifications();
-    // collect valid protein accessions for each ID run:
-    unordered_set<String> accessions_avail;
-
-    for (const ProteinHit& hit : ref_run.getHits())
-    {
-      accessions_avail.insert(hit.getAccession());
-    }
-
-    // TODO could be refactored and pulled out
-    auto check_prots_avail = [&accessions_avail, &remove_peptides_without_reference]
-        (PeptideIdentification& pep_it) -> void
-      {
-          const String& run_id = pep_it.getIdentifier();
-          const unordered_set<String>& accessions = accessions_avail;
-          struct HasMatchingAccessionUnordered<PeptideEvidence> acc_filter(accessions);
-          // check protein accessions of each peptide hit
-          for (PeptideHit& hit_it : pep_it.getHits())
-          {
-            // no non-const "PeptideHit::getPeptideEvidences" implemented, so we
-            // can't use "keepMatchingItems":
-            vector<PeptideEvidence> evidences;
-            remove_copy_if(hit_it.getPeptideEvidences().begin(),
-                           hit_it.getPeptideEvidences().end(),
-                           back_inserter(evidences),
-                           not1(acc_filter));
-            hit_it.setPeptideEvidences(evidences);
-          }
-
-          if (remove_peptides_without_reference)
-          {
-            removeMatchingItems(pep_it.getHits(), HasNoEvidence());
-          }
-      };
-
-    cmap.applyFunctionOnPeptideIDs(check_prots_avail);
-}
-
-  void IDFilter::updateProteinReferences(
-    vector<PeptideIdentification>& peptides,
-    const vector<ProteinIdentification>& proteins,
-    bool remove_peptides_without_reference)
-  {
-    // collect valid protein accessions for each ID run:
-    map<String, unordered_set<String> > run_to_accessions;
-    for (const ProteinIdentification& prot_it : proteins)
-    {
-      const String& run_id = prot_it.getIdentifier();
-      for (const ProteinHit& hit_it : prot_it.getHits())
-      {
-        run_to_accessions[run_id].insert(hit_it.getAccession());
-      }
-    }
-
-    for (PeptideIdentification& pep_it : peptides)
-    {
-      const String& run_id = pep_it.getIdentifier();
-      const unordered_set<String>& accessions = run_to_accessions[run_id];
-      struct HasMatchingAccessionUnordered<PeptideEvidence> acc_filter(accessions);
-      // check protein accessions of each peptide hit
-      for (PeptideHit& hit_it : pep_it.getHits())
-      {
-        // no non-const "PeptideHit::getPeptideEvidences" implemented, so we
-        // can't use "keepMatchingItems":
-        vector<PeptideEvidence> evidences;
-        remove_copy_if(hit_it.getPeptideEvidences().begin(),
-                       hit_it.getPeptideEvidences().end(),
-                       back_inserter(evidences),
-                       not1(acc_filter));
-        hit_it.setPeptideEvidences(evidences);
-      }
-
-      if (remove_peptides_without_reference)
-      {
-        removeMatchingItems(pep_it.getHits(), HasNoEvidence());
+        removeMatchingItems(pep.getHits(), HasNoEvidence());
       }
     }
   }
@@ -496,28 +483,30 @@
 
     // we'll do lots of look-ups, so use a suitable data structure:
     unordered_set<String> valid_accessions;
-    for (const ProteinHit& hit_it : hits)
-    {
-      valid_accessions.insert(hit_it.getAccession());
+    for (const ProteinHit& hit : hits)
+    {
+      valid_accessions.insert(hit.getAccession());
     }
 
     bool valid = true;
     vector<ProteinIdentification::ProteinGroup> filtered_groups;
-    for (ProteinIdentification::ProteinGroup& group_it : groups)
+    for (ProteinIdentification::ProteinGroup& group : groups)
     {
       ProteinIdentification::ProteinGroup filtered;
-      for (const String& acc : group_it.accessions)
-      {
-	if (valid_accessions.find(acc) != valid_accessions.end())
-		filtered.accessions.push_back(acc);
+      for (const String& acc : group.accessions)
+      {
+        if (valid_accessions.find(acc) != valid_accessions.end())
+        {
+          filtered.accessions.push_back(acc);
+        }
       }
       if (!filtered.accessions.empty())
       {
-        if (filtered.accessions.size() < group_it.accessions.size())
+        if (filtered.accessions.size() < group.accessions.size())
         {
           valid = false; // some proteins removed from group
         }
-        filtered.probability = group_it.probability;
+        filtered.probability = group.probability;
         filtered_groups.push_back(filtered);
       }
     }
@@ -593,8 +582,8 @@
   {
     const auto& pred = [&threshold_score,&higher_better](ProteinIdentification::ProteinGroup& g)
     {
-      return (higher_better && (threshold_score >= g.probability))
-      || (!higher_better && (threshold_score < g.probability));
+      return ((higher_better && (threshold_score >= g.probability))
+              || (!higher_better && (threshold_score < g.probability)));
     };
 
     grps.erase(
@@ -609,18 +598,18 @@
     if (min_length > 0)
     {
       struct HasMinPeptideLength length_filter(min_length);
-      for (PeptideIdentification& pep_it : peptides)
-      {
-        keepMatchingItems(pep_it.getHits(), length_filter);
+      for (PeptideIdentification& pep : peptides)
+      {
+        keepMatchingItems(pep.getHits(), length_filter);
       }
     }
     ++max_length; // the predicate tests for ">=", we need ">"
     if (max_length > min_length)
     {
       struct HasMinPeptideLength length_filter(max_length);
-      for (PeptideIdentification& pep_it : peptides)
-      {
-        removeMatchingItems(pep_it.getHits(), length_filter);
+      for (PeptideIdentification& pep : peptides)
+      {
+        removeMatchingItems(pep.getHits(), length_filter);
       }
     }
   }
@@ -630,17 +619,17 @@
                                         Int min_charge, Int max_charge)
   {
     struct HasMinCharge charge_filter(min_charge);
-    for (PeptideIdentification& pep_it : peptides)
-    {
-      keepMatchingItems(pep_it.getHits(), charge_filter);
+    for (PeptideIdentification& pep : peptides)
+    {
+      keepMatchingItems(pep.getHits(), charge_filter);
     }
     ++max_charge; // the predicate tests for ">=", we need ">"
     if (max_charge > min_charge)
     {
       charge_filter = HasMinCharge(max_charge);
-      for (PeptideIdentification& pep_it : peptides)
-      {
-        removeMatchingItems(pep_it.getHits(), charge_filter);
+      for (PeptideIdentification& pep : peptides)
+      {
+        removeMatchingItems(pep.getHits(), charge_filter);
       }
     }
   }
@@ -665,10 +654,10 @@
   void IDFilter::filterPeptidesByMZError(
     vector<PeptideIdentification>& peptides, double mass_error, bool unit_ppm)
   {
-    for (PeptideIdentification& pep_it : peptides)
-    {
-      struct HasLowMZError error_filter(pep_it.getMZ(), mass_error, unit_ppm);
-      keepMatchingItems(pep_it.getHits(), error_filter);
+    for (PeptideIdentification& pep : peptides)
+    {
+      struct HasLowMZError error_filter(pep.getMZ(), mass_error, unit_ppm);
+      keepMatchingItems(pep.getHits(), error_filter);
     }
   }
 
@@ -681,13 +670,13 @@
     struct HasMetaValue<PeptideHit> present_filter(metavalue_key, DataValue());
     double cutoff = 1 - threshold; // why? - Hendrik
     struct HasMaxMetaValue<PeptideHit> pvalue_filter(metavalue_key, cutoff);
-    for (PeptideIdentification& pep_it : peptides)
-    {
-      n_initial += pep_it.getHits().size();
-      keepMatchingItems(pep_it.getHits(), present_filter);
-      n_metavalue += pep_it.getHits().size();
-
-      keepMatchingItems(pep_it.getHits(), pvalue_filter);
+    for (PeptideIdentification& pep : peptides)
+    {
+      n_initial += pep.getHits().size();
+      keepMatchingItems(pep.getHits(), present_filter);
+      n_metavalue += pep.getHits().size();
+
+      keepMatchingItems(pep.getHits(), pvalue_filter);
     }
 
     if (n_metavalue < n_initial)
@@ -705,9 +694,9 @@
     const set<String>& modifications)
   {
     struct HasMatchingModification mod_filter(modifications);
-    for (PeptideIdentification& pep_it : peptides)
-    {
-      removeMatchingItems(pep_it.getHits(), mod_filter);
+    for (PeptideIdentification& pep : peptides)
+    {
+      removeMatchingItems(pep.getHits(), mod_filter);
     }
   }
 
@@ -719,7 +708,7 @@
 
     // true if regex matches to parts or entire unmodified sequence
     auto regex_matches = [&re](const PeptideHit& ph) -> bool
-      { 
+      {
         return std::regex_search(ph.getSequence().toUnmodifiedString(), re);
       };
 
@@ -734,9 +723,9 @@
     const set<String>& modifications)
   {
     struct HasMatchingModification mod_filter(modifications);
-    for (PeptideIdentification& pep_it : peptides)
-    {
-      keepMatchingItems(pep_it.getHits(), mod_filter);
+    for (PeptideIdentification& pep : peptides)
+    {
+      keepMatchingItems(pep.getHits(), mod_filter);
     }
   }
 
@@ -748,9 +737,9 @@
     set<String> bad_seqs;
     extractPeptideSequences(bad_peptides, bad_seqs, ignore_mods);
     struct HasMatchingSequence seq_filter(bad_seqs, ignore_mods);
-    for (PeptideIdentification& pep_it : peptides)
-    {
-      removeMatchingItems(pep_it.getHits(), seq_filter);
+    for (PeptideIdentification& pep : peptides)
+    {
+      removeMatchingItems(pep.getHits(), seq_filter);
     }
   }
 
@@ -762,9 +751,9 @@
     set<String> good_seqs;
     extractPeptideSequences(good_peptides, good_seqs, ignore_mods);
     struct HasMatchingSequence seq_filter(good_seqs, ignore_mods);
-    for (PeptideIdentification& pep_it : peptides)
-    {
-      keepMatchingItems(pep_it.getHits(), seq_filter);
+    for (PeptideIdentification& pep : peptides)
+    {
+      keepMatchingItems(pep.getHits(), seq_filter);
     }
   }
 
@@ -777,13 +766,13 @@
                                                    DataValue());
     struct HasMetaValue<PeptideHit> unique_filter("protein_references",
                                                   DataValue("unique"));
-    for (PeptideIdentification& pep_it : peptides)
-    {
-      n_initial += pep_it.getHits().size();
-      keepMatchingItems(pep_it.getHits(), present_filter);
-      n_metavalue += pep_it.getHits().size();
-
-      keepMatchingItems(pep_it.getHits(), unique_filter);
+    for (PeptideIdentification& pep : peptides)
+    {
+      n_initial += pep.getHits().size();
+      keepMatchingItems(pep.getHits(), present_filter);
+      n_metavalue += pep.getHits().size();
+
+      keepMatchingItems(pep.getHits(), unique_filter);
     }
 
     if (n_metavalue < n_initial)
@@ -800,17 +789,17 @@
   void IDFilter::removeDuplicatePeptideHits(vector<PeptideIdentification>&
                                             peptides, bool seq_only)
   {
-    for (PeptideIdentification& pep_it : peptides)
+    for (PeptideIdentification& pep : peptides)
     {
       vector<PeptideHit> filtered_hits;
       if (seq_only)
       {
         set<AASequence> seqs;
-        for (PeptideHit& hit_it : pep_it.getHits())
-        {
-          if (seqs.insert(hit_it.getSequence()).second) // new sequence
+        for (PeptideHit& hit : pep.getHits())
+        {
+          if (seqs.insert(hit.getSequence()).second) // new sequence
           {
-            filtered_hits.push_back(hit_it);
+            filtered_hits.push_back(hit);
           }
         }
       }
@@ -818,26 +807,26 @@
       {
         // there's no "PeptideHit::operator<" defined, so we can't use a set nor
         // "sort" + "unique" from the standard library:
-        for (PeptideHit& hit_it : pep_it.getHits())
-        {
-          if (find(filtered_hits.begin(), filtered_hits.end(), hit_it) ==
+        for (PeptideHit& hit : pep.getHits())
+        {
+          if (find(filtered_hits.begin(), filtered_hits.end(), hit) ==
               filtered_hits.end())
           {
-            filtered_hits.push_back(hit_it);
+            filtered_hits.push_back(hit);
           }
         }
       }
-      pep_it.getHits().swap(filtered_hits);
+      pep.getHits().swap(filtered_hits);
     }
   }
 
   void IDFilter::keepNBestSpectra(std::vector<PeptideIdentification>& peptides, Size n)
   {
     String score_type;
-    for (PeptideIdentification& p : peptides) 
-    { 
+    for (PeptideIdentification& p : peptides)
+    {
       p.sort();
-      if (score_type.empty()) 
+      if (score_type.empty())
       {
         score_type = p.getScoreType();
       }
@@ -847,14 +836,14 @@
         {
           throw Exception::Precondition(__FILE__, __LINE__, OPENMS_PRETTY_FUNCTION, String("PSM score types must be identical to allow proper filtering."));
         }
-      }                
+      }
     }
 
     // there might be less spectra identified than n -> adapt
     n = std::min(n, peptides.size());
 
-    auto has_better_peptidehit = 
-      [] (const PeptideIdentification& l, const PeptideIdentification& r) 
+    auto has_better_peptidehit =
+      [] (const PeptideIdentification& l, const PeptideIdentification& r)
       {
         if (r.getHits().empty())
         {
@@ -867,7 +856,7 @@
         const bool higher_better = l.isHigherScoreBetter();
         const double l_score = l.getHits()[0].getScore();
         const double r_score = r.getHits()[0].getScore();
-      
+
         // both have hits? better score of best PSM is better
         if (higher_better)
         {
@@ -884,19 +873,10 @@
     IdentificationData& id_data,
     IdentificationData::ScoreTypeRef score_ref)
   {
-<<<<<<< HEAD
     if (id_data.getObservationMatches().size() <= 1) return; // nothing to do
 
     vector<IdentificationData::ObservationMatchRef> best_matches =
       id_data.getBestMatchPerObservation(score_ref);
-=======
-    if (id_data.getMoleculeQueryMatches().size() <= 1)
-    {
-      return; // nothing to do
-    }
-    vector<IdentificationData::QueryMatchRef> best_matches =
-      id_data.getBestMatchPerQuery(score_ref);
->>>>>>> cef7d2ef
     auto best_match_it = best_matches.begin();
     for (auto it = id_data.observation_matches_.begin();
          it != id_data.observation_matches_.end(); )
