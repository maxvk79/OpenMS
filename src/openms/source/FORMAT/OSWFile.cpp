// --------------------------------------------------------------------------
//           OpenMS -- Open-Source Mass Spectrometry
// --------------------------------------------------------------------------
// Copyright The OpenMS Team -- Eberhard Karls University Tuebingen,
// ETH Zurich, and Freie Universitaet Berlin 2002-2018.
//
// This software is released under a three-clause BSD license:
//  * Redistributions of source code must retain the above copyright
//  notice, this list of conditions and the following disclaimer.
//  * Redistributions in binary form must reproduce the above copyright
//  notice, this list of conditions and the following disclaimer in the
//  documentation and/or other materials provided with the distribution.
//  * Neither the name of any author or any participating institution
//  may be used to endorse or promote products derived from this software
//  without specific prior written permission.
// For a full list of authors, refer to the file AUTHORS.
// --------------------------------------------------------------------------
// THIS SOFTWARE IS PROVIDED BY THE COPYRIGHT HOLDERS AND CONTRIBUTORS "AS IS"
// AND ANY EXPRESS OR IMPLIED WARRANTIES, INCLUDING, BUT NOT LIMITED TO, THE
// IMPLIED WARRANTIES OF MERCHANTABILITY AND FITNESS FOR A PARTICULAR PURPOSE
// ARE DISCLAIMED. IN NO EVENT SHALL ANY OF THE AUTHORS OR THE CONTRIBUTING
// INSTITUTIONS BE LIABLE FOR ANY DIRECT, INDIRECT, INCIDENTAL, SPECIAL,
// EXEMPLARY, OR CONSEQUENTIAL DAMAGES (INCLUDING, BUT NOT LIMITED TO,
// PROCUREMENT OF SUBSTITUTE GOODS OR SERVICES; LOSS OF USE, DATA, OR PROFITS;
// OR BUSINESS INTERRUPTION) HOWEVER CAUSED AND ON ANY THEORY OF LIABILITY,
// WHETHER IN CONTRACT, STRICT LIABILITY, OR TORT (INCLUDING NEGLIGENCE OR
// OTHERWISE) ARISING IN ANY WAY OUT OF THE USE OF THIS SOFTWARE, EVEN IF
// ADVISED OF THE POSSIBILITY OF SUCH DAMAGE.
//
// --------------------------------------------------------------------------
// $Maintainer: George Rosenberger $
// $Authors: George Rosenberger $
// --------------------------------------------------------------------------

#include <OpenMS/FORMAT/OSWFile.h>

#include <OpenMS/FORMAT/SqliteConnector.h>

#include <sqlite3.h>

#include <cstring> // for strcmp
#include <sstream>

namespace OpenMS
{
  namespace Sql = Internal::SqliteHelper;
  using namespace std;

  OSWFile::OSWFile()
  {
  }

  OSWFile::~OSWFile()
  {
  }

  void OSWFile::read(const std::string& in_osw,
                     const std::string& osw_level,
                     std::stringstream& pin_output,
                     const double& ipf_max_peakgroup_pep,
                     const double& ipf_max_transition_isotope_overlap,
                     const double& ipf_min_transition_sn)
  {
      sqlite3_stmt * stmt;
      std::string select_sql;

      // Open database
      SqliteConnector conn(in_osw);

      if (osw_level == "ms1")
      {
        select_sql = "SELECT *, RUN_ID || '_' || PRECURSOR.ID AS GROUP_ID " \
                      "FROM FEATURE_MS1 "\
                      "INNER JOIN (SELECT ID, PRECURSOR_ID, RUN_ID FROM FEATURE) AS FEATURE ON FEATURE_ID = FEATURE.ID "\
                      "INNER JOIN (SELECT ID, DECOY FROM PRECURSOR) AS PRECURSOR ON FEATURE.PRECURSOR_ID = PRECURSOR.ID "\
                      "INNER JOIN PRECURSOR_PEPTIDE_MAPPING ON PRECURSOR.ID = PRECURSOR_PEPTIDE_MAPPING.PRECURSOR_ID "\
                      "INNER JOIN (SELECT ID, MODIFIED_SEQUENCE FROM PEPTIDE) AS PEPTIDE ON "\
                        "PRECURSOR_PEPTIDE_MAPPING.PEPTIDE_ID = PEPTIDE.ID;";
      }
      else if (osw_level == "transition")
      {
        select_sql = "SELECT TRANSITION.DECOY AS DECOY, FEATURE_TRANSITION.*, "\
                        "RUN_ID || '_' || FEATURE_TRANSITION.FEATURE_ID || '_' || PRECURSOR_ID || '_' || TRANSITION_ID AS GROUP_ID, "\
                        "FEATURE_TRANSITION.FEATURE_ID || '_' || FEATURE_TRANSITION.TRANSITION_ID AS FEATURE_ID, "\
                        "'PEPTIDE' AS MODIFIED_SEQUENCE FROM FEATURE_TRANSITION "\
                        "INNER JOIN (SELECT RUN_ID, ID, PRECURSOR_ID FROM FEATURE) AS FEATURE ON FEATURE_TRANSITION.FEATURE_ID = FEATURE.ID " \
                        "INNER JOIN PRECURSOR ON FEATURE.PRECURSOR_ID = PRECURSOR.ID "\
                        "INNER JOIN SCORE_MS2 ON FEATURE.ID = SCORE_MS2.FEATURE_ID "\
                        "INNER JOIN (SELECT ID, DECOY FROM TRANSITION) AS TRANSITION ON FEATURE_TRANSITION.TRANSITION_ID = TRANSITION.ID "\
                        "WHERE PEP <= " + OpenMS::String(ipf_max_peakgroup_pep) +
                          " AND VAR_ISOTOPE_OVERLAP_SCORE <= " + OpenMS::String(ipf_max_transition_isotope_overlap) +
                          " AND VAR_LOG_SN_SCORE > " + OpenMS::String(ipf_min_transition_sn) +
                          " AND PRECURSOR.DECOY == 0 ORDER BY FEATURE_ID, PRECURSOR_ID, TRANSITION_ID;";
      }
      else
      {
        // Peak group-level query including peptide sequence
        select_sql = "SELECT *, RUN_ID || '_' || PRECURSOR.ID AS GROUP_ID "\
                      "FROM FEATURE_MS2 "\
                      "INNER JOIN (SELECT ID, PRECURSOR_ID, RUN_ID FROM FEATURE) AS FEATURE ON FEATURE_ID = FEATURE.ID "\
                      "INNER JOIN (SELECT ID, DECOY FROM PRECURSOR) AS PRECURSOR ON FEATURE.PRECURSOR_ID = PRECURSOR.ID "\
                      "INNER JOIN PRECURSOR_PEPTIDE_MAPPING ON PRECURSOR.ID = PRECURSOR_PEPTIDE_MAPPING.PRECURSOR_ID "\
                      "INNER JOIN (SELECT ID, MODIFIED_SEQUENCE FROM PEPTIDE) AS PEPTIDE ON PRECURSOR_PEPTIDE_MAPPING.PEPTIDE_ID = PEPTIDE.ID;";
      }

      // Execute SQL select statement
      conn.prepareStatement(&stmt, select_sql);
      sqlite3_step(stmt);

      int cols = sqlite3_column_count(stmt);

      // Generate features
      int k = 0;
      std::vector<std::basic_string<unsigned char>> group_id_index;
      OpenMS::String tmp;
      while (sqlite3_column_type( stmt, 0 ) != SQLITE_NULL)
      {
        std::string psm_id;
        size_t scan_id = 0;
        int label = 0;
        std::string peptide;
        std::map<std::string, double> features;

        for (int i = 0; i < cols; i++)
        {
<<<<<<< HEAD
          if (OpenMS::String(sqlite3_column_name(stmt, i)) == "FEATURE_ID")
          {
            psm_id = OpenMS::String(sqlite3_column_text(stmt, i));
          }
          if (OpenMS::String(sqlite3_column_name(stmt, i)) == "GROUP_ID")
          {
            if (std::find(group_id_index.begin(), group_id_index.end(),
                  OpenMS::String(sqlite3_column_text(stmt, i))) != group_id_index.end())
            {
              scan_id = std::find(group_id_index.begin(), group_id_index.end(),
                          OpenMS::String(sqlite3_column_text(stmt, i))) - group_id_index.begin();
            }
            else
            {
              group_id_index.push_back(OpenMS::String(sqlite3_column_text(stmt, i)));
              scan_id = std::find(group_id_index.begin(), group_id_index.end(),
                          OpenMS::String(sqlite3_column_text(stmt, i))) - group_id_index.begin();
=======
          if (strcmp(sqlite3_column_name(stmt, i), "FEATURE_ID") == 0)
          {
            Sql::extractValue<string>(&psm_id, stmt, i);
          }
          if (strcmp(sqlite3_column_name(stmt, i), "GROUP_ID") == 0)
          {
            auto it = std::find(group_id_index.begin(), group_id_index.end(), sqlite3_column_text(stmt, i));
            if (it != group_id_index.end())
            {
              scan_id = it - group_id_index.begin();
            }
            else
            {
              scan_id = group_id_index.size();
              group_id_index.push_back(sqlite3_column_text(stmt, i));
>>>>>>> a9f0e8ed
            }
          }
          if (strcmp(sqlite3_column_name(stmt, i), "DECOY") == 0)
          {
            if (sqlite3_column_int( stmt, i ) == 1)
            {
              label = -1;
            }
            else
            {
              label = 1;
            }
          }
          if (strcmp(sqlite3_column_name( stmt, i ), "MODIFIED_SEQUENCE") == 0)
          {
<<<<<<< HEAD
            peptide = OpenMS::String(sqlite3_column_text(stmt, i));
=======
            Sql::extractValue<string>(&peptide, stmt, i);
>>>>>>> a9f0e8ed
          }
          if (strncmp(sqlite3_column_name( stmt, i ), "VAR_", 4) == 0)
          {
            features[OpenMS::String(sqlite3_column_name( stmt, i ))] = sqlite3_column_double( stmt, i );
          }
        }

        // Write output
        if (k == 0)
        {
          pin_output << "PSMId\tLabel\tScanNr";
          for (auto const &feat : features)
          {
            pin_output << "\t" << feat.first;
          }
          pin_output << "\tPeptide\tProteins\n";
        }
        pin_output << psm_id << "\t" << label << "\t" << scan_id;
        for (auto const &feat : features)
        {
          pin_output << "\t" << feat.second;
        }
        pin_output << "\t." << peptide << ".\tProt1" << "\n";

        sqlite3_step( stmt );
        k++;
      }

      sqlite3_finalize(stmt);

      if (k==0)
      {
        if (osw_level == "transition")
        {
          throw Exception::Precondition(__FILE__, __LINE__, __FUNCTION__,
              OpenMS::String("PercolatorAdapter needs to be applied on MS1 & MS2 levels before conducting transition-level scoring."));
        }
        else
        {
          throw Exception::FileEmpty(__FILE__, __LINE__, __FUNCTION__, in_osw);
        }
      }

    }

    void OSWFile::write(const std::string& in_osw,
                        const std::string& osw_level,
                        const std::map< std::string, std::vector<double> >& features)
    {
      std::string table;
      std::string create_sql;

      if (osw_level == "ms1")
      {
        table = "SCORE_MS1";
        create_sql =  "DROP TABLE IF EXISTS " + table + "; " \
                      "CREATE TABLE " + table + "(" \
                      "FEATURE_ID INT NOT NULL," \
                      "SCORE DOUBLE NOT NULL," \
                      "QVALUE DOUBLE NOT NULL," \
                      "PEP DOUBLE NOT NULL);";

      }
      else if (osw_level == "transition")
      {
        table = "SCORE_TRANSITION";
        create_sql =  "DROP TABLE IF EXISTS " + table + "; " \
                      "CREATE TABLE " + table + "(" \
                      "FEATURE_ID INT NOT NULL," \
                      "TRANSITION_ID INT NOT NULL," \
                      "SCORE DOUBLE NOT NULL," \
                      "QVALUE DOUBLE NOT NULL," \
                      "PEP DOUBLE NOT NULL);";

      }
      else
      {
        table = "SCORE_MS2";
        create_sql =  "DROP TABLE IF EXISTS " + table + "; " \
                      "CREATE TABLE " + table + "(" \
                      "FEATURE_ID INT NOT NULL," \
                      "SCORE DOUBLE NOT NULL," \
                      "QVALUE DOUBLE NOT NULL," \
                      "PEP DOUBLE NOT NULL);";
      }

      std::vector<std::string> insert_sqls;
      for (auto const &feat : features)
      {
        std::stringstream insert_sql;
        if (osw_level == "transition") {
          std::vector<OpenMS::String> ids;
          OpenMS::String(feat.first).split("_", ids);
          insert_sql << "INSERT INTO " << table;
          insert_sql << " (FEATURE_ID, TRANSITION_ID, SCORE, QVALUE, PEP) VALUES (";
          insert_sql <<  ids[0] << ",";
          insert_sql <<  ids[1] << ",";
          insert_sql <<  feat.second[0] << ",";
          insert_sql <<  feat.second[1] << ",";
          insert_sql <<  feat.second[2] << "); ";
        }
        else
        {
          insert_sql << "INSERT INTO " << table;
          insert_sql << " (FEATURE_ID, SCORE, QVALUE, PEP) VALUES (";
          insert_sql <<  feat.first << ",";
          insert_sql <<  feat.second[0] << ",";
          insert_sql <<  feat.second[1] << ",";
          insert_sql <<  feat.second[2] << "); ";
        }

        insert_sqls.push_back(insert_sql.str());
      }

      // Write to Sqlite database
      SqliteConnector conn(in_osw);
      conn.executeStatement(create_sql);
      conn.executeStatement("BEGIN TRANSACTION");
      for (size_t i = 0; i < insert_sqls.size(); i++)
      {
        conn.executeStatement(insert_sqls[i]);
      }
      conn.executeStatement("END TRANSACTION");
    }

} // namespace OpenMS<|MERGE_RESOLUTION|>--- conflicted
+++ resolved
@@ -123,25 +123,6 @@
 
         for (int i = 0; i < cols; i++)
         {
-<<<<<<< HEAD
-          if (OpenMS::String(sqlite3_column_name(stmt, i)) == "FEATURE_ID")
-          {
-            psm_id = OpenMS::String(sqlite3_column_text(stmt, i));
-          }
-          if (OpenMS::String(sqlite3_column_name(stmt, i)) == "GROUP_ID")
-          {
-            if (std::find(group_id_index.begin(), group_id_index.end(),
-                  OpenMS::String(sqlite3_column_text(stmt, i))) != group_id_index.end())
-            {
-              scan_id = std::find(group_id_index.begin(), group_id_index.end(),
-                          OpenMS::String(sqlite3_column_text(stmt, i))) - group_id_index.begin();
-            }
-            else
-            {
-              group_id_index.push_back(OpenMS::String(sqlite3_column_text(stmt, i)));
-              scan_id = std::find(group_id_index.begin(), group_id_index.end(),
-                          OpenMS::String(sqlite3_column_text(stmt, i))) - group_id_index.begin();
-=======
           if (strcmp(sqlite3_column_name(stmt, i), "FEATURE_ID") == 0)
           {
             Sql::extractValue<string>(&psm_id, stmt, i);
@@ -157,7 +138,6 @@
             {
               scan_id = group_id_index.size();
               group_id_index.push_back(sqlite3_column_text(stmt, i));
->>>>>>> a9f0e8ed
             }
           }
           if (strcmp(sqlite3_column_name(stmt, i), "DECOY") == 0)
@@ -173,11 +153,7 @@
           }
           if (strcmp(sqlite3_column_name( stmt, i ), "MODIFIED_SEQUENCE") == 0)
           {
-<<<<<<< HEAD
-            peptide = OpenMS::String(sqlite3_column_text(stmt, i));
-=======
             Sql::extractValue<string>(&peptide, stmt, i);
->>>>>>> a9f0e8ed
           }
           if (strncmp(sqlite3_column_name( stmt, i ), "VAR_", 4) == 0)
           {
