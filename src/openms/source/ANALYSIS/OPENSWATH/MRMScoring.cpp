--- conflicted
+++ resolved
@@ -708,7 +708,6 @@
     void MRMScoring::initializeMIMatrix(OpenSwath::IMRMFeature* mrmfeature, const std::vector<String>& native_ids)
     {
       std::vector<double> intensityi, intensityj;
-      std::vector<unsigned int> rank_vector1, rank_vector2;
       mi_matrix_.resize(native_ids.size(),native_ids.size());
       std::vector<unsigned int> rank_vec1, rank_vec2;
       for (std::size_t i = 0; i < native_ids.size(); i++)
@@ -717,33 +716,21 @@
 
         intensityi.clear();
         fi->getIntensity(intensityi);
-<<<<<<< HEAD
-        Scoring::computeRank(intensityi, rank_vector1);
-=======
         Scoring::computeRank(intensityi, rank_vec1);
->>>>>>> 5330cc68
         for (std::size_t j = i; j < native_ids.size(); j++)
         {
           FeatureType fj = mrmfeature->getFeature(native_ids[j]);
           intensityj.clear();
           fj->getIntensity(intensityj);
-<<<<<<< HEAD
-          Scoring::computeRank(intensityj, rank_vector2);
-          // compute ranked mutual information
-          mi_matrix_.setValue(i, j, Scoring::preCalcRankedMutualInformation(rank_vector1, rank_vector2));
-=======
           Scoring::computeRank(intensityj, rank_vec2);
           // compute ranked mutual information
-          mi_matrix_.setValue(i,j,Scoring::rankedMutualInformation(rank_vec1, rank_vec2));
->>>>>>> 5330cc68
-        }
-      }
-    }
-
+          mi_matrix_.setValue(i, j, Scoring::rankedMutualInformation(rank_vec1, rank_vec2));
+        }
+      }
+    }
     void MRMScoring::initializeMIContrastMatrix(OpenSwath::IMRMFeature* mrmfeature, const std::vector<String>& native_ids_set1, const std::vector<String>& native_ids_set2)
     { 
       std::vector<double> intensityi, intensityj;
-      std::vector<unsigned int> rank_vector1, rank_vector2;
       mi_contrast_matrix_.resize(native_ids_set1.size(), native_ids_set2.size());
       std::vector<unsigned int> rank_vec1, rank_vec2;
       for (std::size_t i = 0; i < native_ids_set1.size(); i++)
@@ -752,25 +739,15 @@
         //mi_contrast_matrix_[i].resize(native_ids_set2.size());
         intensityi.clear();
         fi->getIntensity(intensityi);
-<<<<<<< HEAD
-        Scoring::computeRank(intensityi, rank_vector1);
-=======
         Scoring::computeRank(intensityi, rank_vec1);
->>>>>>> 5330cc68
         for (std::size_t j = 0; j < native_ids_set2.size(); j++)
         {
           FeatureType fj = mrmfeature->getFeature(native_ids_set2[j]);
           intensityj.clear();
           fj->getIntensity(intensityj);
-<<<<<<< HEAD
-          Scoring::computeRank(intensityj, rank_vector2);
-          // compute ranked mutual information
-          mi_contrast_matrix_.setValue(i, j, Scoring::preCalcRankedMutualInformation(rank_vector1, rank_vector2));
-=======
           Scoring::computeRank(intensityj, rank_vec2);
           // compute ranked mutual information
           mi_contrast_matrix_.setValue(i, j, Scoring::rankedMutualInformation(rank_vec1, rank_vec2));
->>>>>>> 5330cc68
         }
       }
     }
@@ -778,7 +755,6 @@
     void MRMScoring::initializeMIPrecursorMatrix(OpenSwath::IMRMFeature* mrmfeature, const std::vector<String>& precursor_ids)
     {
       std::vector<double> intensityi, intensityj;
-      std::vector<unsigned int> rank_vector1, rank_vector2;
       mi_precursor_matrix_.resize(precursor_ids.size(),precursor_ids.size());
       std::vector<unsigned int> rank_vec1, rank_vec2;
       for (std::size_t i = 0; i < precursor_ids.size(); i++)
@@ -786,25 +762,15 @@
         FeatureType fi = mrmfeature->getPrecursorFeature(precursor_ids[i]);
         intensityi.clear();
         fi->getIntensity(intensityi);
-<<<<<<< HEAD
-        Scoring::computeRank(intensityi, rank_vector1);
-=======
         Scoring::computeRank(intensityi, rank_vec1);
->>>>>>> 5330cc68
         for (std::size_t j = i; j < precursor_ids.size(); j++)
         {
           FeatureType fj = mrmfeature->getPrecursorFeature(precursor_ids[j]);
           intensityj.clear();
           fj->getIntensity(intensityj);
-<<<<<<< HEAD
-          Scoring::computeRank(intensityj, rank_vector2);
-          // compute ranked mutual information
-          mi_precursor_matrix_.setValue(i, j, Scoring::preCalcRankedMutualInformation(rank_vector1, rank_vector2));
-=======
           Scoring::computeRank(intensityj, rank_vec2);
           // compute ranked mutual information
           mi_precursor_matrix_.setValue(i, j, Scoring::rankedMutualInformation(rank_vec1, rank_vec2));
->>>>>>> 5330cc68
         }
       }
     }
@@ -812,7 +778,6 @@
     void MRMScoring::initializeMIPrecursorContrastMatrix(OpenSwath::IMRMFeature* mrmfeature, const std::vector<String>& precursor_ids, const std::vector<String>& native_ids)
     {
       std::vector<double> intensityi, intensityj;
-      std::vector<unsigned int> rank_vector1, rank_vector2;
       mi_precursor_contrast_matrix_.resize(precursor_ids.size(), native_ids.size());
       std::vector<unsigned int> rank_vec1, rank_vec2;
       for (std::size_t i = 0; i < precursor_ids.size(); i++)
@@ -821,25 +786,15 @@
         //mi_precursor_contrast_matrix_[i].resize(native_ids.size());
         intensityi.clear();
         fi->getIntensity(intensityi);
-<<<<<<< HEAD
-        Scoring::computeRank(intensityi, rank_vector1);
-=======
         Scoring::computeRank(intensityi, rank_vec1);
->>>>>>> 5330cc68
         for (std::size_t j = 0; j < native_ids.size(); j++)
         {
           FeatureType fj = mrmfeature->getFeature(native_ids[j]);
           intensityj.clear();
           fj->getIntensity(intensityj);
-<<<<<<< HEAD
-          Scoring::computeRank(intensityj, rank_vector2);
-          // compute ranked mutual information
-          mi_precursor_contrast_matrix_.setValue(i, j, Scoring::preCalcRankedMutualInformation(rank_vector1, rank_vector2));
-=======
           Scoring::computeRank(intensityj, rank_vec2);
           // compute ranked mutual information
           mi_precursor_contrast_matrix_.setValue(i, j, Scoring::rankedMutualInformation(rank_vec1, rank_vec2));
->>>>>>> 5330cc68
         }
       }
     }
@@ -859,41 +814,23 @@
         FeatureType fj = mrmfeature->getFeature(native_ids[j]);
         features.push_back(fj);
       }
-<<<<<<< HEAD
-
-      std::vector<unsigned int> rank_vector1, rank_vector2;
-
-=======
       std::vector<unsigned int> rank_vec1, rank_vec2;
->>>>>>> 5330cc68
       mi_precursor_combined_matrix_.resize(features.size(), features.size());
       for (std::size_t i = 0; i < features.size(); i++)
       { 
         FeatureType fi = features[i];
         intensityi.clear();
         fi->getIntensity(intensityi);
-<<<<<<< HEAD
-        Scoring::computeRank(intensityi, rank_vector1);
-        for (std::size_t j = i; j < features.size(); j++)
-=======
         Scoring::computeRank(intensityi, rank_vec1);
         for (std::size_t j = 0; j < features.size(); j++)
->>>>>>> 5330cc68
         {
           FeatureType fj = features[j];
           intensityj.clear();
           fj->getIntensity(intensityj);
-<<<<<<< HEAD
-          Scoring::computeRank(intensityj, rank_vector2);
-          // compute ranked mutual information
-          double curr_mi_score = Scoring::preCalcRankedMutualInformation(rank_vector1, rank_vector2);
-          mi_precursor_combined_matrix_.setValue(i ,j, curr_mi_score);
-          mi_precursor_combined_matrix_.setValue(j ,i, curr_mi_score);
-=======
           Scoring::computeRank(intensityj, rank_vec2);
           // compute ranked mutual information
           mi_precursor_combined_matrix_.setValue(i ,j, Scoring::rankedMutualInformation(rank_vec1, rank_vec2));
->>>>>>> 5330cc68
+          // j, i
         }
       }
     }
