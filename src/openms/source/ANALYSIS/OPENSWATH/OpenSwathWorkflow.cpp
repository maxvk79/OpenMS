
// --------------------------------------------------------------------------
//                   OpenMS -- Open-Source Mass Spectrometry
// --------------------------------------------------------------------------
// Copyright The OpenMS Team -- Eberhard Karls University Tuebingen,
// ETH Zurich, and Freie Universitaet Berlin 2002-2018.
//
// This software is released under a three-clause BSD license:
//  * Redistributions of source code must retain the above copyright
//    notice, this list of conditions and the following disclaimer.
//  * Redistributions in binary form must reproduce the above copyright
//    notice, this list of conditions and the following disclaimer in the
//    documentation and/or other materials provided with the distribution.
//  * Neither the name of any author or any participating institution
//    may be used to endorse or promote products derived from this software
//    without specific prior written permission.
// For a full list of authors, refer to the file AUTHORS.
// --------------------------------------------------------------------------
// THIS SOFTWARE IS PROVIDED BY THE COPYRIGHT HOLDERS AND CONTRIBUTORS "AS IS"
// AND ANY EXPRESS OR IMPLIED WARRANTIES, INCLUDING, BUT NOT LIMITED TO, THE
// IMPLIED WARRANTIES OF MERCHANTABILITY AND FITNESS FOR A PARTICULAR PURPOSE
// ARE DISCLAIMED. IN NO EVENT SHALL ANY OF THE AUTHORS OR THE CONTRIBUTING
// INSTITUTIONS BE LIABLE FOR ANY DIRECT, INDIRECT, INCIDENTAL, SPECIAL,
// EXEMPLARY, OR CONSEQUENTIAL DAMAGES (INCLUDING, BUT NOT LIMITED TO,
// PROCUREMENT OF SUBSTITUTE GOODS OR SERVICES; LOSS OF USE, DATA, OR PROFITS;
// OR BUSINESS INTERRUPTION) HOWEVER CAUSED AND ON ANY THEORY OF LIABILITY,
// WHETHER IN CONTRACT, STRICT LIABILITY, OR TORT (INCLUDING NEGLIGENCE OR
// OTHERWISE) ARISING IN ANY WAY OUT OF THE USE OF THIS SOFTWARE, EVEN IF
// ADVISED OF THE POSSIBILITY OF SUCH DAMAGE.
//
// --------------------------------------------------------------------------
// $Maintainer: Hannes Roest $
// $Authors: Hannes Roest $
// --------------------------------------------------------------------------

#include <OpenMS/ANALYSIS/OPENSWATH/OpenSwathWorkflow.h>

// OpenSwathCalibrationWorkflow
namespace OpenMS
{

  TransformationDescription OpenSwathCalibrationWorkflow::performRTNormalization(
    const OpenSwath::LightTargetedExperiment& irt_transitions,
    std::vector< OpenSwath::SwathMap > & swath_maps,
    double min_rsq,
    double min_coverage,
    const Param & feature_finder_param,
    const ChromExtractParams & cp_irt,
    const Param & irt_detection_param,
    const String & mz_correction_function,
    const String& irt_mzml_out,
    Size debug_level,
    bool sonar,
    bool load_into_memory)
  {
    LOG_DEBUG << "performRTNormalization method starting" << std::endl;
    std::vector< OpenMS::MSChromatogram > irt_chromatograms;
    TransformationDescription trafo; // dummy
    this->simpleExtractChromatograms_(swath_maps, irt_transitions, irt_chromatograms, trafo, cp_irt, sonar, load_into_memory);

    // debug output of the iRT chromatograms
    if (irt_mzml_out.empty() && debug_level > 1)
      {
        String irt_mzml_out = "debug_irts.mzML";
      }
    if (!irt_mzml_out.empty())
    {
      try
      {
        PeakMap exp;
        exp.setChromatograms(irt_chromatograms);
        MzMLFile().store(irt_mzml_out, exp);
      }
      catch (OpenMS::Exception::UnableToCreateFile& /*e*/)
      {
        LOG_DEBUG << "Error creating file " + irt_mzml_out + ", not writing out iRT chromatogram file"  << std::endl;
      }
      catch (OpenMS::Exception::BaseException& /*e*/)
      {
        LOG_DEBUG << "Error writing to file " + irt_mzml_out + ", not writing out iRT chromatogram file"  << std::endl;
      }
    }
    LOG_DEBUG << "Extracted number of chromatograms from iRT files: " << irt_chromatograms.size() <<  std::endl;

    // perform RT and m/z correction on the data
    TransformationDescription tr = doDataNormalization_(irt_transitions,
        irt_chromatograms, min_rsq, min_coverage, feature_finder_param,
        irt_detection_param, swath_maps, mz_correction_function, cp_irt.mz_extraction_window, cp_irt.ppm);
    return tr;
  }

  TransformationDescription OpenSwathCalibrationWorkflow::doDataNormalization_(
    const OpenSwath::LightTargetedExperiment& targeted_exp,
    const std::vector< OpenMS::MSChromatogram >& chromatograms,
    double min_rsq,
    double min_coverage,
    const Param& default_ffparam,
    const Param& irt_detection_param,
    std::vector< OpenSwath::SwathMap > & swath_maps,
    const String & mz_correction_function,
    double mz_extraction_window,
    bool ppm)
  {
    LOG_DEBUG << "Start of doDataNormalization_ method" << std::endl;
    this->startProgress(0, 1, "Retention time normalization");

    bool estimateBestPeptides = irt_detection_param.getValue("estimateBestPeptides").toBool();
    if (estimateBestPeptides)
    {
      LOG_DEBUG << "Activated the 'estimateBestPeptides' option." << std::endl;
    }

    // 1. Estimate the retention time range of the iRT peptides over all assays
    std::pair<double,double> RTRange = OpenSwathHelper::estimateRTRange(targeted_exp);
    LOG_DEBUG << "Detected retention time range from " << RTRange.first << " to " << RTRange.second << std::endl;

    // 2. Store the peptide retention times in an intermediate map
    std::map<OpenMS::String, double> PeptideRTMap;
    for (Size i = 0; i < targeted_exp.getCompounds().size(); i++)
    {
      PeptideRTMap[targeted_exp.getCompounds()[i].id] = targeted_exp.getCompounds()[i].rt;
    }

    // 3. Pick input chromatograms to identify RT pairs from the input data
    OpenSwath::LightTargetedExperiment transition_exp_used = targeted_exp;

    // Change the feature finding parameters:
    //  - no RT score (since we don't know the correct retention time)
    //  - no RT window
    //  - no elution model score
    //  - no peak quality (use all peaks)
    //  - if best peptides should be used, use peak quality
    MRMFeatureFinderScoring featureFinder;
    Param feature_finder_param(default_ffparam);
    feature_finder_param.setValue("Scores:use_rt_score", "false");
    feature_finder_param.setValue("Scores:use_elution_model_score", "false");
    feature_finder_param.setValue("rt_extraction_window", -1.0);
    feature_finder_param.setValue("stop_report_after_feature", 1);
    feature_finder_param.setValue("TransitionGroupPicker:PeakPickerMRM:signal_to_noise", 1.0); // set to 1.0 in all cases
    feature_finder_param.setValue("TransitionGroupPicker:compute_peak_quality", "false"); // no peak quality -> take all peaks!
    if (estimateBestPeptides)
    {
      feature_finder_param.setValue("TransitionGroupPicker:compute_peak_quality", "true");
      feature_finder_param.setValue("TransitionGroupPicker:minimal_quality", irt_detection_param.getValue("InitialQualityCutoff"));
    }
    featureFinder.setParameters(feature_finder_param);

    FeatureMap featureFile; // for results
    OpenMS::MRMFeatureFinderScoring::TransitionGroupMapType transition_group_map; // for results
    std::vector<OpenSwath::SwathMap> empty_swath_maps;
    TransformationDescription empty_trafo; // empty transformation

    // Prepare the data with the chromatograms
    boost::shared_ptr<PeakMap > xic_map(new PeakMap);
    xic_map->setChromatograms(chromatograms);
    OpenSwath::SpectrumAccessPtr chromatogram_ptr = OpenSwath::SpectrumAccessPtr(new OpenMS::SpectrumAccessOpenMS(xic_map));

    featureFinder.setStrictFlag(false); // TODO remove this, it should be strict (e.g. all transitions need to be present for RT norm)
    featureFinder.pickExperiment(chromatogram_ptr, featureFile, transition_exp_used, empty_trafo, empty_swath_maps, transition_group_map);

    // 4. Find most likely correct feature for each compound and add it to the
    // "pairs" vector by computing pairs of iRT and real RT.
    //
    // Note that the quality threshold will only be applied if
    // estimateBestPeptides is true
    std::vector<std::pair<double, double> > pairs; // store the RT pairs to write the output trafoXML
    std::map<std::string, double> best_features = OpenSwathHelper::simpleFindBestFeature(transition_group_map,
      estimateBestPeptides, irt_detection_param.getValue("OverallQualityCutoff"));
    LOG_DEBUG << "Extracted best features: " << best_features.size() << std::endl;

    // Create pairs vector and store peaks
    std::map<String, OpenMS::MRMFeatureFinderScoring::MRMTransitionGroupType *> trgrmap_allpeaks; // store all peaks above cutoff
    for (std::map<std::string, double>::iterator it = best_features.begin(); it != best_features.end(); ++it)
    {
      pairs.push_back(std::make_pair(it->second, PeptideRTMap[it->first])); // pair<exp_rt, theor_rt>
      if (transition_group_map.find(it->first) != transition_group_map.end())
      {
        trgrmap_allpeaks[ it->first ] = &transition_group_map[ it->first];
      }
    }

    // 5. Perform the outlier detection
    std::vector<std::pair<double, double> > pairs_corrected;
    String outlier_method = irt_detection_param.getValue("outlierMethod");
    if (outlier_method == "iter_residual" || outlier_method == "iter_jackknife")
    {
      pairs_corrected = MRMRTNormalizer::removeOutliersIterative(pairs, min_rsq, min_coverage,
      irt_detection_param.getValue("useIterativeChauvenet").toBool(), outlier_method);
    }
    else if (outlier_method == "ransac")
    {
      // First, estimate of the maximum deviation from RT that is tolerated:
      //   Because 120 min gradient can have around 4 min elution shift, we use
      //   a default value of 3 % of the gradient to find upper RT threshold (3.6 min).
      double pcnt_rt_threshold = irt_detection_param.getValue("RANSACMaxPercentRTThreshold");
      double max_rt_threshold = (RTRange.second - RTRange.first) * pcnt_rt_threshold / 100.0;

      pairs_corrected = MRMRTNormalizer::removeOutliersRANSAC(pairs, min_rsq, min_coverage,
        irt_detection_param.getValue("RANSACMaxIterations"), max_rt_threshold,
        irt_detection_param.getValue("RANSACSamplingSize"));
    }
    else if (outlier_method == "none")
    {
      pairs_corrected = pairs;
    }
    else
    {
      throw Exception::IllegalArgument(__FILE__, __LINE__, OPENMS_PRETTY_FUNCTION,
        String("Illegal argument '") + outlier_method +
        "' used for outlierMethod (valid: 'iter_residual', 'iter_jackknife', 'ransac', 'none').");
    }
    LOG_DEBUG << "Performed outlier detection, left with features: " << pairs_corrected.size() << std::endl;

    // 6. Check whether the found peptides fulfill the binned coverage criteria
    // set by the user.
    if (estimateBestPeptides)
    {
      bool enoughPeptides = MRMRTNormalizer::computeBinnedCoverage(RTRange, pairs_corrected,
        irt_detection_param.getValue("NrRTBins"),
        irt_detection_param.getValue("MinPeptidesPerBin"),
        irt_detection_param.getValue("MinBinsFilled") );

      if (!enoughPeptides)
      {
        throw Exception::IllegalArgument(__FILE__, __LINE__, OPENMS_PRETTY_FUNCTION,
          "There were not enough bins with the minimal number of peptides");
      }
    }
    if (pairs_corrected.size() < 2)
    {
      throw Exception::IllegalArgument(__FILE__, __LINE__, OPENMS_PRETTY_FUNCTION,
        "There are less than 2 iRT normalization peptides, not enough for an RT correction.");
    }

    // 7. Select the "correct" peaks for m/z correction (e.g. remove those not
    // part of the linear regression)
    std::map<String, OpenMS::MRMFeatureFinderScoring::MRMTransitionGroupType *> trgrmap_final; // store all peaks above cutoff
    for (const auto& it : trgrmap_allpeaks)
    {
      if (it.second->getFeatures().empty() ) {continue;}
      const MRMFeature& feat = it.second->getBestFeature();

      // Check if the current feature is in the list of pairs used for the
      // linear RT regression (using other features may result in wrong
      // calibration values).
      // Matching only by RT is not perfect but should work for most cases.
      for (Size pit = 0; pit < pairs_corrected.size(); pit++)
      {
        if (fabs(feat.getRT() - pairs_corrected[pit].first ) < 1e-2)
        {
          trgrmap_final[ it.first ] = it.second;
          break;
        }
      }
    }

    // 8. Correct m/z deviations using SwathMapMassCorrection
    SwathMapMassCorrection::correctMZ(trgrmap_final, swath_maps,
        mz_correction_function, mz_extraction_window, ppm);

    // 9. store transformation, using the selected model
    TransformationDescription trafo_out;
    trafo_out.setDataPoints(pairs_corrected);
    Param model_params;
    model_params.setValue("symmetric_regression", "false");
    model_params.setValue("span", irt_detection_param.getValue("lowess:span"));
    model_params.setValue("num_nodes", irt_detection_param.getValue("b_spline:num_nodes"));
    String model_type = irt_detection_param.getValue("alignmentMethod");
    trafo_out.fitModel(model_type, model_params);

    LOG_DEBUG << "Final RT mapping:" << std::endl;
    for (Size i = 0; i < pairs_corrected.size(); i++)
    {
      LOG_DEBUG << pairs_corrected[i].first << " " <<  pairs_corrected[i].second << std::endl;
    }
    LOG_DEBUG << "End of doDataNormalization_ method" << std::endl;

    this->endProgress();
    return trafo_out;
  }

  void OpenSwathCalibrationWorkflow::simpleExtractChromatograms_(
    const std::vector< OpenSwath::SwathMap > & swath_maps,
    const OpenSwath::LightTargetedExperiment& irt_transitions,
    std::vector< OpenMS::MSChromatogram > & chromatograms,
    const TransformationDescription& trafo,
    const ChromExtractParams & cp,
    bool sonar,
    bool load_into_memory)
  {
    TransformationDescription trafo_inverse = trafo;
    trafo_inverse.invert();

    this->startProgress(0, 1, "Extract iRT chromatograms");
#ifdef _OPENMP
#pragma omp parallel for schedule(dynamic,1)
#endif
    for (SignedSize map_idx = 0; map_idx < boost::numeric_cast<SignedSize>(swath_maps.size()); ++map_idx)
    {
      std::vector< OpenMS::MSChromatogram > tmp_chromatograms;
      if (!swath_maps[map_idx].ms1) // skip MS1
      {

        OpenSwath::LightTargetedExperiment transition_exp_used;
        OpenSwathHelper::selectSwathTransitions(irt_transitions, transition_exp_used,
            cp.min_upper_edge_dist, swath_maps[map_idx].lower, swath_maps[map_idx].upper);
        if (transition_exp_used.getTransitions().size() > 0) // skip if no transitions found
        {

          std::vector< OpenSwath::ChromatogramPtr > tmp_out;
          std::vector< ChromatogramExtractor::ExtractionCoordinates > coordinates;
          ChromatogramExtractor extractor;

          OpenSwath::SpectrumAccessPtr current_swath_map = swath_maps[map_idx].sptr;
          if (load_into_memory)
          {
            // This creates an InMemory object that keeps all data in memory
            current_swath_map = boost::shared_ptr<SpectrumAccessOpenMSInMemory>( new SpectrumAccessOpenMSInMemory(*current_swath_map) );
          }

          prepareExtractionCoordinates_(tmp_out, coordinates, transition_exp_used, trafo_inverse, cp);
          extractor.extractChromatograms(current_swath_map, tmp_out, coordinates, cp.mz_extraction_window,
                cp.ppm, cp.im_extraction_window, cp.extraction_function);
          extractor.return_chromatogram(tmp_out, coordinates,
              transition_exp_used, SpectrumSettings(), tmp_chromatograms, false, cp.im_extraction_window);

#ifdef _OPENMP
#pragma omp critical (osw_write_chroms)
#endif
          {
            LOG_DEBUG << "[simple] Extracted "  << tmp_chromatograms.size() << " chromatograms from SWATH map " <<
              map_idx << " with m/z " << swath_maps[map_idx].lower << " to " << swath_maps[map_idx].upper << ":" << std::endl;
            for (Size chrom_idx = 0; chrom_idx < tmp_chromatograms.size(); chrom_idx++)
            {
              // Check TIC and remove empty chromatograms (can happen if the
              // extraction window is outside the mass spectrometric acquisition
              // window).
              double tic = std::accumulate(tmp_out[chrom_idx]->getIntensityArray()->data.begin(),
                                           tmp_out[chrom_idx]->getIntensityArray()->data.end(),0.0);
              LOG_DEBUG << "Chromatogram "  << coordinates[chrom_idx].id << " with size "
                << tmp_out[chrom_idx]->getIntensityArray()->data.size() << " and TIC " << tic  << std::endl;
              if (tic > 0.0)
              {
                // add the chromatogram to the output
                chromatograms.push_back(tmp_chromatograms[chrom_idx]);
              }
              else
              {
                std::cerr << " - Warning: Empty chromatogram " << coordinates[chrom_idx].id <<
                  " detected. Will skip it!" << std::endl;
              }
            }
          }
        }
        else
        {
          LOG_DEBUG << "Extracted no transitions from SWATH map " << map_idx << " with m/z " <<
              swath_maps[map_idx].lower << " to " << swath_maps[map_idx].upper << std::endl;
        }
      }
    }

    if (sonar)
    {

      LOG_DEBUG << " got a total of " << chromatograms.size() << " chromatograms before SONAR addition " << std::endl;

      // for SONAR: group chromatograms together and then add them up (we will have one chromatogram for every single map)
      std::vector< OpenMS::MSChromatogram > chromatograms_new;
      std::map<std::string, std::vector<int> > chr_map;
      for (Size i = 0; i < chromatograms.size(); i++)
      {
        chr_map[ chromatograms[i].getNativeID() ].push_back(i);
      }

      for (std::map<std::string, std::vector<int> >::iterator it = chr_map.begin(); it != chr_map.end(); ++it)
      {
        MSChromatogram chrom_acc; // accumulator
        for (Size i = 0; i < it->second.size(); i++)
        {
          addChromatograms(chrom_acc, chromatograms[ it->second[i] ] );
        }
        chromatograms_new.push_back(chrom_acc);
      }
      chromatograms = chromatograms_new; // switch

      LOG_DEBUG << " got a total of " << chromatograms.size() << " chromatograms after SONAR addition " << std::endl;
    }

    this->endProgress();
  }

  void OpenSwathCalibrationWorkflow::addChromatograms(MSChromatogram& base_chrom, const MSChromatogram& newchrom)
  {
    if (base_chrom.empty())
    {
      base_chrom = newchrom;
    }

    LinearResamplerAlign ls;
    ls.raster(newchrom.begin(), newchrom.end(), base_chrom.begin(), base_chrom.end());
  }

}

// OpenSwathWorkflow
namespace OpenMS
{

  void OpenSwathWorkflow::performExtraction(
    const std::vector< OpenSwath::SwathMap > & swath_maps,
    const TransformationDescription trafo,
    const ChromExtractParams & cp,
    const ChromExtractParams & cp_ms1,
    const Param & feature_finder_param,
    const OpenSwath::LightTargetedExperiment& transition_exp,
    FeatureMap& out_featureFile,
    bool store_features,
    OpenSwathTSVWriter & tsv_writer,
    OpenSwathOSWWriter & osw_writer,
    Interfaces::IMSDataConsumer * chromConsumer,
    int batchSize,
    int ms1_isotopes,
    int min_ms1_chromatograms,
    int max_transitions,
    int min_transitions,
    bool load_into_memory)
  {
    tsv_writer.writeHeader();
    osw_writer.writeHeader();

    bool ms1_only = (swath_maps.size() == 1 && swath_maps[0].ms1);

    // Compute inversion of the transformation
    TransformationDescription trafo_inverse = trafo;
    trafo_inverse.invert();

    std::cout << "Will analyze " << transition_exp.transitions.size() << " transitions in total." << std::endl;
    int progress = 0;
    this->startProgress(0, swath_maps.size(), "Extracting and scoring transitions");

    // (i) Obtain precursor chromatograms (MS1) if precursor extraction is enabled
    std::vector< MSChromatogram > ms1_chromatograms;
    ChromExtractParams ms1_cp(cp_ms1);
    if (!use_ms1_ion_mobility_)
    {
      ms1_cp.im_extraction_window = -1;
    }
    MS1Extraction_(swath_maps, ms1_chromatograms, chromConsumer, ms1_cp,
                   transition_exp, trafo_inverse, load_into_memory, ms1_only, ms1_isotopes);

    if (ms1_only && !use_ms1_traces_)
    {
      throw Exception::IllegalArgument(__FILE__, __LINE__, OPENMS_PRETTY_FUNCTION,
          "Error, you need to enable use_ms1_traces when run in MS1 mode." );
    }

    // (ii) Precursor extraction only
    if (ms1_only)
    {
      FeatureMap featureFile;
      boost::shared_ptr<MSExperiment> empty_exp = boost::shared_ptr<MSExperiment>(new MSExperiment);

      OpenSwath::LightTargetedExperiment transition_exp_used = transition_exp;
      scoreAllChromatograms_(std::vector<MSChromatogram>(), ms1_chromatograms, swath_maps, transition_exp_used, 
                            feature_finder_param, trafo,
                            cp.rt_extraction_window, featureFile, tsv_writer, osw_writer, ms1_isotopes, min_ms1_chromatograms, max_transitions, min_transitions, true);

      // write features to output if so desired
      std::vector< OpenMS::MSChromatogram > chromatograms;
      writeOutFeaturesAndChroms_(chromatograms, featureFile, out_featureFile, store_features, chromConsumer);
    }

    // (iii) Perform extraction and scoring of fragment ion chromatograms (MS2)
    // We set dynamic scheduling such that the maps are worked on in the order
    // in which they were given to the program / acquired. This gives much
    // better load balancing than static allocation.
#ifdef _OPENMP
    int total_nr_threads = omp_get_max_threads(); // store total number of threads we are allowed to use
    if (threads_outer_loop_ > -1)
    {
      omp_set_nested(1);
      omp_set_dynamic(0);
      omp_set_num_threads(std::min(threads_outer_loop_, omp_get_max_threads()) ); // use at most threads_outer_loop_ threads here
    }
#pragma omp parallel for schedule(dynamic,1)
#endif
    for (SignedSize i = 0; i < boost::numeric_cast<SignedSize>(swath_maps.size()); ++i)
    {
      if (!swath_maps[i].ms1) // skip MS1
      {

        // Step 1: select which transitions to extract (proceed in batches)
        OpenSwath::LightTargetedExperiment transition_exp_used_all;
        OpenSwathHelper::selectSwathTransitions(transition_exp, transition_exp_used_all,
            cp.min_upper_edge_dist, swath_maps[i].lower, swath_maps[i].upper);
        if (transition_exp_used_all.getTransitions().size() > 0) // skip if no transitions found
        {

          OpenSwath::SpectrumAccessPtr current_swath_map = swath_maps[i].sptr;
          if (load_into_memory)
          {
            // This creates an InMemory object that keeps all data in memory
            current_swath_map = boost::shared_ptr<SpectrumAccessOpenMSInMemory>( new SpectrumAccessOpenMSInMemory(*current_swath_map) );
          }

          int batch_size;
          if (batchSize <= 0 || batchSize >= (int)transition_exp_used_all.getCompounds().size())
          {
            batch_size = transition_exp_used_all.getCompounds().size();
          }
          else
          {
            batch_size = batchSize;
          }

          SignedSize nr_batches = (transition_exp_used_all.getCompounds().size() / batch_size);
#ifdef _OPENMP
          // If we have a multiple of threads_outer_loop_ here, then use nested
          // parallelization here. E.g. if we use 8 threads for the outer loop,
          // but we have a total of 24 cores available, each of the 8 threads
          // will then create a team of 3 threads to work on the batches
          // individually.
          //
          // We should avoid oversubscribing the CPUs, therefore we use integer division.
          // -- see https://docs.oracle.com/cd/E19059-01/stud.10/819-0501/2_nested.html
          int outer_thread_nr = omp_get_thread_num();
          omp_set_num_threads(std::max(1, total_nr_threads / threads_outer_loop_) );
#pragma omp parallel for schedule(dynamic, 1)
#endif
          for (SignedSize pep_idx = 0; pep_idx <= nr_batches; pep_idx++)
          {
            OpenSwath::SpectrumAccessPtr current_swath_map_inner = current_swath_map;

#ifdef _OPENMP
            // To ensure multi-threading safe access to the individual spectra, we
            // need to use a light clone of the spectrum access (if multiple threads
            // share a single filestream and call seek on it, chaos will ensue).
            if (total_nr_threads / threads_outer_loop_ > 1)
            {
              current_swath_map_inner = current_swath_map->lightClone();
            }

#pragma omp critical (osw_write_stdout)
#endif
            {
              std::cout << "Thread " <<
#ifdef _OPENMP
              outer_thread_nr << "_" << omp_get_thread_num() << " " <<
#else
              "0" << 
#endif
              "will analyze " << transition_exp_used_all.getCompounds().size() <<  " compounds and "
              << transition_exp_used_all.getTransitions().size() <<  " transitions "
              "from SWATH " << i << " (batch " << pep_idx << " out of " << nr_batches << std::endl;
            }

            // Create the new, batch-size transition experiment
            OpenSwath::LightTargetedExperiment transition_exp_used;
            selectCompoundsForBatch_(transition_exp_used_all, transition_exp_used, batch_size, pep_idx);

            // Step 2.1: extract these transitions
            ChromatogramExtractor extractor;
            std::vector< OpenSwath::ChromatogramPtr > chrom_list;
            std::vector< ChromatogramExtractor::ExtractionCoordinates > coordinates;

            // Step 2.2: prepare the extraction coordinates and extract chromatograms
            // chrom_list contains one entry for each fragment ion (transition) in transition_exp_used
            prepareExtractionCoordinates_(chrom_list, coordinates, transition_exp_used, trafo_inverse, cp);
            extractor.extractChromatograms(current_swath_map_inner, chrom_list, coordinates, cp.mz_extraction_window,
                cp.ppm, cp.im_extraction_window, cp.extraction_function);

            // Step 2.3: convert chromatograms back to OpenMS::MSChromatogram and write to output
            PeakMap chrom_exp;
            extractor.return_chromatogram(chrom_list, coordinates, transition_exp_used,  SpectrumSettings(), 
                                          chrom_exp.getChromatograms(), false, cp.im_extraction_window);


            // Step 3: score these extracted transitions
            FeatureMap featureFile;
            std::vector< OpenSwath::SwathMap > tmp = {swath_maps[i]};
<<<<<<< HEAD
            tmp.back().sptr = current_swath_map;
            scoreAllChromatograms(chrom_exp.getChromatograms(), ms1_chromatograms, tmp, transition_exp_used,
                feature_finder_param, trafo, cp.rt_extraction_window, featureFile, tsv_writer, osw_writer, ms1_isotopes, min_ms1_chromatograms, max_transitions, min_transitions);
=======
            tmp.back().sptr = current_swath_map_inner;
            scoreAllChromatograms_(chrom_exp.getChromatograms(), ms1_chromatograms, tmp, transition_exp_used,
                feature_finder_param, trafo, cp.rt_extraction_window, featureFile, tsv_writer, osw_writer, ms1_isotopes);
>>>>>>> 950738d1

            // Step 4: write all chromatograms and features out into an output object / file
            // (this needs to be done in a critical section since we only have one
            // output file and one output map).
#ifdef _OPENMP
#pragma omp critical (osw_write_out)
#endif
            {
              writeOutFeaturesAndChroms_(chrom_exp.getChromatograms(), featureFile, out_featureFile, store_features, chromConsumer);
            }
          }

        } // continue 2 (no continue due to OpenMP)
      } // continue 1 (no continue due to OpenMP)

#ifdef _OPENMP
#pragma omp critical (progress)
#endif
        this->setProgress(++progress);

    }
    this->endProgress();
    
#ifdef _OPENMP
    if (threads_outer_loop_ > -1)
    {
      omp_set_num_threads(total_nr_threads); // set number of available threads back to initial value
    }
#endif    
  }

  void OpenSwathWorkflow::writeOutFeaturesAndChroms_(
    std::vector< OpenMS::MSChromatogram > & chromatograms,
    const FeatureMap & featureFile,
    FeatureMap& out_featureFile,
    bool store_features,
    Interfaces::IMSDataConsumer * chromConsumer)
  {
    // write chromatograms to output if so desired
    for (Size chrom_idx = 0; chrom_idx < chromatograms.size(); ++chrom_idx)
    {
      if (!chromatograms[chrom_idx].empty())
      {
        chromConsumer->consumeChromatogram(chromatograms[chrom_idx]);
      }
    }

    // write features to output if so desired
    if (store_features)
    {
      for (FeatureMap::const_iterator feature_it = featureFile.begin();
           feature_it != featureFile.end(); ++feature_it)
      {
        out_featureFile.push_back(*feature_it);
      }
      for (std::vector<ProteinIdentification>::const_iterator protid_it =
             featureFile.getProteinIdentifications().begin();
           protid_it != featureFile.getProteinIdentifications().end();
           ++protid_it)
      {
        out_featureFile.getProteinIdentifications().push_back(*protid_it);
      }
    }
  }

  void OpenSwathWorkflowBase::MS1Extraction_(const std::vector< OpenSwath::SwathMap > & swath_maps,
                                             std::vector< MSChromatogram >& ms1_chromatograms,
                                             Interfaces::IMSDataConsumer* chromConsumer,
                                             const ChromExtractParams& cp,
                                             const OpenSwath::LightTargetedExperiment& transition_exp,
                                             const TransformationDescription& trafo_inverse,
                                             bool load_into_memory, 
                                             bool ms1_only,
                                             int ms1_isotopes)
  {
    for (SignedSize i = 0; i < boost::numeric_cast<SignedSize>(swath_maps.size()); ++i)
    {
      if (swath_maps[i].ms1 && use_ms1_traces_)
      {
        // store reference to MS1 map for later -> note that this is *not* threadsafe!
        ms1_map_ = swath_maps[i].sptr;

        if (load_into_memory)
        {
          // This creates an InMemory object that keeps all data in memory
          // but provides the same access functionality to the raw data as
          // any object implementing ISpectrumAccess
          ms1_map_ = boost::shared_ptr<SpectrumAccessOpenMSInMemory>( new SpectrumAccessOpenMSInMemory(*ms1_map_) );
        }

        std::vector< OpenSwath::ChromatogramPtr > chrom_list;
        std::vector< ChromatogramExtractor::ExtractionCoordinates > coordinates;
        OpenSwath::LightTargetedExperiment transition_exp_used = transition_exp; // copy for const correctness
        ChromatogramExtractor extractor;

        // prepare the extraction coordinates and extract chromatogram
        prepareExtractionCoordinates_(chrom_list, coordinates, transition_exp_used, trafo_inverse, cp, true, ms1_isotopes);
        extractor.extractChromatograms(ms1_map_, chrom_list, coordinates, cp.mz_extraction_window,
            cp.ppm, cp.im_extraction_window, cp.extraction_function);

        extractor.return_chromatogram(chrom_list, coordinates, transition_exp_used,
            SpectrumSettings(), ms1_chromatograms, true, cp.im_extraction_window);

        for (Size j = 0; j < coordinates.size(); j++)
        {
          if (ms1_chromatograms[j].empty())
          {
            continue; // skip empty chromatograms
          }

          // write MS1 chromatograms to disk
          // only write precursor chromatograms that have a corresponding swath windows
          for (SignedSize i = 0; i < boost::numeric_cast<SignedSize>(swath_maps.size()); ++i)
          {
            if ((ms1_only) ||
                ( swath_maps.size() > 1 && !swath_maps[i].ms1 && // we have swath maps and its not MS1
                  swath_maps[i].lower < coordinates[j].mz && swath_maps[i].upper > coordinates[j].mz)
                )
            {
              // write MS1 chromatograms to disk
              chromConsumer->consumeChromatogram( ms1_chromatograms[j] );
            }
          }

        }
      }
    }
  }

  void OpenSwathWorkflow::scoreAllChromatograms_(
    const std::vector< OpenMS::MSChromatogram > & ms2_chromatograms,
    const std::vector< OpenMS::MSChromatogram > & ms1_chromatograms,
    const std::vector< OpenSwath::SwathMap >& swath_maps,
    OpenSwath::LightTargetedExperiment& transition_exp,
    const Param& feature_finder_param,
    TransformationDescription trafo,
    const double rt_extraction_window,
    FeatureMap& output, 
    OpenSwathTSVWriter & tsv_writer,
    OpenSwathOSWWriter & osw_writer,
    int ms1_isotopes,
    int min_ms1_chromatograms,
    int max_transitions,
    int min_transitions,
    bool ms1only) const
  {
    TransformationDescription trafo_inv = trafo;
    trafo_inv.invert();

    MRMFeatureFinderScoring featureFinder;
    MRMTransitionGroupPicker trgroup_picker;

    // To ensure multi-threading safe access to the individual spectra, we
    // need to use a light clone of the spectrum access (if multiple threads
    // share a single filestream and call seek on it, chaos will ensue).
    if (use_ms1_traces_)
    {
      OpenSwath::SpectrumAccessPtr threadsafe_ms1 = ms1_map_->lightClone();
      featureFinder.setMS1Map( threadsafe_ms1 );
    }

    // If use_total_mi_score is defined, we need to instruct MRMTransitionGroupPicker to compute the score
    Param trgroup_picker_param = feature_finder_param.copy("TransitionGroupPicker:", true);
    if ((bool)feature_finder_param.getValue("Scores:use_total_mi_score").toBool())
    {
      trgroup_picker_param.setValue("compute_total_mi", "true");
    }
    trgroup_picker.setParameters(trgroup_picker_param);

    featureFinder.setParameters(feature_finder_param);
    featureFinder.prepareProteinPeptideMaps_(transition_exp);

    // Map ms1 chromatogram id to sequence number
    std::map<String, int> ms1_chromatogram_map;
    for (Size i = 0; i < ms1_chromatograms.size(); i++)
    {
      ms1_chromatogram_map[ms1_chromatograms[i].getNativeID()] = boost::numeric_cast<int>(i);
    }

    // Map chromatogram id to sequence number
    std::map<String, int> chromatogram_map;
    for (Size i = 0; i < ms2_chromatograms.size(); i++)
    {
      chromatogram_map[ms2_chromatograms[i].getNativeID()] = boost::numeric_cast<int>(i);
    }
    // Map peptide id to sequence number
    std::map<String, int> assay_peptide_map;
    for (Size i = 0; i < transition_exp.getCompounds().size(); i++)
    {
      assay_peptide_map[transition_exp.getCompounds()[i].id] = boost::numeric_cast<int>(i);
    }

    // Map peptide id to corresponding transitions
    typedef std::map<String, std::vector< const TransitionType* > > AssayMapT;
    AssayMapT assay_map;
    // create an entry for each member (ensure there is one even if we don't
    // have any transitions for it, e.g. in the case of ms1 only)
    for (Size i = 0; i < transition_exp.getCompounds().size(); i++)
    {
      assay_map[transition_exp.getCompounds()[i].id] = std::vector< const TransitionType* >();
    }
    for (Size i = 0; i < transition_exp.getTransitions().size(); i++)
    {
      assay_map[transition_exp.getTransitions()[i].getPeptideRef()].push_back(&transition_exp.getTransitions()[i]);
    }

    std::vector<String> to_tsv_output, to_osw_output;
    ///////////////////////////////////
    // Start of main function
    // Iterating over all the assays
    ///////////////////////////////////
    for (AssayMapT::iterator assay_it = assay_map.begin(); assay_it != assay_map.end(); ++assay_it)
    {
      // Create new MRMTransitionGroup
      String id = assay_it->first;
      MRMTransitionGroupType transition_group;
      transition_group.setTransitionGroupID(id);
      double expected_rt = transition_exp.getCompounds()[ assay_peptide_map[id] ].rt;

      // 1. Go through all transitions, for each transition get chromatogram
      // and the chromatogram and the assay to the MRMTransitionGroup
      int detection_assay_it = -1; // store index for the last detection transition
      for (Size i = 0; i < assay_it->second.size(); i++)
      {
        const TransitionType* transition = assay_it->second[i];

        if (transition->isDetectingTransition())
        {
          detection_assay_it = i;
        }

        // continue if we only have MS1 (we wont have any chromatograms for
        // the transitions)
        if (ms1only) {continue;}

        if (chromatogram_map.find(transition->getNativeID()) == chromatogram_map.end())
        {
          throw Exception::IllegalArgument(__FILE__, __LINE__, OPENMS_PRETTY_FUNCTION,
              "Error, did not find chromatogram for transition " + transition->getNativeID() );
        }

        // Convert chromatogram to MSChromatogram and filter
        auto chromatogram = ms2_chromatograms[ chromatogram_map[transition->getNativeID()] ];
        chromatogram.setNativeID(transition->getNativeID());
        if (rt_extraction_window > 0)
        {
          double de_normalized_experimental_rt = trafo_inv.apply(expected_rt);
          double rt_max = de_normalized_experimental_rt + rt_extraction_window;
          double rt_min = de_normalized_experimental_rt - rt_extraction_window;
          auto new_end = std::remove_if(chromatogram.begin(), chromatogram.end(),
                                        [rt_min, rt_max](const ChromatogramPeak& chr)
                                        { return chr.getRT() > rt_max  || chr.getRT() < rt_min; });
          chromatogram.erase(new_end, chromatogram.end());
        }

        // Now add the transition and the chromatogram to the MRMTransitionGroup
        transition_group.addTransition(*transition, transition->getNativeID());
        transition_group.addChromatogram(chromatogram, chromatogram.getNativeID());
      }

      // currently .tsv, .osw and .featureXML are mutually exclusive
      if (tsv_writer.isActive() || osw_writer.isActive()) { output.clear(); }

      // 2. Set the MS1 chromatograms for the different isotopes, if available
      // (note that for 3 isotopes, we include the monoisotopic peak plus three
      // isotopic traces)
      for (int iso = 0; iso <= ms1_isotopes; iso++)
      {
        String prec_id = OpenSwathHelper::computePrecursorId(transition_group.getTransitionGroupID(), iso);
        if (!ms1_chromatograms.empty() && ms1_chromatogram_map.find(prec_id) != ms1_chromatogram_map.end())
        {
          MSChromatogram chromatogram = ms1_chromatograms[ ms1_chromatogram_map[prec_id] ];
          transition_group.addPrecursorChromatogram(chromatogram, chromatogram.getNativeID());
        }
      }

      // 3. / 4. Process the MRMTransitionGroup: find peakgroups and score them
      trgroup_picker.pickTransitionGroup(transition_group);
      int max_ms1_chromatograms = ms1_isotopes + 1; // we need to also add the monoisotopic precursor
      featureFinder.scorePeakgroups(transition_group, trafo, swath_maps, output, max_ms1_chromatograms, min_ms1_chromatograms, max_transitions, min_transitions, ms1only);

      // Ensure that a detection transition is used to derive features for output
      if (detection_assay_it < 0 && output.size() > 0)
      {
          throw Exception::IllegalArgument(__FILE__, __LINE__, OPENMS_PRETTY_FUNCTION,
              "Error, did not find any detection transition for feature " + id );
      }

      // 5. Add to the output tsv if given
      if (tsv_writer.isActive() && output.size() > 0) // implies that detection_assay_it was set
      {
        const OpenSwath::LightCompound pep = transition_exp.getCompounds()[ assay_peptide_map[id] ];
        const TransitionType* transition = assay_it->second[detection_assay_it];
        to_tsv_output.push_back(tsv_writer.prepareLine(pep, transition, output, id));
      }

      // 6. Add to the output osw if given
      if (osw_writer.isActive() && output.size() > 0) // implies that detection_assay_it was set
      {
        const OpenSwath::LightCompound pep = transition_exp.getCompounds()[ assay_peptide_map[id] ];
        const TransitionType* transition = assay_it->second[detection_assay_it];
        to_osw_output.push_back(osw_writer.prepareLine(pep, transition, output, id));
      }
    }

    // Only write at the very end since this is a step that needs a barrier
    if (tsv_writer.isActive())
    {
#ifdef _OPENMP
#pragma omp critical (osw_write_tsv)
#endif
      {
        tsv_writer.writeLines(to_tsv_output);
      }
    }

    // Only write at the very end since this is a step that needs a barrier
    if (osw_writer.isActive())
    {
#ifdef _OPENMP
#pragma omp critical (osw_write_tsv)
#endif
      {
        osw_writer.writeLines(to_osw_output);
      }
    }
  }


  void OpenSwathWorkflow::selectCompoundsForBatch_(const OpenSwath::LightTargetedExperiment& transition_exp_used_all,
    OpenSwath::LightTargetedExperiment& transition_exp_used, int batch_size, size_t j)
  {
    // compute batch start/end
    size_t start = j * batch_size;
    size_t end = j * batch_size + batch_size;
    if (end > transition_exp_used_all.compounds.size())
    {
      end = transition_exp_used_all.compounds.size();
    }

    // Create the new, batch-size transition experiment
    transition_exp_used.proteins = transition_exp_used_all.proteins;
    transition_exp_used.compounds.insert(transition_exp_used.compounds.end(),
        transition_exp_used_all.compounds.begin() + start, transition_exp_used_all.compounds.begin() + end);
    copyBatchTransitions_(transition_exp_used.compounds, transition_exp_used_all.transitions, transition_exp_used.transitions);
  }

  void OpenSwathWorkflow::copyBatchTransitions_(const std::vector<OpenSwath::LightCompound>& used_compounds,
    const std::vector<OpenSwath::LightTransition>& all_transitions,
    std::vector<OpenSwath::LightTransition>& output)
  {
    std::set<std::string> selected_compounds;
    for (Size i = 0; i < used_compounds.size(); i++)
    {
      selected_compounds.insert(used_compounds[i].id);
    }

    for (Size i = 0; i < all_transitions.size(); i++)
    {
      if (selected_compounds.find(all_transitions[i].peptide_ref) != selected_compounds.end())
      {
        output.push_back(all_transitions[i]);
      }
    }
  }

  void OpenSwathWorkflowBase::prepareExtractionCoordinates_(std::vector< OpenSwath::ChromatogramPtr > & chrom_list,
                                                            std::vector< ChromatogramExtractorAlgorithm::ExtractionCoordinates > & coordinates, 
                                                            const OpenSwath::LightTargetedExperiment & transition_exp_used, 
                                                            const TransformationDescription trafo_inverse, 
                                                            const ChromExtractParams & cp,
                                                            const bool ms1,
                                                            const int ms1_isotopes) const
  {
    if (cp.rt_extraction_window < 0)
    {
      ChromatogramExtractor::prepare_coordinates(chrom_list, coordinates, transition_exp_used, cp.rt_extraction_window, ms1, ms1_isotopes);
    }
    else
    {
      // Use an rt extraction window of 0.0 which will just write the retention time in start / end positions
      // Then correct the start/end positions and add the extra_rt_extract parameter
      ChromatogramExtractor::prepare_coordinates(chrom_list, coordinates, transition_exp_used, 0.0, ms1, ms1_isotopes);
      for (std::vector< ChromatogramExtractor::ExtractionCoordinates >::iterator it = coordinates.begin(); it != coordinates.end(); ++it)
      {
        it->rt_start = trafo_inverse.apply(it->rt_start) - (cp.rt_extraction_window + cp.extra_rt_extract)/ 2.0;
        it->rt_end = trafo_inverse.apply(it->rt_end) + (cp.rt_extraction_window + cp.extra_rt_extract)/ 2.0;
      }
    }
  }
}

// OpenSwathWorkflowSonar
namespace OpenMS
{

    void OpenSwathWorkflowSonar::performExtractionSonar(
           const std::vector< OpenSwath::SwathMap > & swath_maps,
           const TransformationDescription trafo,
           const ChromExtractParams & cp,
           const ChromExtractParams & cp_ms1,
           const Param & feature_finder_param,
           const OpenSwath::LightTargetedExperiment& transition_exp,
           FeatureMap& out_featureFile,
           bool store_features,
           OpenSwathTSVWriter & tsv_writer,
           OpenSwathOSWWriter & osw_writer,
           Interfaces::IMSDataConsumer * chromConsumer,
           int batchSize,
           bool load_into_memory)
    {
      tsv_writer.writeHeader();
      osw_writer.writeHeader();

      // Compute inversion of the transformation
      TransformationDescription trafo_inverse = trafo;
      trafo_inverse.invert();

      if (swath_maps.empty() )
      {
        throw Exception::IllegalArgument(__FILE__, __LINE__, OPENMS_PRETTY_FUNCTION,
          String("No swath maps provided"));
      }

      // (i) Obtain precursor chromatograms (MS1) if precursor extraction is enabled
      std::vector< MSChromatogram > ms1_chromatograms;
      MS1Extraction_(swath_maps, ms1_chromatograms, chromConsumer, cp_ms1,
                     transition_exp, trafo_inverse, load_into_memory);

      ///////////////////////////////////////////////////////////////////////////
      // (ii) Compute SONAR window sizes and upper/lower limit
      double sonar_winsize, sonar_start, sonar_end;
      int sonar_total_win;
      computeSonarWindows_(swath_maps, sonar_winsize, sonar_start, sonar_end, sonar_total_win);

      std::cout << "Will analyze " << transition_exp.transitions.size() << " transitions in total." << std::endl;
      int progress = 0;
      this->startProgress(0, sonar_total_win, "Extracting and scoring transitions");

      ///////////////////////////////////////////////////////////////////////////
      // Iterate through all SONAR windows
      // We set dynamic scheduling such that the SONAR windows are worked on in
      // the order in which they were given to the program / acquired. This
      // gives much better load balancing than static allocation.
      // TODO: this means that there is possibly some overlap between threads accessing sptr ... !!
#ifdef _OPENMP
#pragma omp parallel for schedule(dynamic, 1)
#endif
      for (int sonar_idx = 0; sonar_idx < sonar_total_win; sonar_idx++)
      {
        double currwin_start = sonar_start + sonar_idx * sonar_winsize;
        double currwin_end = currwin_start + sonar_winsize;
        LOG_DEBUG << "   ====  sonar window " << sonar_idx << " from " << currwin_start << " to " << currwin_end << std::endl;

        // Step 1: select which transitions to extract with the current windows (proceed in batches)
        OpenSwath::LightTargetedExperiment transition_exp_used_all;
        OpenSwathHelper::selectSwathTransitions(transition_exp, transition_exp_used_all,
            0, currwin_start, currwin_end);

        if (transition_exp_used_all.getTransitions().size() > 0) // skip if no transitions found
        {


          ////////////////////////////////// 
          // Identify which SONAR windows to use for current set of transitions
          ////////////////////////////////// 
          std::vector< OpenSwath::SwathMap > used_maps;
          for (size_t i = 0; i < swath_maps.size(); ++i)
          {
            if (swath_maps[i].ms1) {continue;} // skip MS1
              
            // TODO: what if the swath map is smaller than the current window ??
            if (  (currwin_start >= swath_maps[i].lower && currwin_start <= swath_maps[i].upper  ) ||
                  (currwin_end >= swath_maps[i].lower && currwin_end <= swath_maps[i].upper  ) )
            {
#ifdef OPENSWATH_WORKFLOW_DEBUG
              std::cout << " will use curr window  " << i << " : " << swath_maps[i].lower << "-" <<
                                                                      swath_maps[i].upper << std::endl;
#endif
              used_maps.push_back(swath_maps[i]);
            }
          }

          ////////////////////////////////// 
          // Threadsafe loading of identified maps
          ////////////////////////////////// 
          for (Size i = 0; i < used_maps.size(); i++)
          {
#ifdef _OPENMP
#pragma omp critical (loadMemory)
#endif
            {
              // Loading the maps is not threadsafe if they overlap (e.g.
              // multiple threads could access the same maps) which often
              // happens in SONAR. Thus we either create a threadsafe light
              // clone or load them into memory if requested.
              if (load_into_memory)
              {
                used_maps[i].sptr = boost::shared_ptr<SpectrumAccessOpenMSInMemory>( new SpectrumAccessOpenMSInMemory(*used_maps[i].sptr) );
              }
              else
              {
                used_maps[i].sptr = used_maps[i].sptr->lightClone();
              }
            }
          }

          int batch_size;
          if (batchSize <= 0 || batchSize >= (int)transition_exp_used_all.getCompounds().size())
          {
            batch_size = transition_exp_used_all.getCompounds().size();
          }
          else
          {
            batch_size = batchSize;
          }

#ifdef _OPENMP
#pragma omp critical (osw_write_stdout)
#endif
          {
            std::cout << "Thread " <<
#ifdef _OPENMP
            omp_get_thread_num() << " " <<
#endif
            "will analyze " << transition_exp_used_all.getCompounds().size() <<  " compounds and "
            << transition_exp_used_all.getTransitions().size() <<  " transitions "
            "from SONAR SWATH " << sonar_idx << " in batches of " << batch_size << std::endl;
          }
          for (size_t pep_idx = 0; pep_idx <= (transition_exp_used_all.getCompounds().size() / batch_size); pep_idx++)
          {
            // Create the new, batch-size transition experiment
            OpenSwath::LightTargetedExperiment transition_exp_used;
            selectCompoundsForBatch_(transition_exp_used_all, transition_exp_used, batch_size, pep_idx);

            // Step 2.1: extract these transitions
            std::vector< OpenSwath::ChromatogramPtr > chrom_list;
            std::vector< ChromatogramExtractor::ExtractionCoordinates > coordinates;

            // Step 2.2: prepare the extraction coordinates and extract chromatograms
            prepareExtractionCoordinates_(chrom_list, coordinates, transition_exp_used, trafo_inverse, cp);
            performSonarExtraction_(used_maps, coordinates, chrom_list, cp);

            // Step 2.3: convert chromatograms back to OpenMS::MSChromatogram and write to output
            PeakMap chrom_exp;
            ChromatogramExtractor().return_chromatogram(chrom_list, coordinates, transition_exp_used, SpectrumSettings(),
                                                        chrom_exp.getChromatograms(), false, cp.im_extraction_window);

            // Step 3: score these extracted transitions
            FeatureMap featureFile;
            scoreAllChromatograms_(chrom_exp.getChromatograms(), ms1_chromatograms, used_maps, transition_exp_used,
                                   feature_finder_param, trafo, cp.rt_extraction_window, featureFile, tsv_writer, osw_writer);

            // Step 4: write all chromatograms and features out into an output object / file
            // (this needs to be done in a critical section since we only have one
            // output file and one output map).
#ifdef _OPENMP
#pragma omp critical (osw_write_out)
#endif
            {
              writeOutFeaturesAndChroms_(chrom_exp.getChromatograms(), featureFile, out_featureFile, store_features, chromConsumer);
            }
          }
        }
#ifdef _OPENMP
#pragma omp critical (progress)
#endif
        this->setProgress(++progress);
      }
      this->endProgress();
    }


    void OpenSwathWorkflowSonar::computeSonarWindows_(const std::vector< OpenSwath::SwathMap > & swath_maps,
                                                      double & sonar_winsize,
                                                      double & sonar_start,
                                                      double & sonar_end,
                                                      int & sonar_total_win)
    {
      sonar_winsize = -1;
      sonar_start = std::numeric_limits<double>::max();
      sonar_end = -1;
      for (size_t i = 0; i < swath_maps.size(); ++i)
      {
        if (swath_maps[i].ms1) {continue;} // skip MS1

        // compute sonar window size (estimate)
        if (swath_maps[i].upper - swath_maps[i].lower > sonar_winsize)
        {
          sonar_winsize = swath_maps[i].upper - swath_maps[i].lower;
        }

        // compute start of SONAR range
        if (swath_maps[i].lower < sonar_start)
        {
          sonar_start = swath_maps[i].lower;
        }

        // compute end of SONAR range
        if (swath_maps[i].upper > sonar_end)
        {
          sonar_end = swath_maps[i].upper;
        }
      }

      // compute total number of windows
      sonar_total_win = int((sonar_end - sonar_start) / sonar_winsize) + 1;

#ifdef OPENSWATH_WORKFLOW_DEBUG
      std::cout << " will use  a total of " << sonar_total_win << " windows " << std::endl;
      for (int kk = 0; kk < sonar_total_win; kk++)
      {
        std::cout << " sonar window " << kk << " from " <<
          sonar_start + kk * sonar_winsize << " to " <<
          sonar_start + (kk+1) * sonar_winsize << std::endl;
      }
#endif

    }


    void OpenSwathWorkflowSonar::performSonarExtraction_(const std::vector< OpenSwath::SwathMap > & used_maps,
                                 const std::vector< ChromatogramExtractor::ExtractionCoordinates > & coordinates,
                                 std::vector< OpenSwath::ChromatogramPtr > & chrom_list,
                                 const ChromExtractParams & cp)
    {
      typedef std::vector< OpenSwath::ChromatogramPtr > chromatogramList;
      typedef std::vector< ChromatogramExtractor::ExtractionCoordinates > coordinatesList;

      ChromatogramExtractor extractor;
      // Iterate over all SONAR maps we currently have and extract chromatograms from them
      for (size_t map_idx = 0; map_idx < used_maps.size(); map_idx++)
      {
        chromatogramList tmp_chromatogram_list;
        coordinatesList coordinates_used;

        for (size_t c_idx = 0; c_idx < coordinates.size(); c_idx++)
        {
          if (coordinates[c_idx].mz_precursor > used_maps[map_idx].lower &&
              coordinates[c_idx].mz_precursor < used_maps[map_idx].upper)
          {
            coordinates_used.push_back( coordinates[c_idx] );
            OpenSwath::ChromatogramPtr s(new OpenSwath::Chromatogram);
            tmp_chromatogram_list.push_back(s);
          }
        }

#ifdef OPENSWATH_WORKFLOW_DEBUG
        std::cout << " in used maps, extract " << coordinates_used.size()
          << " coordinates from " << used_maps[map_idx].lower << "-" << used_maps[map_idx].upper << std::endl;
#endif

        extractor.extractChromatograms(used_maps[map_idx].sptr,
            tmp_chromatogram_list, coordinates_used,
            cp.mz_extraction_window, cp.ppm, cp.im_extraction_window, cp.extraction_function);

        // In order to reach maximal sensitivity and identify peaks in
        // the data, we will aggregate the data by adding all
        // chromatograms from different SONAR scans up
        size_t chrom_idx = 0;
        for (size_t c_idx = 0; c_idx < coordinates.size(); c_idx++)
        {
          if (coordinates[c_idx].mz_precursor > used_maps[map_idx].lower &&
              coordinates[c_idx].mz_precursor < used_maps[map_idx].upper)
          {

            OpenSwath::ChromatogramPtr s = tmp_chromatogram_list[chrom_idx];
            OpenSwath::ChromatogramPtr base_chrom = chrom_list[c_idx];

            /// add the new chromatogram to the one that we already have (the base chromatogram)
            chrom_list[c_idx] = addChromatograms(chrom_list[c_idx], tmp_chromatogram_list[chrom_idx]);

            chrom_idx++;
          }
        }
      }

#ifdef OPENSWATH_WORKFLOW_DEBUG
            // debug output ...
            std::cout << " done with extraction of all coordinates!!!" << std::endl;
            for (size_t c_idx = 0; c_idx < coordinates.size(); c_idx++)
            {
              {
                OpenSwath::ChromatogramPtr base_chrom = chrom_list[c_idx];

                std::cout << " coordinate  : " << coordinates[c_idx].id << " (" << coordinates[c_idx].mz << ")"<< std::endl;
                for (size_t kk = 0; kk < base_chrom->getIntensityArray()->data.size(); kk++)
                {
                  std::cout << " base chrom: " <<
                      base_chrom->getTimeArray()->data[kk] << " / "   <<
                      base_chrom->getIntensityArray()->data[kk] << std::endl;
                }
              }
            }
#endif


    }

    OpenSwath::ChromatogramPtr OpenSwathWorkflowSonar::addChromatograms(OpenSwath::ChromatogramPtr base_chrom, OpenSwath::ChromatogramPtr newchrom)
    {
      if (base_chrom->getTimeArray()->data.empty())
      {
        return newchrom;
      }

      LinearResamplerAlign ls;
      ls.raster(newchrom->getTimeArray()->data.begin(),
                newchrom->getTimeArray()->data.end(),
                newchrom->getIntensityArray()->data.begin(),
                newchrom->getIntensityArray()->data.end(),
                base_chrom->getTimeArray()->data.begin(),
                base_chrom->getTimeArray()->data.end(),
                base_chrom->getIntensityArray()->data.begin(),
                base_chrom->getIntensityArray()->data.end()
      );

      return base_chrom;
    }

}
<|MERGE_RESOLUTION|>--- conflicted
+++ resolved
@@ -579,15 +579,9 @@
             // Step 3: score these extracted transitions
             FeatureMap featureFile;
             std::vector< OpenSwath::SwathMap > tmp = {swath_maps[i]};
-<<<<<<< HEAD
-            tmp.back().sptr = current_swath_map;
-            scoreAllChromatograms(chrom_exp.getChromatograms(), ms1_chromatograms, tmp, transition_exp_used,
-                feature_finder_param, trafo, cp.rt_extraction_window, featureFile, tsv_writer, osw_writer, ms1_isotopes, min_ms1_chromatograms, max_transitions, min_transitions);
-=======
             tmp.back().sptr = current_swath_map_inner;
             scoreAllChromatograms_(chrom_exp.getChromatograms(), ms1_chromatograms, tmp, transition_exp_used,
-                feature_finder_param, trafo, cp.rt_extraction_window, featureFile, tsv_writer, osw_writer, ms1_isotopes);
->>>>>>> 950738d1
+                feature_finder_param, trafo, cp.rt_extraction_window, featureFile, tsv_writer, osw_writer, ms1_isotopes, min_ms1_chromatograms, max_transitions, min_transitions);
 
             // Step 4: write all chromatograms and features out into an output object / file
             // (this needs to be done in a critical section since we only have one
