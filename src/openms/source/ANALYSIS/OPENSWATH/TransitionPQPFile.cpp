// --------------------------------------------------------------------------
//                   OpenMS -- Open-Source Mass Spectrometry
// --------------------------------------------------------------------------
// Copyright The OpenMS Team -- Eberhard Karls University Tuebingen,
// ETH Zurich, and Freie Universitaet Berlin 2002-2018.
//
// This software is released under a three-clause BSD license:
//  * Redistributions of source code must retain the above copyright
//    notice, this list of conditions and the following disclaimer.
//  * Redistributions in binary form must reproduce the above copyright
//    notice, this list of conditions and the following disclaimer in the
//    documentation and/or other materials provided with the distribution.
//  * Neither the name of any author or any participating institution
//    may be used to endorse or promote products derived from this software
//    without specific prior written permission.
// For a full list of authors, refer to the file AUTHORS.
// --------------------------------------------------------------------------
// THIS SOFTWARE IS PROVIDED BY THE COPYRIGHT HOLDERS AND CONTRIBUTORS "AS IS"
// AND ANY EXPRESS OR IMPLIED WARRANTIES, INCLUDING, BUT NOT LIMITED TO, THE
// IMPLIED WARRANTIES OF MERCHANTABILITY AND FITNESS FOR A PARTICULAR PURPOSE
// ARE DISCLAIMED. IN NO EVENT SHALL ANY OF THE AUTHORS OR THE CONTRIBUTING
// INSTITUTIONS BE LIABLE FOR ANY DIRECT, INDIRECT, INCIDENTAL, SPECIAL,
// EXEMPLARY, OR CONSEQUENTIAL DAMAGES (INCLUDING, BUT NOT LIMITED TO,
// PROCUREMENT OF SUBSTITUTE GOODS OR SERVICES; LOSS OF USE, DATA, OR PROFITS;
// OR BUSINESS INTERRUPTION) HOWEVER CAUSED AND ON ANY THEORY OF LIABILITY,
// WHETHER IN CONTRACT, STRICT LIABILITY, OR TORT (INCLUDING NEGLIGENCE OR
// OTHERWISE) ARISING IN ANY WAY OUT OF THE USE OF THIS SOFTWARE, EVEN IF
// ADVISED OF THE POSSIBILITY OF SUCH DAMAGE.
//
// --------------------------------------------------------------------------
// $Maintainer: George Rosenberger $
// $Authors: George Rosenberger, Hannes Roest $
// --------------------------------------------------------------------------

#include <OpenMS/ANALYSIS/OPENSWATH/TransitionPQPFile.h>

#include <sqlite3.h>
#include <OpenMS/FORMAT/SqliteConnector.h>

namespace OpenMS
{

  namespace Sql = Internal::SqliteHelper;

  TransitionPQPFile::TransitionPQPFile() :
    TransitionTSVFile()
  {
  }

  TransitionPQPFile::~TransitionPQPFile()
  {
  }

  static int callback(void * /* NotUsed */, int argc, char **argv, char **azColName)
  {
    int i;
    for (i = 0; i < argc; i++)
    {
      printf("%s = %s\n", azColName[i], argv[i] ? argv[i] : "NULL");
    }
    printf("\n");
    return 0;
  }

  void TransitionPQPFile::readPQPInput_(const char* filename, std::vector<TSVTransition>& transition_list, bool legacy_traml_id)
  {
    sqlite3 *db;
    sqlite3_stmt * cntstmt;
    sqlite3_stmt * stmt;
    std::string select_sql;

    // Use legacy TraML identifiers for precursors (transition_group_id) and transitions (transition_name)?
    std::string traml_id = "ID";
    if (legacy_traml_id)
    {
      traml_id = "TRAML_ID";
    }

    // Open database
    SqliteConnector conn(filename);
    db = conn.getDB();

    // Count transitions
    SqliteConnector::executePreparedStatement(db, &cntstmt, "SELECT COUNT(*) FROM TRANSITION;");
    sqlite3_step( cntstmt );
    int num_transitions = sqlite3_column_int( cntstmt, 0 );
    sqlite3_finalize(cntstmt);

    String select_drift_time = "";
    bool drift_time_exists = SqliteConnector::columnExists(db, "PRECURSOR", "LIBRARY_DRIFT_TIME");
    if (drift_time_exists)
    {
      select_drift_time = ", PRECURSOR.LIBRARY_DRIFT_TIME AS drift_time ";
    }

    String select_gene = "";
    String select_gene_null = "";
    String join_gene = "";
    bool gene_exists = SqliteConnector::tableExists(db, "GENE");
    if (gene_exists)
    {
      select_gene = ", GENE.GENE_NAME AS gene_name ";
      select_gene_null = ", 'NA' AS gene_name ";
      join_gene = "LEFT JOIN PEPTIDE_GENE_MAPPING ON PEPTIDE.ID = PEPTIDE_GENE_MAPPING.PEPTIDE_ID " \
                  "LEFT JOIN GENE ON PEPTIDE_GENE_MAPPING.GENE_ID = GENE.ID ";
    }


    // Get peptides
    select_sql = "SELECT " \
                  "PRECURSOR.PRECURSOR_MZ AS precursor, " \
                  "TRANSITION.PRODUCT_MZ AS product, " \
                  "PRECURSOR.LIBRARY_RT AS rt_calibrated, " \
                  "TRANSITION." + traml_id + " AS transition_name, " \
                  "-1 AS CE, " \
                  "TRANSITION.LIBRARY_INTENSITY AS library_intensity, " \
                  "PRECURSOR." + traml_id + " AS group_id, " \
                  "TRANSITION.DECOY AS decoy, " \
                  "PEPTIDE.UNMODIFIED_SEQUENCE AS PeptideSequence, " \
                  "PROTEIN_AGGREGATED.PROTEIN_ACCESSION AS ProteinName, " \
                  "NULL AS Annotation, " \
                  "PEPTIDE.MODIFIED_SEQUENCE AS FullPeptideName, " \
                  "NULL AS CompoundName, " \
                  "NULL AS SMILES, " \
                  "NULL AS SumFormula, " \
                  "NULL AS Adducts, " \
                  "PRECURSOR.CHARGE AS precursor_charge, " \
                  "PRECURSOR.GROUP_LABEL AS peptide_group_label, " \
                  "NULL AS label_type, " \
                  "TRANSITION.CHARGE AS fragment_charge, " \
                  "TRANSITION.ORDINAL AS fragment_nr, " \
                  "NULL AS fragment_mzdelta, " \
                  "NULL AS fragment_modification, " \
                  "TRANSITION.TYPE AS fragment_type, " \
                  "NULL AS uniprot_id, " \
                  "TRANSITION.DETECTING AS detecting_transition, " \
                  "TRANSITION.IDENTIFYING AS identifying_transition, " \
                  "TRANSITION.QUANTIFYING AS quantifying_transition, " \
                  "PEPTIDE_AGGREGATED.PEPTIDOFORMS AS peptidoforms " + \
                  select_drift_time + \
                  select_gene + \
                  "FROM PRECURSOR " + \
                  join_gene + \
                  "INNER JOIN TRANSITION_PRECURSOR_MAPPING ON PRECURSOR.ID = TRANSITION_PRECURSOR_MAPPING.PRECURSOR_ID " \
                  "INNER JOIN TRANSITION ON TRANSITION_PRECURSOR_MAPPING.TRANSITION_ID = TRANSITION.ID " \
                  "INNER JOIN PRECURSOR_PEPTIDE_MAPPING ON PRECURSOR.ID = PRECURSOR_PEPTIDE_MAPPING.PRECURSOR_ID " \
                  "INNER JOIN PEPTIDE ON PRECURSOR_PEPTIDE_MAPPING.PEPTIDE_ID = PEPTIDE.ID " \
                  "INNER JOIN " \
                    "(SELECT PEPTIDE_ID, GROUP_CONCAT(PROTEIN_ACCESSION,';') AS PROTEIN_ACCESSION " \
                    "FROM PROTEIN " \
                    "INNER JOIN PEPTIDE_PROTEIN_MAPPING ON PROTEIN.ID = PEPTIDE_PROTEIN_MAPPING.PROTEIN_ID "\
                    "GROUP BY PEPTIDE_ID) " \
                    "AS PROTEIN_AGGREGATED ON PEPTIDE.ID = PROTEIN_AGGREGATED.PEPTIDE_ID " \
                  "LEFT OUTER JOIN " \
                    "(SELECT TRANSITION_ID, GROUP_CONCAT(MODIFIED_SEQUENCE,'|') AS PEPTIDOFORMS " \
                    "FROM TRANSITION_PEPTIDE_MAPPING "\
                    "INNER JOIN PEPTIDE ON TRANSITION_PEPTIDE_MAPPING.PEPTIDE_ID = PEPTIDE.ID "\
                    "GROUP BY TRANSITION_ID) "\
                    "AS PEPTIDE_AGGREGATED ON TRANSITION.ID = PEPTIDE_AGGREGATED.TRANSITION_ID ";

    // Get compounds
    select_sql += "UNION SELECT " \
                  "PRECURSOR.PRECURSOR_MZ AS precursor, " \
                  "TRANSITION.PRODUCT_MZ AS product, " \
                  "PRECURSOR.LIBRARY_RT AS rt_calibrated, " \
                  "TRANSITION." + traml_id + " AS transition_name, " \
                  "-1 AS CE, " \
                  "TRANSITION.LIBRARY_INTENSITY AS library_intensity, " \
                  "PRECURSOR." + traml_id + " AS group_id, " \
                  "TRANSITION.DECOY AS decoy, " \
                  "NULL AS PeptideSequence, " \
                  "NULL AS ProteinName, " \
                  "NULL AS Annotation, " \
                  "NULL AS FullPeptideName, " \
                  "COMPOUND.COMPOUND_NAME AS CompoundName, " \
                  "COMPOUND.SMILES AS SMILES, " \
                  "COMPOUND.SUM_FORMULA AS SumFormula, " \
                  "COMPOUND.ADDUCTS AS Adducts, " \
                  "PRECURSOR.CHARGE AS precursor_charge, " \
                  "PRECURSOR.GROUP_LABEL AS peptide_group_label, " \
                  "NULL AS label_type, " \
                  "TRANSITION.CHARGE AS fragment_charge, " \
                  "TRANSITION.ORDINAL AS fragment_nr, " \
                  "NULL AS fragment_mzdelta, " \
                  "NULL AS fragment_modification, " \
                  "TRANSITION.TYPE AS fragment_type, " \
                  "NULL AS uniprot_id, " \
                  "TRANSITION.DETECTING AS detecting_transition, " \
                  "TRANSITION.IDENTIFYING AS identifying_transition, " \
                  "TRANSITION.QUANTIFYING AS quantifying_transition, " \
                  "NULL AS peptidoforms " +
                  select_drift_time +
                  select_gene_null +
                  "FROM PRECURSOR " \
                  "INNER JOIN TRANSITION_PRECURSOR_MAPPING ON PRECURSOR.ID = TRANSITION_PRECURSOR_MAPPING.PRECURSOR_ID " \
                  "INNER JOIN TRANSITION ON TRANSITION_PRECURSOR_MAPPING.TRANSITION_ID = TRANSITION.ID " \
                  "INNER JOIN PRECURSOR_COMPOUND_MAPPING ON PRECURSOR.ID = PRECURSOR_COMPOUND_MAPPING.PRECURSOR_ID " \
                  "INNER JOIN COMPOUND ON PRECURSOR_COMPOUND_MAPPING.COMPOUND_ID = COMPOUND.ID; ";


    // Execute SQL select statement
    SqliteConnector::executePreparedStatement(db, &stmt, select_sql);
    sqlite3_step( stmt );

    Size progress = 0;
    startProgress(0, num_transitions, "reading PQP file");
    // Convert SQLite data to TSVTransition data structure
    while (sqlite3_column_type( stmt, 0 ) != SQLITE_NULL)
    {
      setProgress(progress++);
      TSVTransition mytransition;

      Sql::extractValue<double>(&mytransition.precursor, stmt, 0);
      Sql::extractValue<double>(&mytransition.product, stmt, 1);
      Sql::extractValue<double>(&mytransition.rt_calibrated, stmt, 2);
      Sql::extractValue<std::string>(&mytransition.transition_name, stmt, 3);
      Sql::extractValue<double>(&mytransition.CE, stmt, 4);
      Sql::extractValue<double>(&mytransition.library_intensity, stmt, 5);
      Sql::extractValue<std::string>(&mytransition.group_id, stmt, 6);
      Sql::extractValue<int>((int*)&mytransition.decoy, stmt, 7);
      Sql::extractValue<std::string>(&mytransition.PeptideSequence, stmt, 8);
      Sql::extractValue<std::string>(&mytransition.ProteinName, stmt, 9);
      Sql::extractValue<std::string>(&mytransition.Annotation, stmt, 10);
      Sql::extractValue<std::string>(&mytransition.FullPeptideName, stmt, 11);
      Sql::extractValue<std::string>(&mytransition.CompoundName, stmt, 12);
      Sql::extractValue<std::string>(&mytransition.SMILES, stmt, 13);
      Sql::extractValue<std::string>(&mytransition.SumFormula, stmt, 14);
      Sql::extractValue<std::string>(&mytransition.Adducts, stmt, 15);
      Sql::extractValueIntStr(&mytransition.precursor_charge, stmt, 16);
      Sql::extractValue<std::string>(&mytransition.peptide_group_label, stmt, 17);
      Sql::extractValue<std::string>(&mytransition.label_type, stmt, 18);
      Sql::extractValueIntStr(&mytransition.fragment_charge, stmt, 19);
      Sql::extractValue<int>(&mytransition.fragment_nr, stmt, 20);
      Sql::extractValue<double>(&mytransition.fragment_mzdelta, stmt, 21);
      Sql::extractValue<int>(&mytransition.fragment_modification, stmt, 22);
      Sql::extractValue<std::string>(&mytransition.fragment_type, stmt, 23);
      Sql::extractValue<std::string>(&mytransition.uniprot_id, stmt, 24);
      Sql::extractValue<int>((int*)&mytransition.detecting_transition, stmt, 25);
      Sql::extractValue<int>((int*)&mytransition.identifying_transition, stmt, 26);
      Sql::extractValue<int>((int*)&mytransition.quantifying_transition, stmt, 27);
      if (sqlite3_column_type( stmt, 27 ) != SQLITE_NULL)
      {
        String(reinterpret_cast<const char*>(sqlite3_column_text( stmt, 28 ))).split('|', mytransition.peptidoforms);
      }
      // optional attributes only present in newer file versions
<<<<<<< HEAD
      if (drift_time_exists) Sql::extractValue<double>(&mytransition.drift_time, stmt, 29);
=======
      if (drift_time_exists) Sql::extractValue<double>(&mytransition.drift_time, stmt, 28);
      if (gene_exists) Sql::extractValue<std::string>(&mytransition.GeneName, stmt, 29);

      if (mytransition.GeneName == "NA") mytransition.GeneName = "";
>>>>>>> 0740c401

      transition_list.push_back(mytransition);
      sqlite3_step( stmt );
    }
    endProgress();

    sqlite3_finalize(stmt);
  }

  void TransitionPQPFile::writePQPOutput_(const char* filename, OpenMS::TargetedExperiment& targeted_exp)
  {
    // delete file if present
    remove(filename);

    // Open database
    SqliteConnector conn(filename);

    // Create SQL structure
    const char* create_sql =
      "CREATE TABLE VERSION(" \
      "ID INT NOT NULL);" \

      // gene table
      // OpenSWATH proteomics workflows
      "CREATE TABLE GENE(" \
      "ID INT PRIMARY KEY NOT NULL," \
      "GENE_NAME TEXT NOT NULL," \
      "DECOY INT NOT NULL);" \

      // peptide_gene_mapping table
      // OpenSWATH proteomics workflows
      "CREATE TABLE PEPTIDE_GENE_MAPPING(" \
      "PEPTIDE_ID INT NOT NULL," \
      "GENE_ID INT NOT NULL);" \

      // protein table
      // OpenSWATH proteomics workflows
      "CREATE TABLE PROTEIN(" \
      "ID INT PRIMARY KEY NOT NULL," \
      "PROTEIN_ACCESSION TEXT NOT NULL," \
      "DECOY INT NOT NULL);" \

      // peptide_protein_mapping table
      // OpenSWATH proteomics workflows
      "CREATE TABLE PEPTIDE_PROTEIN_MAPPING(" \
      "PEPTIDE_ID INT NOT NULL," \
      "PROTEIN_ID INT NOT NULL);" \

      // peptide table
      // OpenSWATH proteomics workflows
      "CREATE TABLE PEPTIDE(" \
      "ID INT PRIMARY KEY NOT NULL," \
      "UNMODIFIED_SEQUENCE TEXT NOT NULL," \
      "MODIFIED_SEQUENCE TEXT NOT NULL," \
      "DECOY INT NOT NULL);" \

      // precursor_peptide_mapping table
      // OpenSWATH proteomics workflows
      "CREATE TABLE PRECURSOR_PEPTIDE_MAPPING(" \
      "PRECURSOR_ID INT NOT NULL," \
      "PEPTIDE_ID INT NOT NULL);" \

      // compound table
      // OpenSWATH metabolomics workflows
      "CREATE TABLE COMPOUND(" \
      "ID INT PRIMARY KEY NOT NULL," \
      "COMPOUND_NAME TEXT NOT NULL," \
      "SUM_FORMULA TEXT NOT NULL," \
      "SMILES TEXT NOT NULL," \
      "ADDUCTS TEXT NOT NULL," \
      "DECOY INT NOT NULL);" \

      // precursor_compound_mapping table
      // OpenSWATH metabolomics workflows
      "CREATE TABLE PRECURSOR_COMPOUND_MAPPING(" \
      "PRECURSOR_ID INT NOT NULL," \
      "COMPOUND_ID INT NOT NULL);" \

      // precursor table
      "CREATE TABLE PRECURSOR(" \
      "ID INT PRIMARY KEY NOT NULL," \
      "TRAML_ID TEXT NULL," \
      "GROUP_LABEL TEXT NULL," \
      "PRECURSOR_MZ REAL NOT NULL," \
      "CHARGE INT NULL," \
      "LIBRARY_INTENSITY REAL NULL," \
      "LIBRARY_RT REAL NULL," \
      "LIBRARY_DRIFT_TIME REAL NULL," \
      "DECOY INT NOT NULL);" \

      // transition_precursor_mapping table
      "CREATE TABLE TRANSITION_PRECURSOR_MAPPING(" \
      "TRANSITION_ID INT NOT NULL," \
      "PRECURSOR_ID INT NOT NULL);" \

      // transition_peptide_mapping table
      // IPF proteomics workflows
      "CREATE TABLE TRANSITION_PEPTIDE_MAPPING(" \
      "TRANSITION_ID INT NOT NULL," \
      "PEPTIDE_ID INT NOT NULL);" \

      // transition table
      "CREATE TABLE TRANSITION(" \
      "ID INT PRIMARY KEY NOT NULL," \
      "TRAML_ID TEXT NULL," \
      "PRODUCT_MZ REAL NOT NULL," \
      "CHARGE INT NULL," \
      "TYPE CHAR(1) NULL," \
      "ORDINAL INT NULL," \
      "DETECTING INT NOT NULL," \
      "IDENTIFYING INT NOT NULL," \
      "QUANTIFYING INT NOT NULL," \
      "LIBRARY_INTENSITY REAL NULL," \
      "DECOY INT NOT NULL);";

    // Execute SQL create statement
    conn.executeStatement(create_sql);

    // Prepare insert statements

    // Index maps
    std::vector<std::string> group_vec, peptide_vec, compound_vec, protein_vec;
    std::map<std::string, int > group_map, peptide_map, compound_map, protein_map, gene_map;
    std::map<int,double> precursor_mz_map;
    std::map<int,bool> precursor_decoy_map;

    std::stringstream insert_transition_sql, insert_transition_peptide_mapping_sql, insert_transition_precursor_mapping_sql;
    insert_transition_sql.precision(11);

    // OpenSWATH: Loop through TargetedExperiment to generate index maps for peptides
    for (Size i = 0; i < targeted_exp.getPeptides().size(); i++)
    {
      OpenMS::TargetedExperiment::Peptide peptide = targeted_exp.getPeptides()[i];
      std::string peptide_sequence = TargetedExperimentHelper::getAASequence(peptide).toUniModString();
      peptide_vec.push_back(peptide_sequence);
      group_vec.push_back(peptide.id);
    }

    // OpenSWATH: Loop through TargetedExperiment to generate index maps for compounds
    for (Size i = 0; i < targeted_exp.getCompounds().size(); i++)
    {
      OpenMS::TargetedExperiment::Compound compound = targeted_exp.getCompounds()[i];
      compound_vec.push_back(compound.id);
      group_vec.push_back(compound.id);
    }

    // OpenSWATH: Group set must be unique
    boost::erase(group_vec, boost::unique<boost::return_found_end>(boost::sort(group_vec)));
    int group_map_idx = 0;
    for (auto const & x : group_vec) { group_map[x] = group_map_idx; group_map_idx++; }

    // IPF: Loop through all transitions and generate peptidoform data structures
    std::vector<TransitionPQPFile::TSVTransition > transitions;
    for (Size i = 0; i < targeted_exp.getTransitions().size(); i++)
    {
      TransitionPQPFile::TSVTransition transition = convertTransition_(&targeted_exp.getTransitions()[i], targeted_exp);
      transitions.push_back(transition);

      std::copy( transition.peptidoforms.begin(), transition.peptidoforms.end(),
          std::inserter( peptide_vec, peptide_vec.end() ) );

      int group_set_index = group_map[transition.group_id];

      if (precursor_mz_map.find(group_set_index) == precursor_mz_map.end())
      {
        precursor_mz_map[group_set_index] = transition.precursor;
      }
      if (precursor_decoy_map.find(group_set_index) == precursor_decoy_map.end())
      {
        if (transition.detecting_transition == 1)
        {
          precursor_decoy_map[group_set_index] = transition.decoy;
        }
      }
    }

    // OpenSWATH: Peptide and compound sets must be unique
    boost::erase(peptide_vec, boost::unique<boost::return_found_end>(boost::sort(peptide_vec)));
    int peptide_map_idx = 0;
    for (auto const & x : peptide_vec) { peptide_map[x] = peptide_map_idx; peptide_map_idx++; }

    boost::erase(compound_vec, boost::unique<boost::return_found_end>(boost::sort(compound_vec)));
    int compound_map_idx = 0;
    for (auto const & x : compound_vec) { compound_map[x] = compound_map_idx; compound_map_idx++; }

    // OpenSWATH: Loop through TargetedExperiment to generate index maps for proteins
    for (Size i = 0; i < targeted_exp.getProteins().size(); i++)
    {
      OpenMS::TargetedExperiment::Protein protein = targeted_exp.getProteins()[i];
      protein_vec.push_back(protein.id);
    }

    // OpenSWATH: Protein set must be unique
    boost::erase(protein_vec, boost::unique<boost::return_found_end>(boost::sort(protein_vec)));
    int protein_map_idx = 0;
    for (auto const & x : protein_vec) { protein_map[x] = protein_map_idx; protein_map_idx++; }

    // OpenSWATH: Prepare transition inserts
    for (Size i = 0; i < transitions.size(); i++)
    {
      TransitionPQPFile::TSVTransition transition = transitions[i];

      // IPF: Generate transition-peptide mapping tables (one identification transition can map to multiple peptidoforms)
      for (Size j = 0; j < transition.peptidoforms.size(); j++)
      {
        insert_transition_peptide_mapping_sql << "INSERT INTO TRANSITION_PEPTIDE_MAPPING (TRANSITION_ID, PEPTIDE_ID) VALUES (" <<
          i << "," << peptide_map[transition.peptidoforms[j]] << "); ";
      }

      // OpenSWATH: Associate transitions with their precursors
      insert_transition_precursor_mapping_sql << "INSERT INTO TRANSITION_PRECURSOR_MAPPING (TRANSITION_ID, PRECURSOR_ID) VALUES (" <<
        i << "," << group_map[transition.group_id] << "); ";

      std::string transition_charge = "NULL"; // workaround for compounds with missing charge
      if (transition.fragment_charge != "NA")
      {
        transition_charge = transition.fragment_charge;
      }

      // OpenSWATH: Insert transition data
      insert_transition_sql << "INSERT INTO TRANSITION (ID, TRAML_ID, PRODUCT_MZ, CHARGE, TYPE, ORDINAL, " <<
        "DETECTING, IDENTIFYING, QUANTIFYING, LIBRARY_INTENSITY, DECOY) VALUES (" << i << ",'" <<
        transition.transition_name << "'," <<
        transition.product << "," <<
        transition_charge << ",'" <<
        transition.fragment_type<< "'," <<
        transition.fragment_nr << "," <<
        transition.detecting_transition << "," <<
        transition.identifying_transition << "," <<
        transition.quantifying_transition << "," <<
        transition.library_intensity << "," << transition.decoy << "); ";
    }

    std::stringstream insert_precursor_sql, insert_precursor_peptide_mapping, insert_precursor_compound_mapping;
    insert_precursor_sql.precision(11);
    std::vector<std::pair<int, int> > peptide_protein_map;
    std::vector<std::pair<int, int> > peptide_gene_map;

    // OpenSWATH: Prepare peptide precursor inserts
    for (Size i = 0; i < targeted_exp.getPeptides().size(); i++)
    {
      OpenMS::TargetedExperiment::Peptide peptide = targeted_exp.getPeptides()[i];
      std::string peptide_sequence = TargetedExperimentHelper::getAASequence(peptide).toUniModString();
      int group_set_index = group_map[peptide.id];
      int peptide_set_index = peptide_map[peptide_sequence];

      for (const auto& it : peptide.protein_refs)
      {
        peptide_protein_map.emplace_back(peptide_set_index, protein_map[it]);
      }

      String gene_name = "NA";
      if (peptide.metaValueExists("GeneName"))
      {
        gene_name = peptide.getMetaValue("GeneName");
      }
      
      if (gene_map.find(gene_name) == gene_map.end()) gene_map[gene_name] = gene_map.size();
      peptide_gene_map.push_back(std::make_pair(peptide_set_index, gene_map[gene_name]));

      insert_precursor_sql <<
        "INSERT INTO PRECURSOR (ID, TRAML_ID, GROUP_LABEL, PRECURSOR_MZ, CHARGE, LIBRARY_INTENSITY, " <<
        "LIBRARY_DRIFT_TIME, LIBRARY_RT, DECOY) VALUES (" <<
        group_set_index << ",'" << peptide.id << "','" <<
        peptide.getPeptideGroupLabel() << "'," <<
        precursor_mz_map[group_set_index] << "," <<
        peptide.getChargeState() <<
        ",NULL," <<
        peptide.getDriftTime() << "," <<
        peptide.getRetentionTime() << "," <<
        precursor_decoy_map[group_set_index] << "); ";

      insert_precursor_peptide_mapping << "INSERT INTO PRECURSOR_PEPTIDE_MAPPING (PRECURSOR_ID, PEPTIDE_ID) VALUES (" <<
        group_set_index << "," << peptide_set_index << "); ";

    }

    // OpenSWATH: Prepare compound precursor inserts
    for (Size i = 0; i < targeted_exp.getCompounds().size(); i++)
    {
      OpenMS::TargetedExperiment::Compound compound = targeted_exp.getCompounds()[i];
      int group_set_index = group_map[compound.id];
      int compound_set_index = compound_map[compound.id];

      std::string compound_charge = "NULL"; // workaround for compounds with missing charge
      if (compound.hasCharge())
      {
        compound_charge = String(compound.getChargeState());
      }

      insert_precursor_sql << "INSERT INTO PRECURSOR (ID, TRAML_ID, GROUP_LABEL, PRECURSOR_MZ, CHARGE, LIBRARY_INTENSITY, " <<
        "LIBRARY_DRIFT_TIME, LIBRARY_RT, DECOY) VALUES (" << group_set_index
        << ",'" << compound.id << "',NULL," <<
        precursor_mz_map[group_set_index] << "," <<
        compound_charge <<
        ",NULL," <<
        compound.getDriftTime() << "," <<
        compound.getRetentionTime() << "," <<
        precursor_decoy_map[group_set_index] << "); ";

      insert_precursor_compound_mapping << "INSERT INTO PRECURSOR_COMPOUND_MAPPING (PRECURSOR_ID, COMPOUND_ID) VALUES (" <<
        group_set_index << "," << compound_set_index << "); ";
    }

    boost::erase(peptide_protein_map, boost::unique<boost::return_found_end>(boost::sort(peptide_protein_map)));
    boost::erase(peptide_gene_map, boost::unique<boost::return_found_end>(boost::sort(peptide_gene_map)));

    // OpenSWATH: Prepare peptide-gene mapping inserts
    std::stringstream insert_peptide_gene_mapping;
    for (const auto& it : peptide_gene_map)
    {
      insert_peptide_gene_mapping << "INSERT INTO PEPTIDE_GENE_MAPPING (PEPTIDE_ID, GENE_ID) VALUES (" <<
        it.first << "," << it.second << "); ";
    }
    // OpenSWATH: Prepare gene inserts
    std::stringstream insert_gene_sql;
    for (const auto& it : gene_map)
    {
      insert_gene_sql << "INSERT INTO GENE (ID, GENE_NAME, DECOY) VALUES (" <<
        it.second << ",'" << it.first << "'," << 0 << "); ";
    }

    // OpenSWATH: Prepare peptide-protein mapping inserts
    std::stringstream insert_peptide_protein_mapping;
    for (const auto& it : peptide_protein_map)
    {
      insert_peptide_protein_mapping << "INSERT INTO PEPTIDE_PROTEIN_MAPPING (PEPTIDE_ID, PROTEIN_ID) VALUES (" <<
        it.first << "," << it.second << "); ";
    }

    // OpenSWATH: Prepare protein inserts
    std::stringstream insert_protein_sql;
    for (const auto& it : protein_map)
    {
      insert_protein_sql << "INSERT INTO PROTEIN (ID, PROTEIN_ACCESSION, DECOY) VALUES (" <<
        it.second << ",'" << it.first << "'," << 0 << "); ";
    }

    // OpenSWATH: Prepare peptide inserts
    std::stringstream insert_peptide_sql;
    for (const auto& it : peptide_map)
    {
      insert_peptide_sql << "INSERT INTO PEPTIDE (ID, UNMODIFIED_SEQUENCE, MODIFIED_SEQUENCE, DECOY) VALUES (" <<
        it.second << ",'" <<
        AASequence::fromString(it.first).toUnmodifiedString() << "','" <<
        it.first << "'," << 0 << "); ";
    }

    // OpenSWATH: Prepare compound inserts
    std::stringstream insert_compound_sql;
    for (const auto& it : compound_map)
    {
      String adducts;
      const auto& compound = targeted_exp.getCompoundByRef(it.first);
      if (compound.metaValueExists("Adducts"))
      {
        adducts = compound.getMetaValue("Adducts");
      }
      insert_compound_sql << "INSERT INTO COMPOUND (ID, COMPOUND_NAME, SUM_FORMULA, SMILES, ADDUCTS, DECOY) VALUES (" <<
        it.second << ",'" <<
        compound.id << "','" <<
        compound.molecular_formula << "','" <<
        compound.smiles_string << "','" <<
        adducts << "'," <<
        0 << "); ";
    }

    // OpenSWATH: Prepare decoy updates
    std::stringstream update_decoys_sql;
    // Peptides
    update_decoys_sql << "UPDATE PEPTIDE SET DECOY = 1 WHERE ID IN " <<
      "(SELECT PEPTIDE.ID FROM PRECURSOR " <<
      "JOIN PRECURSOR_PEPTIDE_MAPPING ON PRECURSOR.ID = PRECURSOR_PEPTIDE_MAPPING.PRECURSOR_ID " <<
      "JOIN PEPTIDE ON PRECURSOR_PEPTIDE_MAPPING.PEPTIDE_ID = PEPTIDE.ID WHERE PRECURSOR.DECOY = 1); ";
    // Compounds
    update_decoys_sql << "UPDATE COMPOUND SET DECOY = 1 WHERE ID IN " <<
      "(SELECT COMPOUND.ID FROM PRECURSOR " <<
      "JOIN PRECURSOR_COMPOUND_MAPPING ON PRECURSOR.ID = PRECURSOR_COMPOUND_MAPPING.PRECURSOR_ID " << 
      "JOIN COMPOUND ON PRECURSOR_COMPOUND_MAPPING.COMPOUND_ID = COMPOUND.ID WHERE PRECURSOR.DECOY = 1); ";
    // Proteins
    update_decoys_sql << "UPDATE PROTEIN SET DECOY = 1 WHERE ID IN " << 
      "(SELECT PROTEIN.ID FROM PEPTIDE " <<
      "JOIN PEPTIDE_PROTEIN_MAPPING ON PEPTIDE.ID = PEPTIDE_PROTEIN_MAPPING.PEPTIDE_ID " <<
      "JOIN PROTEIN ON PEPTIDE_PROTEIN_MAPPING.PROTEIN_ID = PROTEIN.ID WHERE PEPTIDE.DECOY = 1); ";
    // Genes
    update_decoys_sql << "UPDATE GENE SET DECOY = 1 WHERE ID IN " << 
      "(SELECT GENE.ID FROM PEPTIDE " <<
      "JOIN PEPTIDE_GENE_MAPPING ON PEPTIDE.ID = PEPTIDE_GENE_MAPPING.PEPTIDE_ID " <<
      "JOIN GENE ON PEPTIDE_GENE_MAPPING.GENE_ID = GENE.ID WHERE PEPTIDE.DECOY = 1); ";

    conn.executeStatement("BEGIN TRANSACTION");

    // Execute SQL insert statement
    String insert_version = "INSERT INTO VERSION (ID) VALUES (3);";
    conn.executeStatement(insert_version);
    conn.executeStatement(insert_protein_sql);
    conn.executeStatement(insert_peptide_protein_mapping);
    conn.executeStatement(insert_gene_sql);
    conn.executeStatement(insert_peptide_gene_mapping);
    conn.executeStatement(insert_peptide_sql);
    conn.executeStatement(insert_compound_sql);
    conn.executeStatement(insert_precursor_peptide_mapping);
    conn.executeStatement(insert_precursor_compound_mapping);
    conn.executeStatement(insert_precursor_sql);
    conn.executeStatement(insert_transition_sql);
    conn.executeStatement(insert_transition_peptide_mapping_sql);
    conn.executeStatement(insert_transition_precursor_mapping_sql);
    conn.executeStatement(update_decoys_sql);
    conn.executeStatement("END TRANSACTION");
  }

  // public methods
  void TransitionPQPFile::convertTargetedExperimentToPQP(const char* filename, OpenMS::TargetedExperiment& targeted_exp)
  {
    if (targeted_exp.containsInvalidReferences())
    {
      throw Exception::IllegalArgument(__FILE__, __LINE__, OPENMS_PRETTY_FUNCTION,
          "Your input file contains invalid references, cannot process file.");
    }
    writePQPOutput_(filename, targeted_exp);
  }

  void TransitionPQPFile::convertPQPToTargetedExperiment(const char* filename,
                                                         OpenMS::TargetedExperiment& targeted_exp,
                                                         bool legacy_traml_id)
  {
    std::vector<TSVTransition> transition_list;
    readPQPInput_(filename, transition_list, legacy_traml_id);
    TSVToTargetedExperiment_(transition_list, targeted_exp);
  }

  void TransitionPQPFile::convertPQPToTargetedExperiment(const char* filename,
                                                         OpenSwath::LightTargetedExperiment& targeted_exp,
                                                         bool legacy_traml_id)
  {
    std::vector<TSVTransition> transition_list;
    readPQPInput_(filename, transition_list, legacy_traml_id);
    TSVToTargetedExperiment_(transition_list, targeted_exp);
  }

}
<|MERGE_RESOLUTION|>--- conflicted
+++ resolved
@@ -243,14 +243,10 @@
         String(reinterpret_cast<const char*>(sqlite3_column_text( stmt, 28 ))).split('|', mytransition.peptidoforms);
       }
       // optional attributes only present in newer file versions
-<<<<<<< HEAD
       if (drift_time_exists) Sql::extractValue<double>(&mytransition.drift_time, stmt, 29);
-=======
-      if (drift_time_exists) Sql::extractValue<double>(&mytransition.drift_time, stmt, 28);
-      if (gene_exists) Sql::extractValue<std::string>(&mytransition.GeneName, stmt, 29);
+      if (gene_exists) Sql::extractValue<std::string>(&mytransition.GeneName, stmt, 30);
 
       if (mytransition.GeneName == "NA") mytransition.GeneName = "";
->>>>>>> 0740c401
 
       transition_list.push_back(mytransition);
       sqlite3_step( stmt );
