// --------------------------------------------------------------------------
//                   OpenMS -- Open-Source Mass Spectrometry
// --------------------------------------------------------------------------
// Copyright The OpenMS Team -- Eberhard Karls University Tuebingen,
// ETH Zurich, and Freie Universitaet Berlin 2002-2021.
//
// This software is released under a three-clause BSD license:
//  * Redistributions of source code must retain the above copyright
//    notice, this list of conditions and the following disclaimer.
//  * Redistributions in binary form must reproduce the above copyright
//    notice, this list of conditions and the following disclaimer in the
//    documentation and/or other materials provided with the distribution.
//  * Neither the name of any author or any participating institution
//    may be used to endorse or promote products derived from this software
//    without specific prior written permission.
// For a full list of authors, refer to the file AUTHORS.
// --------------------------------------------------------------------------
// THIS SOFTWARE IS PROVIDED BY THE COPYRIGHT HOLDERS AND CONTRIBUTORS "AS IS"
// AND ANY EXPRESS OR IMPLIED WARRANTIES, INCLUDING, BUT NOT LIMITED TO, THE
// IMPLIED WARRANTIES OF MERCHANTABILITY AND FITNESS FOR A PARTICULAR PURPOSE
// ARE DISCLAIMED. IN NO EVENT SHALL ANY OF THE AUTHORS OR THE CONTRIBUTING
// INSTITUTIONS BE LIABLE FOR ANY DIRECT, INDIRECT, INCIDENTAL, SPECIAL,
// EXEMPLARY, OR CONSEQUENTIAL DAMAGES (INCLUDING, BUT NOT LIMITED TO,
// PROCUREMENT OF SUBSTITUTE GOODS OR SERVICES; LOSS OF USE, DATA, OR PROFITS;
// OR BUSINESS INTERRUPTION) HOWEVER CAUSED AND ON ANY THEORY OF LIABILITY,
// WHETHER IN CONTRACT, STRICT LIABILITY, OR TORT (INCLUDING NEGLIGENCE OR
// OTHERWISE) ARISING IN ANY WAY OUT OF THE USE OF THIS SOFTWARE, EVEN IF
// ADVISED OF THE POSSIBILITY OF SUCH DAMAGE.
//
// --------------------------------------------------------------------------
// $Maintainer: Chris Bielow $
// $Authors: Chris Bielow $
// --------------------------------------------------------------------------

#include <OpenMS/ANALYSIS/ID/PeptideIndexing.h>

#include <OpenMS/ANALYSIS/ID/AhoCorasickAmbiguous.h>
#include <OpenMS/CHEMISTRY/ProteaseDB.h>
#include <OpenMS/CHEMISTRY/ProteaseDigestion.h>
#include <OpenMS/CONCEPT/EnumHelpers.h>
#include <OpenMS/SYSTEM/StopWatch.h>
#include <OpenMS/SYSTEM/SysInfo.h>

#include <atomic>
#include <map>
#include <array>


#ifdef _OPENMP 
#include <omp.h>
#endif

using namespace OpenMS;
using namespace std;


  char const* const PeptideIndexing::AUTO_MODE = "auto";
  const std::array<std::string, (Size)PeptideIndexing::Unmatched::SIZE_OF_UNMATCHED> PeptideIndexing::names_of_unmatched = { "error", "warn", "remove" };
  const std::array<std::string, (Size)PeptideIndexing::MissingDecoy::SIZE_OF_MISSING_DECOY> PeptideIndexing::names_of_missing_decoy = { "error" , "warn" , "silent" };


  // internal data structure to store match information (not exported)
  struct PeptideProteinMatchInformation
  {
    Hit::T peptide_index; ///< index of the peptide
    Hit::T protein_index; ///< index of the protein the peptide is contained in
    Hit::T position;      ///< the position of the peptide in the protein
    char AABefore; //< the amino acid after the peptide in the protein
    char AAAfter; //< the amino acid before the peptide in the protein

    PeptideProteinMatchInformation(Hit::T pep_index, Hit::T prot_index, Hit::T pep_pos, char aa_before, char aa_after) :
        peptide_index(pep_index), protein_index(prot_index), position(pep_pos), AABefore(aa_before), AAAfter(aa_after) 
    {
      static_assert(sizeof(Hit::T) == 4); // make sure we do not waste huge amounts of memory; there are instances where we find 10^9 hits, which amounts to 14GB of data!
    }

    const std::tuple<const Hit::T&, const Hit::T&, const Hit::T&, const char&, const char&> tie() const
    { // sorting in the order peptide_index, then protein_index, then the rest is paramount for the code below to work!
      return std::tie(peptide_index, protein_index, position, AABefore, AAAfter);
    }
    bool operator<(const PeptideProteinMatchInformation& other) const
    {
      return tie() < other.tie();
    }
    bool operator==(const PeptideProteinMatchInformation& other) const
    {
      return tie() == other.tie();
    }
  };

  // internal functor (not exported)
  struct FoundProteinFunctor
  {
  public:
    using MapType = std::vector< PeptideProteinMatchInformation >;
    MapType pep_to_prot; ///< peptide index --> protein indices as flat vector
    Size filter_passed{}; ///< number of accepted hits (passing addHit() constraints)
    Size filter_rejected{}; ///< number of rejected hits (not passing addHit())

    ProteaseDigestion enzyme;

  private:
    bool xtandem_; //< are we checking XTandem cleavage rules?

  public:
    explicit FoundProteinFunctor(const ProteaseDigestion& enzyme, bool xtandem) :
      enzyme(enzyme), xtandem_(xtandem)
    {
    }

    void merge(FoundProteinFunctor& other)
    {
      if (pep_to_prot.empty())
      { // first merge is cheap
        pep_to_prot = std::move(other.pep_to_prot);
      }
      else
      {
        pep_to_prot.insert(pep_to_prot.end(), other.pep_to_prot.cbegin(), other.pep_to_prot.cend());
        other.pep_to_prot.clear();
      }
      
      // cheap members
      this->filter_passed += other.filter_passed;
      other.filter_passed = 0;
      this->filter_rejected += other.filter_rejected;
      other.filter_rejected = 0;
    }

<<<<<<< HEAD
    void addHit(const OpenMS::Size idx_pep,
      const OpenMS::Size idx_prot,
      const OpenMS::Size len_pep,
      const OpenMS::String& seq_prot,
      OpenMS::Int position,
      const bool allow_nterm_protein_cleavage)
    {
      //TODO we could read and double-check missed cleavages as well
      if (enzyme_.isValidProduct(seq_prot, position, len_pep, true, allow_nterm_protein_cleavage, xtandem_))
=======
    bool validate(const String& seq_prot, const Int position, const Int len_pep, const bool allow_nterm_protein_cleavage)
    {
      const bool ignore_missed_cleavages = true;
      return enzyme.isValidProduct(seq_prot, position, len_pep, ignore_missed_cleavages, allow_nterm_protein_cleavage, xtandem_);
    }

    void addHit(
      const bool is_valid,
      const Hit::T idx_pep,
      const Hit::T idx_prot,
      const Hit::T len_pep,
      const String& seq_prot,
      const Hit::T position)
    {
      //TODO we could read and double-check missed cleavages as well
      if (is_valid)
>>>>>>> c5f5cec1
      {
        // append a PeptideProteinMatchInformation
        pep_to_prot.emplace_back(
          idx_pep,
          idx_prot,
          position,
          (position == 0) ? PeptideEvidence::N_TERMINAL_AA : seq_prot[position - 1],
          (position + len_pep >= seq_prot.size()) ? PeptideEvidence::C_TERMINAL_AA : seq_prot[position + len_pep]
        );
        ++filter_passed;
      }
      else
      {
        //std::cerr << "REJECTED Peptide " << seq_pep << " with hit to protein "
        //  << seq_prot << " at position " << position << std::endl;
        ++filter_rejected;
      }
    }

  };


  // free function (not exported) used to add hits
<<<<<<< HEAD
  void search(ACTrie& trie, ACTrieState& state, const String& prot, const String& full_prot, size_t prot_offset, SignedSize idx_prot, 
=======
  void search(ACTrie& trie, ACTrieState& state, const String& prot, const String& full_prot, size_t prot_offset, Hit::T idx_prot, 
>>>>>>> c5f5cec1
              FoundProteinFunctor& func_threads, const bool allow_nterm_protein_cleavage)
  {
    state.setQuery(prot);
    trie.getAllHits(state);
    
    if (state.hits.empty()) 
    {
      return; // avoid expensive tokenize()
    }

    // by design in AC, hits are ordered by occurrence in protein: duplicate peptides will be consecutive.
    Hit old{};
    bool last_valid = false;
    for (const auto& hit : state.hits)
    {
<<<<<<< HEAD
      func_threads.addHit(hit.needle_index, idx_prot, hit.needle_length, full_prot, hit.query_pos + prot_offset, allow_nterm_protein_cleavage);
=======
      Hit::T pos = Hit::T(hit.query_pos + prot_offset);
      if (!(hit.needle_length == old.needle_length && hit.query_pos == old.query_pos))
      { // new stretch in protein. Validate if cutting site
        last_valid = func_threads.validate(full_prot, pos, hit.needle_length, allow_nterm_protein_cleavage);
      }
      func_threads.addHit(last_valid, hit.needle_index, idx_prot, hit.needle_length, full_prot, pos);
      old = hit;
>>>>>>> c5f5cec1
    }
  }

  PeptideIndexing::PeptideIndexing()
    : DefaultParamHandler("PeptideIndexing")
  {
    defaults_.setValue("decoy_string", "", "String that was appended (or prefixed - see 'decoy_string_position' flag below) to the accessions in the protein database to indicate decoy proteins. If empty (default), it's determined automatically (checking for common terms, both as prefix and suffix).");

    defaults_.setValue("decoy_string_position", "prefix", "Is the 'decoy_string' prepended (prefix) or appended (suffix) to the protein accession? (ignored if decoy_string is empty)");
    defaults_.setValidStrings("decoy_string_position", { "prefix", "suffix" });

    defaults_.setValue("missing_decoy_action", names_of_missing_decoy[(Size)MissingDecoy::IS_ERROR], "Action to take if NO peptide was assigned to a decoy protein (which indicates wrong database or decoy string): 'error' (exit with error, no output), 'warn' (exit with success, warning message), 'silent' (no action is taken, not even a warning)");
    defaults_.setValidStrings("missing_decoy_action", std::vector<std::string>(names_of_missing_decoy.begin(), names_of_missing_decoy.end()));

    defaults_.setValue("enzyme:name", AUTO_MODE, "Enzyme which determines valid cleavage sites - e.g. trypsin cleaves after lysine (K) or arginine (R), but not before proline (P). Default: deduce from input");

    StringList enzymes{};
    ProteaseDB::getInstance()->getAllNames(enzymes);
    enzymes.emplace(enzymes.begin(), AUTO_MODE); // make it the first item

    defaults_.setValidStrings("enzyme:name", ListUtils::create<std::string>(enzymes));

    defaults_.setValue("enzyme:specificity", AUTO_MODE, "Specificity of the enzyme. Default: deduce from input."
      "\n  '" + EnzymaticDigestion::NamesOfSpecificity[EnzymaticDigestion::SPEC_FULL] + "': both internal cleavage sites must match."
      "\n  '" + EnzymaticDigestion::NamesOfSpecificity[EnzymaticDigestion::SPEC_SEMI] + "': one of two internal cleavage sites must match."
      "\n  '" + EnzymaticDigestion::NamesOfSpecificity[EnzymaticDigestion::SPEC_NONE] + "': allow all peptide hits no matter their context (enzyme is irrelevant).");

    defaults_.setValidStrings("enzyme:specificity", {AUTO_MODE,
                                                     EnzymaticDigestion::NamesOfSpecificity[EnzymaticDigestion::SPEC_FULL],
                                                     EnzymaticDigestion::NamesOfSpecificity[EnzymaticDigestion::SPEC_SEMI],
                                                     EnzymaticDigestion::NamesOfSpecificity[EnzymaticDigestion::SPEC_NONE]});

    defaults_.setValue("write_protein_sequence", "false", "If set, the protein sequences are stored as well.");
    defaults_.setValidStrings("write_protein_sequence", { "true", "false" });

    defaults_.setValue("write_protein_description", "false", "If set, the protein description is stored as well.");
    defaults_.setValidStrings("write_protein_description", { "true", "false" });

    defaults_.setValue("keep_unreferenced_proteins", "false", "If set, protein hits which are not referenced by any peptide are kept.");
    defaults_.setValidStrings("keep_unreferenced_proteins", { "true", "false" });

    defaults_.setValue("unmatched_action", names_of_unmatched[(Size)Unmatched::IS_ERROR], "If peptide sequences cannot be matched to any protein: 1) raise an error; 2) warn (unmatched PepHits will miss target/decoy annotation with downstream problems); 3) remove the hit.");
    defaults_.setValidStrings("unmatched_action", std::vector<std::string>(names_of_unmatched.begin(), names_of_unmatched.end()));

    defaults_.setValue("aaa_max", 3, "Maximal number of ambiguous amino acids (AAAs) allowed when matching to a protein database with AAAs. AAAs are 'B', 'J', 'Z' and 'X'.");
    defaults_.setMinInt("aaa_max", 0);
    defaults_.setMaxInt("aaa_max", 10);
    
    defaults_.setValue("mismatches_max", 0, "Maximal number of mismatched (mm) amino acids allowed when matching to a protein database."
                                            " The required runtime is exponential in the number of mm's; apply with care."
                                            " MM's are allowed in addition to AAA's.");
    defaults_.setMinInt("mismatches_max", 0);
    defaults_.setMaxInt("mismatches_max", 10);

    defaults_.setValue("IL_equivalent", "false", "Treat the isobaric amino acids isoleucine ('I') and leucine ('L') as equivalent (indistinguishable). Also occurrences of 'J' will be treated as 'I' thus avoiding ambiguous matching.");
    defaults_.setValidStrings("IL_equivalent", { "true", "false" });

    defaults_.setValue("allow_nterm_protein_cleavage", "true", "Allow the protein N-terminus amino acid to clip.");
    defaults_.setValidStrings("allow_nterm_protein_cleavage", { "true", "false" });

    defaultsToParam_();
  }

  PeptideIndexing::~PeptideIndexing() = default;


  void PeptideIndexing::updateMembers_()
  {
    decoy_string_ = param_.getValue("decoy_string").toString();
    prefix_ = (param_.getValue("decoy_string_position") == "prefix" ? true : false);
    missing_decoy_action_ = (MissingDecoy)Helpers::indexOf(names_of_missing_decoy, param_.getValue("missing_decoy_action"));
    enzyme_name_ = param_.getValue("enzyme:name").toString();
    enzyme_specificity_ = param_.getValue("enzyme:specificity").toString();

    write_protein_sequence_ = param_.getValue("write_protein_sequence").toBool();
    write_protein_description_ = param_.getValue("write_protein_description").toBool();
    keep_unreferenced_proteins_ = param_.getValue("keep_unreferenced_proteins").toBool();
    unmatched_action_ = (Unmatched)Helpers::indexOf(names_of_unmatched, param_.getValue("unmatched_action"));
    IL_equivalent_ = param_.getValue("IL_equivalent").toBool();
    aaa_max_ = static_cast<Int>(param_.getValue("aaa_max"));
    mm_max_ = static_cast<Int>(param_.getValue("mismatches_max"));
    allow_nterm_protein_cleavage_ = param_.getValue("allow_nterm_protein_cleavage").toBool();
  }

PeptideIndexing::ExitCodes PeptideIndexing::run(std::vector<FASTAFile::FASTAEntry>& proteins, std::vector<ProteinIdentification>& prot_ids, std::vector<PeptideIdentification>& pep_ids)
{
  FASTAContainer<TFI_Vector> protein_container(proteins);
  return run_<TFI_Vector>(protein_container, prot_ids, pep_ids);
}

PeptideIndexing::ExitCodes PeptideIndexing::run(FASTAContainer<TFI_File>& proteins, std::vector<ProteinIdentification>& prot_ids, std::vector<PeptideIdentification>& pep_ids)
{
  return run_<TFI_File>(proteins, prot_ids, pep_ids);
}

PeptideIndexing::ExitCodes PeptideIndexing::run(FASTAContainer<TFI_Vector>& proteins, std::vector<ProteinIdentification>& prot_ids, std::vector<PeptideIdentification>& pep_ids)
{
  return run_<TFI_Vector>(proteins, prot_ids, pep_ids);
}

const String& PeptideIndexing::getDecoyString() const
{
  return decoy_string_;
}

bool PeptideIndexing::isPrefix() const
{
  return prefix_;
}

template<typename T>
PeptideIndexing::ExitCodes PeptideIndexing::run_(FASTAContainer<T>& proteins, std::vector<ProteinIdentification>& prot_ids, std::vector<PeptideIdentification>& pep_ids)
{
  if ((enzyme_name_ == "Chymotrypsin" || enzyme_name_ == "Chymotrypsin/P" || enzyme_name_ == "TrypChymo")
    && IL_equivalent_)
  {
    throw Exception::InvalidParameter(__FILE__, __LINE__, OPENMS_PRETTY_FUNCTION,
      "The used enzyme " + enzyme_name_ + "differentiates between I and L, therefore the IL_equivalent option cannot be used.");
  }
  // no decoy string provided? try to deduce from data
  if (decoy_string_.empty())
  {
    auto r = DecoyHelper::findDecoyString(proteins);
    proteins.reset();
    if (!r.success)
    {
      r.is_prefix = true;
      r.name = "DECOY_";
      OPENMS_LOG_WARN << "Unable to determine decoy string automatically (not enough decoys were detected)! Using default " << (r.is_prefix ? "prefix" : "suffix") << " decoy string '" << r.name << "'\n"
                      << "If you think that this is incorrect, please provide a decoy_string and its position manually!" << std::endl;
    }
    prefix_ = r.is_prefix;
    decoy_string_ = r.name;
    // decoy string and position was extracted successfully
    OPENMS_LOG_INFO << "Using " << (prefix_ ? "prefix" : "suffix") << " decoy string '" << decoy_string_ << "'" << std::endl;
  }

  //---------------------------------------------------------------
  // parsing parameters, correcting XTandem and MSGFPlus parameters
  //---------------------------------------------------------------
  ProteaseDigestion enzyme;
  if (!enzyme_name_.empty() && (enzyme_name_.compare(AUTO_MODE) != 0))
  { // use param (not empty, not 'auto')
    enzyme.setEnzyme(enzyme_name_);
  }
  else if (!prot_ids.empty() && prot_ids[0].getSearchParameters().digestion_enzyme.getName() != "unknown_enzyme")
  { // take from meta (this assumes all runs used the same enzyme)
    OPENMS_LOG_INFO << "Info: using '" << prot_ids[0].getSearchParameters().digestion_enzyme.getName() << "' as enzyme (obtained from idXML) for digestion." << std::endl;
    enzyme.setEnzyme(&prot_ids[0].getSearchParameters().digestion_enzyme);
  }
  else
  { // fall-back
    OPENMS_LOG_WARN << "Warning: Enzyme name neither given nor deducible from input. Defaulting to Trypsin!" << std::endl;
    enzyme.setEnzyme("Trypsin");
  } 

  bool xtandem_fix_parameters = false;
  bool msgfplus_fix_parameters = false;

  // determine if at least one search engine was XTandem or MSGFPlus to enable special rules
  for (const auto& prot_id : prot_ids)
  {
    String search_engine = prot_id.getOriginalSearchEngineName();
    StringUtils::toUpper(search_engine);
    OPENMS_LOG_INFO << "Peptide identification engine: " << search_engine << std::endl;
    if (search_engine == "XTANDEM" || prot_id.getSearchParameters().metaValueExists("SE:XTandem")) { xtandem_fix_parameters = true; }
    if (search_engine == "MS-GF+" || search_engine == "MSGFPLUS" || prot_id.getSearchParameters().metaValueExists("SE:MS-GF+")) { msgfplus_fix_parameters = true; }
  }

  if (xtandem_fix_parameters)
  {
    OPENMS_LOG_WARN << "X!Tandem detected. Allowing random Asp/Pro cleavage." << std::endl;
  }

  // including MSGFPlus -> Trypsin/P as enzyme
  if (msgfplus_fix_parameters && enzyme.getEnzymeName() == "Trypsin")
  {
    OPENMS_LOG_WARN << "MSGFPlus detected but enzyme cutting rules were set to Trypsin. Correcting to Trypsin/P to cope with special cutting rule in MSGFPlus." << std::endl;
    enzyme.setEnzyme("Trypsin/P");
  }

  OPENMS_LOG_INFO << "Enzyme: " << enzyme.getEnzymeName() << std::endl;

  if (!enzyme_specificity_.empty() && (enzyme_specificity_.compare(AUTO_MODE) != 0))
  { // use param (not empty and not 'auto')
    enzyme.setSpecificity(ProteaseDigestion::getSpecificityByName(enzyme_specificity_));
  }
  else if (!prot_ids.empty() && prot_ids[0].getSearchParameters().enzyme_term_specificity != ProteaseDigestion::SPEC_UNKNOWN)
  { // deduce from data ('auto')
    enzyme.setSpecificity(prot_ids[0].getSearchParameters().enzyme_term_specificity);
    OPENMS_LOG_INFO << "Info: using '" << EnzymaticDigestion::NamesOfSpecificity[prot_ids[0].getSearchParameters().enzyme_term_specificity] << "' as enzyme specificity (obtained from idXML) for digestion." << std::endl;
  }
  else
  { // fall-back
    OPENMS_LOG_WARN << "Warning: Enzyme specificity neither given nor present in the input file. Defaulting to 'full'!" << std::endl;
    enzyme.setSpecificity(ProteaseDigestion::SPEC_FULL);
  }

  //-------------------------------------------------------------
  // calculations
  //-------------------------------------------------------------
  // cache the first proteins
  const size_t PROTEIN_CACHE_SIZE = 4e5; // 400k should be enough for most DB's and is not too hard on memory either (~200 MB FASTA)

  this->startProgress(0, 1, "Load first DB chunk");
  proteins.cacheChunk(PROTEIN_CACHE_SIZE);
  this->endProgress();

  if (proteins.empty()) // we do not allow an empty database
  {
    OPENMS_LOG_ERROR << "Error: An empty database was provided. Mapping makes no sense. Aborting..." << std::endl;
    return DATABASE_EMPTY;
  }

  if (pep_ids.empty()) // Aho-Corasick requires non-empty input; but we allow this case, since the TOPP tool should not crash when encountering a bad raw file (with no PSMs)
  {
    OPENMS_LOG_WARN << "Warning: An empty set of peptide identifications was provided. Output will be empty as well." << std::endl;
    if (!keep_unreferenced_proteins_)
    {
      // delete only protein hits, not whole ID runs incl. meta data:
      for (std::vector<ProteinIdentification>::iterator it = prot_ids.begin();
        it != prot_ids.end(); ++it)
      {
        it->getHits().clear();
      }
    }
    return PEPTIDE_IDS_EMPTY;
  }

  FoundProteinFunctor func(enzyme, xtandem_fix_parameters); // store the matches
  std::map<String, Size> acc_to_prot; // map: accessions --> FASTA protein index
  std::vector<bool> protein_is_decoy; // protein index -> is decoy?
  std::vector<std::string> protein_accessions; // protein index -> accession

  bool invalid_protein_sequence = false; // check for proteins with modifications, i.e. '[' or '(', and throw an exception

  { // new scope - forget data after search
    /*
        Aho Corasick (fast)
    */
    ACTrie ac_trie(aaa_max_, mm_max_);
    SysInfo::MemUsage mu;
    OPENMS_LOG_INFO << "Building trie ...";
    StopWatch s;
    s.start();
    bool peptide_has_X {false}; // if any peptide contains an 'X', we switch off protein-X splitting (see below)
    for (const auto& pep : pep_ids)
    {
      for (const auto& hit : pep.getHits())
      {
        //
        // Warning:
        // do not skip over peptides here, since the results are iterated in the same way
        //
        String seq = hit.getSequence().toUnmodifiedString().remove('*'); // make a copy, i.e. do NOT change the peptide sequence!
        if (IL_equivalent_)                                              // convert L to I;
        {
          seq.substitute('L', 'I');
        }
        peptide_has_X |= seq.has('X');
        ac_trie.addNeedle(seq);
      }
    }
    s.stop();
    OPENMS_LOG_INFO << " done (" << int(s.getClockTime()) << "s)" << std::endl;
    if (ac_trie.getNeedleCount() == 0)
    { // Aho-Corasick will crash if given empty needles as input
      OPENMS_LOG_WARN << "Warning: Peptide identifications have no hits inside! Output will be empty as well." << std::endl;
      return PEPTIDE_IDS_EMPTY;
    }
    s.start();
    OPENMS_LOG_INFO << "Compressing trie to BFS format ..." << std::endl;
    ac_trie.compressTrie();
    s.stop();
    OPENMS_LOG_INFO << " done (" << int(s.getClockTime()) << "s)" << std::endl;
    s.reset();
    OPENMS_LOG_INFO << "Mapping " << ac_trie.getNeedleCount() << " peptides to " << (proteins.size() == PROTEIN_CACHE_SIZE ? "? (unknown number of)" : String(proteins.size())) << " proteins."
                    << std::endl;

    OPENMS_LOG_INFO << "Searching with up to " << aaa_max_ << " ambiguous amino acid(s) and " << mm_max_ << " mismatch(es)!" << std::endl;

    uint16_t count_j_proteins(0);
    bool has_active_data = true; // becomes false if end of FASTA file is reached
    const std::string jumpX(aaa_max_ + mm_max_ + 1, 'X'); // jump over stretches of 'X' which cost a lot of time; +1 because AXXA is a valid hit for aaa_max == 2 (cannot split it)
    // use very large target value for progress if DB size is unknown (did not fit into first chunk)
    this->startProgress(0, proteins.size() == PROTEIN_CACHE_SIZE ? std::numeric_limits<SignedSize>::max() : proteins.size(), "Aho-Corasick");
    std::atomic<int> progress_prots(0);
    
    #pragma omp parallel
    {
      FoundProteinFunctor func_threads(enzyme, xtandem_fix_parameters);
      std::map<String, Size> acc_to_prot_thread; // map: accessions --> FASTA protein index
      ACTrieState ac_state;
      String prot;

      while (true) 
      {
        #pragma omp barrier // all threads need to be here, since we are about to swap protein data
        #pragma omp single
        {
          has_active_data = proteins.activateCache(); // swap in last cache
          protein_accessions.resize(proteins.getChunkOffset() + proteins.chunkSize());
        } // implicit barrier here
        
        if (!has_active_data) break; // leave while-loop
        SignedSize prot_count = (SignedSize)proteins.chunkSize();

        #pragma omp master
        {
          proteins.cacheChunk(PROTEIN_CACHE_SIZE);
          protein_is_decoy.resize(proteins.getChunkOffset() + prot_count);
          for (SignedSize i = 0; i < prot_count; ++i)
          { // do this in master only, to avoid false sharing
            const String& seq = proteins.chunkAt(i).identifier;
            protein_is_decoy[i + proteins.getChunkOffset()] = (prefix_ ? seq.hasPrefix(decoy_string_) : seq.hasSuffix(decoy_string_));
          }
        }

        // search all peptides in each protein
        #pragma omp for schedule(dynamic, 100) nowait
        for (SignedSize i = 0; i < prot_count; ++i)
        {
          ++progress_prots; // atomic
          #ifdef _OPENMP // without OMP, we always set progress
          if (omp_get_thread_num() == 0)
          #endif
          {
            this->setProgress(progress_prots);
          }

          prot = proteins.chunkAt(i).sequence;
          prot.remove('*');

          // check for invalid sequences with modifications
          if (prot.has('[') || prot.has('('))
          { 
              invalid_protein_sequence = true; // not omp-critical because its write-only
              // we cannot throw an exception here, since we'd need to catch it within the parallel region
          }
          
          // convert  L/J to I; also replace 'J' in proteins
          if (IL_equivalent_)
          {
            prot.substitute('L', 'I');
            prot.substitute('J', 'I');
          }
          else
          { // warn if 'J' is found (it eats into aaa_max)
            if (prot.has('J'))
            {
              #pragma omp atomic
              ++count_j_proteins;
            }
          }

          const Hit::T prot_idx = Hit::T(i + proteins.getChunkOffset());
          
          // grab #hits before searching protein; we know its a hit if this number changes
          const Size hits_total = func_threads.filter_passed + func_threads.filter_rejected;

          // check if there are stretches of 'X' in the protein, but not in the peptide
          if (!peptide_has_X && prot.has('X'))
          {
            // create chunks of the protein (splitting it at stretches of 'X..X') and feed them to AC one by one
            size_t offset = -1, start = 0;
            while ((offset = prot.find(jumpX, offset + 1)) != std::string::npos)
            {
              //std::cout << "found X..X at " << offset << " in protein " << proteins[i].identifier << "\n";
              search(ac_trie, ac_state, prot.substr(start, offset + jumpX.size() - start), prot, start, prot_idx, func_threads,
                     allow_nterm_protein_cleavage_);
              // skip ahead while we encounter more X...
              while (offset + jumpX.size() < prot.size() && prot[offset + jumpX.size()] == 'X') ++offset;
              start = offset;
              //std::cout << "  new start: " << start << "\n";
            }
            // last chunk
            if (start < prot.size())
            {
              search(ac_trie, ac_state, prot.substr(start), prot, start, prot_idx, func_threads, allow_nterm_protein_cleavage_);
            }
          }
          else // search the whole protein at once
          {
            search(ac_trie, ac_state, prot, prot, 0, prot_idx, func_threads, allow_nterm_protein_cleavage_);
          }
          // was protein found?
          if (hits_total < func_threads.filter_passed + func_threads.filter_rejected)
          {
            protein_accessions[prot_idx] = proteins.chunkAt(i).identifier;
            acc_to_prot_thread[protein_accessions[prot_idx]] = prot_idx;
          }
        } // end parallel FOR

        // join results
        #pragma omp critical(PeptideIndexer_joinAC)
        {
          s.start();
          // hits
          func.merge(func_threads);
          // sort hits by peptide index
          std::sort(func.pep_to_prot.begin(), func.pep_to_prot.end());
          // accession -> index
          acc_to_prot.insert(acc_to_prot_thread.begin(), acc_to_prot_thread.end());
          acc_to_prot_thread.clear();
          s.stop();
        } // OMP end critical
      } // end readChunk
    } // OMP end parallel
    this->endProgress();
    std::cout << "Merge took: " << s.toString() << "\n";
    mu.after();
    std::cout << mu.delta("Aho-Corasick") << "\n\n";
    
    {
      // count number of peptides found
      // the vector 'pep_to_prot' is sorted by peptide_index, and then by protein_index 
      size_t found_peptide_count{0};
      Hit::T last_peptide_idx = -1;
      for (const auto& hit : func.pep_to_prot)
      {
        if (hit.peptide_index != last_peptide_idx)
        {
          last_peptide_idx = hit.peptide_index;
          ++found_peptide_count;
        }
      }

      OPENMS_LOG_INFO << "\nAho-Corasick done:\n  found " << func.filter_passed << " hits for " << found_peptide_count << " of " << ac_trie.getNeedleCount() << " peptides.\n";
    }
    
    // write some stats
    OPENMS_LOG_INFO << "Peptide hits passing enzyme filter: " << func.filter_passed << "\n"
                    << "     ... rejected by enzyme filter: " << func.filter_rejected << std::endl;

    if (count_j_proteins)
    {
      OPENMS_LOG_WARN << "PeptideIndexer found " << count_j_proteins << " protein sequences in your database containing the amino acid 'J'."
        << "To match 'J' in a protein, an ambiguous amino acid placeholder for I/L will be used.\n"
        << "This costs runtime and eats into the 'aaa_max' limit, leaving less opportunity for B/Z/X matches.\n"
        << "If you want 'J' to be treated as unambiguous, enable '-IL_equivalent'!" << std::endl;
    }

  } // end local scope

  //
  //   do mapping 
  //
  // index existing proteins
  std::map<String, Size> runid_to_runidx; // identifier to index
  for (Size run_idx = 0; run_idx < prot_ids.size(); ++run_idx)
  {
    runid_to_runidx[prot_ids[run_idx].getIdentifier()] = run_idx;
  }
  
  // for peptides --> proteins
  Size stats_matched_unique(0);
  Size stats_matched_multi(0);
  Size stats_unmatched(0);    // no match to DB
  Size stats_count_m_t(0);    // match to Target DB
  Size stats_count_m_d(0);    // match to Decoy DB
  Size stats_count_m_td(0);   // match to T+D DB

  std::map<Size, std::set<Size> > runidx_to_protidx; // in which protID do appear which proteins (according to mapped peptides)

  Size pep_idx(0);
  Size func_hits_idx(0); ///< current position in func.pep_to_prot[] which has a stretch of matches for current pep_idx
  const Size func_hits_size = func.pep_to_prot.size(); 
  for (std::vector<PeptideIdentification>::iterator it1 = pep_ids.begin(); it1 != pep_ids.end(); ++it1)
  {
    // which ProteinIdentification does the peptide belong to?
    Size run_idx = runid_to_runidx[it1->getIdentifier()];

    std::vector<PeptideHit>& hits = it1->getHits();

    for (std::vector<PeptideHit>::iterator it_hit = hits.begin(); it_hit != hits.end(); /* no increase here! we might need to erase it; see below */)
    {
      // clear protein accessions
      it_hit->setPeptideEvidences(std::vector<PeptideEvidence>());
      
      //
      // is this a decoy hit?
      //
      bool matches_target(false);
      bool matches_decoy(false);

      size_t prot_count_of_current_pep {0}; ///< protein hits of this peptide
      Hit::T last_prot_index = -1;
      // add new protein references
      // the vector 'pep_to_prot' is sorted by peptide_index, and then by protein_index 
      while ((func_hits_idx < func_hits_size) && (func.pep_to_prot[func_hits_idx].peptide_index == pep_idx))
      {
        const auto& pe = func.pep_to_prot[func_hits_idx];

        if (last_prot_index != pe.protein_index)
        { // span of hits for a new protein starts;
          last_prot_index = pe.protein_index;
          ++prot_count_of_current_pep;
        }

        const String& accession = protein_accessions[pe.protein_index];
        it_hit->addPeptideEvidence(PeptideEvidence(accession, pe.position, pe.position + (int)it_hit->getSequence().size() - 1, pe.AABefore, pe.AAAfter));

        runidx_to_protidx[run_idx].insert(pe.protein_index); // fill protein hits

        if (protein_is_decoy[pe.protein_index])
        {
          matches_decoy = true;
        }
        else
        {
          matches_target = true;
        }
        ++func_hits_idx;
      }
      ++pep_idx; // next hit

      if (matches_decoy && matches_target)
      {
        it_hit->setMetaValue("target_decoy", "target+decoy");
        ++stats_count_m_td;
      }
      else if (matches_target)
      {
        it_hit->setMetaValue("target_decoy", "target");
        ++stats_count_m_t;
      }
      else if (matches_decoy)
      {
        it_hit->setMetaValue("target_decoy", "decoy");
        ++stats_count_m_d;
      } // else: could match to no protein (i.e. both are false)
      //else ... // not required (handled below; see stats_unmatched);

      if (prot_count_of_current_pep == 1)
      {
        it_hit->setMetaValue("protein_references", "unique");
        ++stats_matched_unique;
      }
      else if (prot_count_of_current_pep > 1)
      {
        it_hit->setMetaValue("protein_references", "non-unique");
        ++stats_matched_multi;
      }
      else
      {
        ++stats_unmatched;
        if (stats_unmatched < 15) OPENMS_LOG_INFO << "Unmatched peptide: " << it_hit->getSequence() << "\n";
        else if (stats_unmatched == 15) OPENMS_LOG_INFO << "Unmatched peptide: ...\n";
        if (unmatched_action_ == Unmatched::REMOVE)
        {
          it_hit = hits.erase(it_hit);
          continue; // already points to the next hit
        }
        else
        {
          it_hit->setMetaValue("protein_references", "unmatched");
        }
      }

      ++it_hit; // next hit
    } // all hits

  } // next PepID

  Size total_peptides = stats_count_m_t + stats_count_m_d + stats_count_m_td + stats_unmatched;
  OPENMS_LOG_INFO << "-----------------------------------\n";
  OPENMS_LOG_INFO << "Peptide statistics\n";
  OPENMS_LOG_INFO << "\n";
  OPENMS_LOG_INFO << "  unmatched                : " << stats_unmatched << " (" << stats_unmatched * 100 / total_peptides << " %)\n";
  OPENMS_LOG_INFO << "  target/decoy:\n";
  OPENMS_LOG_INFO << "    match to target DB only: " << stats_count_m_t << " (" << stats_count_m_t * 100 / total_peptides << " %)\n";
  OPENMS_LOG_INFO << "    match to decoy DB only : " << stats_count_m_d << " (" << stats_count_m_d * 100 / total_peptides << " %)\n";
  OPENMS_LOG_INFO << "    match to both          : " << stats_count_m_td << " (" << stats_count_m_td * 100 / total_peptides << " %)\n";
  OPENMS_LOG_INFO << "\n";
  OPENMS_LOG_INFO << "  mapping to proteins:\n";
  OPENMS_LOG_INFO << "    no match (to 0 protein)         : " << stats_unmatched << "\n";
  OPENMS_LOG_INFO << "    unique match (to 1 protein)     : " << stats_matched_unique << "\n";
  OPENMS_LOG_INFO << "    non-unique match (to >1 protein): " << stats_matched_multi << std::endl;

  /// for proteins --> peptides
  Size stats_matched_proteins(0), stats_matched_new_proteins(0), stats_orphaned_proteins(0), stats_proteins_target(0), stats_proteins_decoy(0);

  // all peptides contain the correct protein hit references, now update the protein hits
  for (Size run_idx = 0; run_idx < prot_ids.size(); ++run_idx)
  {
    std::set<Size> masterset = runidx_to_protidx[run_idx]; // all protein matches from above

    std::vector<ProteinHit>& phits = prot_ids[run_idx].getHits();
    {
      // go through existing protein hits and count orphaned proteins (with no peptide hits)
      std::vector<ProteinHit> orphaned_hits;
      for (std::vector<ProteinHit>::iterator p_hit = phits.begin(); p_hit != phits.end(); ++p_hit)
      {
        const String& acc = p_hit->getAccession();
        if (acc_to_prot.find(acc) == acc_to_prot.end()) // acc_to_prot only contains found proteins from current run
        { // old hit is orphaned
          ++stats_orphaned_proteins;
          if (keep_unreferenced_proteins_)
          {
            p_hit->setMetaValue("target_decoy", "");
            orphaned_hits.push_back(*p_hit);
          }
        }
      }
      // only keep orphaned hits (if any)
      phits = orphaned_hits;
    }

    // add new protein hits
    FASTAFile::FASTAEntry fe;
    phits.reserve(phits.size() + masterset.size());
    for (std::set<Size>::const_iterator it = masterset.begin(); it != masterset.end(); ++it)
    {
      ProteinHit hit;
      hit.setAccession(protein_accessions[*it]);
      
      if (write_protein_sequence_ || write_protein_description_)
      {
        proteins.readAt(fe, *it);
        if (write_protein_sequence_)
        {
          hit.setSequence(fe.sequence);
        } // no else, since sequence is empty by default
        if (write_protein_description_)
        {
          hit.setDescription(fe.description);
        } // no else, since description is empty by default
      }
      if (protein_is_decoy[*it])
      {
        hit.setMetaValue("target_decoy", "decoy");
        ++stats_proteins_decoy;
      }
      else
      {
        hit.setMetaValue("target_decoy", "target");
        ++stats_proteins_target;
      }
      phits.push_back(hit);
      ++stats_matched_new_proteins;
    }
    stats_matched_proteins += phits.size();
  }


  OPENMS_LOG_INFO << "-----------------------------------\n";
  OPENMS_LOG_INFO << "Protein statistics\n";
  OPENMS_LOG_INFO << "\n";
  OPENMS_LOG_INFO << "  total proteins searched: " << proteins.size() << "\n";
  OPENMS_LOG_INFO << "  matched proteins       : " << stats_matched_proteins << " (" << stats_matched_new_proteins << " new)\n";
  if (stats_matched_proteins)
  { // prevent Division-by-0 Exception
    OPENMS_LOG_INFO << "  matched target proteins: " << stats_proteins_target << " (" << stats_proteins_target * 100 / stats_matched_proteins << " %)\n";
    OPENMS_LOG_INFO << "  matched decoy proteins : " << stats_proteins_decoy << " (" << stats_proteins_decoy * 100 / stats_matched_proteins << " %)\n";
  }
  OPENMS_LOG_INFO << "  orphaned proteins      : " << stats_orphaned_proteins << (keep_unreferenced_proteins_ ? " (all kept)" : " (all removed)\n");
  OPENMS_LOG_INFO << "-----------------------------------" << std::endl;


  /// exit if no peptides were matched to decoy
  bool has_error = false;

  if (invalid_protein_sequence)
  {
    OPENMS_LOG_ERROR << "Error: One or more protein sequences contained the characters '[' or '(', which are illegal in protein sequences."
              << "\nPeptide hits might be masked by these characters (which usually indicate presence of modifications).\n";
    has_error = true;
  }

  if ((stats_count_m_d + stats_count_m_td) == 0)
  {
    String msg("No peptides were matched to the decoy portion of the database! Did you provide the correct concatenated database? Are your 'decoy_string' (=" + decoy_string_ + ") and 'decoy_string_position' (=" + std::string(param_.getValue("decoy_string_position")) + ") settings correct?");
    if (missing_decoy_action_ == MissingDecoy::IS_ERROR)
    {
      OPENMS_LOG_ERROR << "Error: " << msg << "\nSet 'missing_decoy_action' to 'warn' if you are sure this is ok!\nAborting ..." << std::endl;
      has_error = true;
    }
    else if (missing_decoy_action_ == MissingDecoy::WARN)
    {
      OPENMS_LOG_WARN << "Warn: " << msg << "\nSet 'missing_decoy_action' to 'error' if you want to elevate this to an error!" << std::endl;
    }
    else // silent
    {
    }
  }

  if (stats_unmatched > 0)
  {
    OPENMS_LOG_ERROR << "PeptideIndexer found unmatched peptides, which could not be associated to a protein.\n";
    if (unmatched_action_ == Unmatched::IS_ERROR)
    {
      OPENMS_LOG_ERROR
        << "Potential solutions:\n"
        << "   - check your FASTA database is identical to the search DB (or use 'auto')\n"
        << "   - set 'enzyme:specificity' and 'enzyme:name' to 'auto' to match the parameters of the search engine\n"
        << "   - increase 'aaa_max' to allow more ambiguous amino acids\n"
        << "   - as a last resort: use the 'unmatched_action' option to accept or even remove unmatched peptides\n"
        << "     (note that unmatched peptides cannot be used for FDR calculation or quantification)\n";
      has_error = true;
    }
    else if (unmatched_action_ == Unmatched::WARN)
    {
      OPENMS_LOG_ERROR << "  Warning: " << stats_unmatched << " unmatched hits have been found, but were not removed!\n"
        << "These are not annotated with target/decoy information and might lead to issues with downstream tools (such as FDR).\n"
        << "Switch to '" << names_of_unmatched[(Size)Unmatched::REMOVE] << "' if you want to avoid these problems.\n";
    }
    else if (unmatched_action_ == Unmatched::REMOVE)
    {
      OPENMS_LOG_ERROR << "  Warning: " << stats_unmatched <<" unmatched hits have been removed!\n"
                        << "Make sure that these hits are actually a violation of the cutting rules by inspecting the database!\n";
      if (xtandem_fix_parameters) OPENMS_LOG_ERROR << "Since the results are from X!Tandem, this is probably ok (check anyways).\n";
    }
    else
    {
      throw Exception::NotImplemented(__FILE__, __LINE__, OPENMS_PRETTY_FUNCTION);
    }
  }

  if (has_error)
  {
    OPENMS_LOG_ERROR << "Result files will be written, but PeptideIndexer will exit with an error code." << std::endl;
    return UNEXPECTED_RESULT;
  }
  return EXECUTION_OK;
}

/// @endcond<|MERGE_RESOLUTION|>--- conflicted
+++ resolved
@@ -127,17 +127,6 @@
       other.filter_rejected = 0;
     }
 
-<<<<<<< HEAD
-    void addHit(const OpenMS::Size idx_pep,
-      const OpenMS::Size idx_prot,
-      const OpenMS::Size len_pep,
-      const OpenMS::String& seq_prot,
-      OpenMS::Int position,
-      const bool allow_nterm_protein_cleavage)
-    {
-      //TODO we could read and double-check missed cleavages as well
-      if (enzyme_.isValidProduct(seq_prot, position, len_pep, true, allow_nterm_protein_cleavage, xtandem_))
-=======
     bool validate(const String& seq_prot, const Int position, const Int len_pep, const bool allow_nterm_protein_cleavage)
     {
       const bool ignore_missed_cleavages = true;
@@ -154,7 +143,6 @@
     {
       //TODO we could read and double-check missed cleavages as well
       if (is_valid)
->>>>>>> c5f5cec1
       {
         // append a PeptideProteinMatchInformation
         pep_to_prot.emplace_back(
@@ -178,11 +166,7 @@
 
 
   // free function (not exported) used to add hits
-<<<<<<< HEAD
-  void search(ACTrie& trie, ACTrieState& state, const String& prot, const String& full_prot, size_t prot_offset, SignedSize idx_prot, 
-=======
   void search(ACTrie& trie, ACTrieState& state, const String& prot, const String& full_prot, size_t prot_offset, Hit::T idx_prot, 
->>>>>>> c5f5cec1
               FoundProteinFunctor& func_threads, const bool allow_nterm_protein_cleavage)
   {
     state.setQuery(prot);
@@ -198,9 +182,6 @@
     bool last_valid = false;
     for (const auto& hit : state.hits)
     {
-<<<<<<< HEAD
-      func_threads.addHit(hit.needle_index, idx_prot, hit.needle_length, full_prot, hit.query_pos + prot_offset, allow_nterm_protein_cleavage);
-=======
       Hit::T pos = Hit::T(hit.query_pos + prot_offset);
       if (!(hit.needle_length == old.needle_length && hit.query_pos == old.query_pos))
       { // new stretch in protein. Validate if cutting site
@@ -208,7 +189,6 @@
       }
       func_threads.addHit(last_valid, hit.needle_index, idx_prot, hit.needle_length, full_prot, pos);
       old = hit;
->>>>>>> c5f5cec1
     }
   }
 
