--- conflicted
+++ resolved
@@ -60,13 +60,9 @@
 //Standard library
 #include <cstddef> // for size_t & ptrdiff_t
 #include <vector>
-<<<<<<< HEAD
 #include <cmath>
-=======
-#include <math.h>
 #include <numeric>
 #include <boost/math/special_functions/erf.hpp>
->>>>>>> e64fe062
 #include <algorithm>
 
 namespace OpenMS
