// --------------------------------------------------------------------------
//                   OpenMS -- Open-Source Mass Spectrometry
// --------------------------------------------------------------------------
// Copyright The OpenMS Team -- Eberhard Karls University Tuebingen,
// ETH Zurich, and Freie Universitaet Berlin 2002-2022.
//
// This software is released under a three-clause BSD license:
//  * Redistributions of source code must retain the above copyright
//    notice, this list of conditions and the following disclaimer.
//  * Redistributions in binary form must reproduce the above copyright
//    notice, this list of conditions and the following disclaimer in the
//    documentation and/or other materials provided with the distribution.
//  * Neither the name of any author or any participating institution
//    may be used to endorse or promote products derived from this software
//    without specific prior written permission.
// For a full list of authors, refer to the file AUTHORS.
// --------------------------------------------------------------------------
// THIS SOFTWARE IS PROVIDED BY THE COPYRIGHT HOLDERS AND CONTRIBUTORS "AS IS"
// AND ANY EXPRESS OR IMPLIED WARRANTIES, INCLUDING, BUT NOT LIMITED TO, THE
// IMPLIED WARRANTIES OF MERCHANTABILITY AND FITNESS FOR A PARTICULAR PURPOSE
// ARE DISCLAIMED. IN NO EVENT SHALL ANY OF THE AUTHORS OR THE CONTRIBUTING
// INSTITUTIONS BE LIABLE FOR ANY DIRECT, INDIRECT, INCIDENTAL, SPECIAL,
// EXEMPLARY, OR CONSEQUENTIAL DAMAGES (INCLUDING, BUT NOT LIMITED TO,
// PROCUREMENT OF SUBSTITUTE GOODS OR SERVICES; LOSS OF USE, DATA, OR PROFITS;
// OR BUSINESS INTERRUPTION) HOWEVER CAUSED AND ON ANY THEORY OF LIABILITY,
// WHETHER IN CONTRACT, STRICT LIABILITY, OR TORT (INCLUDING NEGLIGENCE OR
// OTHERWISE) ARISING IN ANY WAY OUT OF THE USE OF THIS SOFTWARE, EVEN IF
// ADVISED OF THE POSSIBILITY OF SUCH DAMAGE.
//
// --------------------------------------------------------------------------
// $Maintainer: Johannes Veit $
// $Authors: Johannes Veit $
// --------------------------------------------------------------------------

#include <OpenMS/ANALYSIS/QUANTITATION/KDTreeFeatureMaps.h>
#include <OpenMS/MATH/MISC/MathFunctions.h>

using namespace std;

namespace OpenMS
{

void KDTreeFeatureMaps::addFeatureNonConst(Size mt_map_index, BaseFeature* feature)
{
  map_index_.push_back(mt_map_index);
  features_mutable_.push_back(feature);
  rt_.push_back(feature->getRT());
  
  KDTreeFeatureNode mt_node(this, size() - 1);
  kd_tree_.insert(mt_node);
}

void KDTreeFeatureMaps::addFeatureConst(Size mt_map_index, const BaseFeature* feature)
{
  map_index_.push_back(mt_map_index);
  features_.push_back(feature);
  rt_.push_back(feature->getRT());

  KDTreeFeatureNode mt_node(this, size() - 1);
  kd_tree_.insert(mt_node);
}

const BaseFeature* KDTreeFeatureMaps::feature(Size i) const
{
  if (getFeatureDataType() == FEATURE_DATA_DEFAULT)
  {
    return features_[i];
  }
  return features_mutable_[i];
}

BaseFeature* KDTreeFeatureMaps::featureNonConst(Size i) const
{
  return features_mutable_[i];
}

double KDTreeFeatureMaps::rt(Size i) const
{
  return rt_[i];
}

double KDTreeFeatureMaps::mz(Size i) const
{
  if (getFeatureDataType() == FEATURE_DATA_DEFAULT)
  {
    return features_[i]->getMZ();
  }
  return features_mutable_[i]->getMZ();
}

float KDTreeFeatureMaps::intensity(Size i) const
{
  if (getFeatureDataType() == FEATURE_DATA_DEFAULT)
  {
    return features_[i]->getIntensity();
  }
  return features_mutable_[i]->getIntensity();
}

Int KDTreeFeatureMaps::charge(Size i) const
{
<<<<<<< HEAD
  if (getFeatureDataType() == FEATURE_DATA_DEFAULT)
  {
    return features_[i]->getCharge();
  }
  return features_mutable_[i]->getCharge();
=======
  if(getFeatureDataType() == FEATURE_DATA_CONST)
  {
    return features_[i]->getCharge();
  }
  if(getFeatureDataType() == FEATURE_DATA_NON_CONST)
  {
    return features_mutable_[i]->getCharge();
  }
  throw Exception::MissingInformation(__FILE__, __LINE__, OPENMS_PRETTY_FUNCTION, "No data available");
>>>>>>> 3d93c15e
}

Size KDTreeFeatureMaps::mapIndex(Size i) const
{
  return map_index_[i];
}

Size KDTreeFeatureMaps::size() const
{
<<<<<<< HEAD
  if (getFeatureDataType() == FEATURE_DATA_DEFAULT)
  {
    return features_.size();
  }
=======
  if(getFeatureDataType() == FEATURE_DATA_CONST)
  {
    return features_.size();
  }
  if(getFeatureDataType() == FEATURE_DATA_NON_CONST)
  {
    return features_mutable_.size();
  }
  throw Exception::MissingInformation(__FILE__, __LINE__, OPENMS_PRETTY_FUNCTION, "No data available");
}

Size KDTreeFeatureMaps::sizeNonConst() const
{
>>>>>>> 3d93c15e
  return features_mutable_.size();
}

Size KDTreeFeatureMaps::treeSize() const
{
  return kd_tree_.size();
}

Size KDTreeFeatureMaps::numMaps() const
{
  return num_maps_;
}

void KDTreeFeatureMaps::clear()
{
  features_.clear();
  features_mutable_.clear();
  map_index_.clear();
  kd_tree_.clear();
}

void KDTreeFeatureMaps::optimizeTree()
{
  kd_tree_.optimize();
}

void KDTreeFeatureMaps::getNeighborhood(Size index, vector<Size>& result_indices, double rt_tol, double mz_tol, bool mz_ppm, bool include_features_from_same_map, double max_pairwise_log_fc) const
{
  pair<double, double> rt_win = Math::getTolWindow(rt(index), rt_tol, false);
  pair<double, double> mz_win = Math::getTolWindow(mz(index), mz_tol, mz_ppm);

  vector<Size> tmp_result;
  Size ignored_map_index = include_features_from_same_map ? numeric_limits<Size>::max() : map_index_[index];
  queryRegion(rt_win.first, rt_win.second, mz_win.first, mz_win.second, tmp_result, ignored_map_index);

  if (max_pairwise_log_fc < 0.0)
  {
    result_indices.insert(result_indices.end(), tmp_result.begin(), tmp_result.end());
  }
  else // max log fold change check enabled
  {
    if(feature_data_type_ == FEATURE_DATA_DEFAULT)
    {
      double int_1 = features_[index]->getIntensity();

      for (vector<Size>::const_iterator it = tmp_result.begin(); it != tmp_result.end(); ++it)
      {
        double int_2 = features_[*it]->getIntensity();
        double abs_log_fc = fabs(log10(int_2 / int_1));

        // abs_log_fc could assume +nan or +inf if negative
        // or zero intensity features were present, but
        // this shouldn't cause a problem. they just wouldn't
        // be used.
        if (abs_log_fc <= max_pairwise_log_fc)
        {
          result_indices.push_back(*it);
        }
      }
      return;
    }
    double int_1 = features_mutable_[index]->getIntensity();

    for (vector<Size>::const_iterator it = tmp_result.begin(); it != tmp_result.end(); ++it)
    {
      double int_2 = features_mutable_[*it]->getIntensity();
      double abs_log_fc = fabs(log10(int_2 / int_1));

      // abs_log_fc could assume +nan or +inf if negative
      // or zero intensity features were present, but
      // this shouldn't cause a problem. they just wouldn't
      // be used.
      if (abs_log_fc <= max_pairwise_log_fc)
      {
        result_indices.push_back(*it);
      }
    }
    return;
  }
}

void KDTreeFeatureMaps::queryRegion(double rt_low, double rt_high, double mz_low, double mz_high, vector<Size>& result_indices, Size ignored_map_index) const
{
  // set up tolerance window as region for the 2D tree
  FeatureKDTree::_Region_ region;
  region._M_low_bounds[0] = rt_low;
  region._M_high_bounds[0] = rt_high;
  region._M_low_bounds[1] = mz_low;
  region._M_high_bounds[1] = mz_high;

  // range-query tolerance window
  vector<KDTreeFeatureNode> tmp_result;
  kd_tree_.find_within_range(region, back_insert_iterator<vector<KDTreeFeatureNode> >(tmp_result));

  // add indices to result
  result_indices.clear();
  for (vector<KDTreeFeatureNode>::const_iterator it = tmp_result.begin(); it != tmp_result.end(); ++it)
  {
    Size found_index = it->getIndex();
    if (ignored_map_index == numeric_limits<Size>::max() || map_index_[found_index] != ignored_map_index)
    {
      result_indices.push_back(found_index);
    }
  }
}

void KDTreeFeatureMaps::applyTransformations(const vector<TransformationModelLowess*>& trafos)
{
  if(feature_data_type_ == FEATURE_DATA_DEFAULT)
  {
    for (Size i = 0; i < size(); ++i)
    {
      rt_[i] = trafos[map_index_[i]]->evaluate(features_[i]->getRT());
    }
    return; 
  }
<<<<<<< HEAD
  else
=======
  if(feature_data_type_ == FEATURE_DATA_NON_CONST)
>>>>>>> 3d93c15e
  {
    for (Size i = 0; i < size(); ++i)
    {
      rt_[i] = trafos[map_index_[i]]->evaluate(features_mutable_[i]->getRT());
    }
    return; 
  }
<<<<<<< HEAD
=======
  throw Exception::MissingInformation(__FILE__, __LINE__, OPENMS_PRETTY_FUNCTION, "No data available");
>>>>>>> 3d93c15e
}

KDTreeFeatureMaps::FeatureDataType KDTreeFeatureMaps::getFeatureDataType() const
{
  return feature_data_type_;
}

void KDTreeFeatureMaps::updateMembers_()
{
}

}<|MERGE_RESOLUTION|>--- conflicted
+++ resolved
@@ -99,23 +99,11 @@
 
 Int KDTreeFeatureMaps::charge(Size i) const
 {
-<<<<<<< HEAD
   if (getFeatureDataType() == FEATURE_DATA_DEFAULT)
   {
     return features_[i]->getCharge();
   }
   return features_mutable_[i]->getCharge();
-=======
-  if(getFeatureDataType() == FEATURE_DATA_CONST)
-  {
-    return features_[i]->getCharge();
-  }
-  if(getFeatureDataType() == FEATURE_DATA_NON_CONST)
-  {
-    return features_mutable_[i]->getCharge();
-  }
-  throw Exception::MissingInformation(__FILE__, __LINE__, OPENMS_PRETTY_FUNCTION, "No data available");
->>>>>>> 3d93c15e
 }
 
 Size KDTreeFeatureMaps::mapIndex(Size i) const
@@ -125,26 +113,10 @@
 
 Size KDTreeFeatureMaps::size() const
 {
-<<<<<<< HEAD
   if (getFeatureDataType() == FEATURE_DATA_DEFAULT)
   {
     return features_.size();
   }
-=======
-  if(getFeatureDataType() == FEATURE_DATA_CONST)
-  {
-    return features_.size();
-  }
-  if(getFeatureDataType() == FEATURE_DATA_NON_CONST)
-  {
-    return features_mutable_.size();
-  }
-  throw Exception::MissingInformation(__FILE__, __LINE__, OPENMS_PRETTY_FUNCTION, "No data available");
-}
-
-Size KDTreeFeatureMaps::sizeNonConst() const
-{
->>>>>>> 3d93c15e
   return features_mutable_.size();
 }
 
@@ -261,11 +233,7 @@
     }
     return; 
   }
-<<<<<<< HEAD
   else
-=======
-  if(feature_data_type_ == FEATURE_DATA_NON_CONST)
->>>>>>> 3d93c15e
   {
     for (Size i = 0; i < size(); ++i)
     {
@@ -273,10 +241,6 @@
     }
     return; 
   }
-<<<<<<< HEAD
-=======
-  throw Exception::MissingInformation(__FILE__, __LINE__, OPENMS_PRETTY_FUNCTION, "No data available");
->>>>>>> 3d93c15e
 }
 
 KDTreeFeatureMaps::FeatureDataType KDTreeFeatureMaps::getFeatureDataType() const
