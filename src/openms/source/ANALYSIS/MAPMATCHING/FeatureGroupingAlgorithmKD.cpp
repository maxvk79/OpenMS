--- conflicted
+++ resolved
@@ -116,13 +116,9 @@
   FeatureGroupingAlgorithmKD::~FeatureGroupingAlgorithmKD() = default;
 
   template <typename MapType>
-<<<<<<< HEAD
-  void FeatureGroupingAlgorithmKD::group_(const vector<MapType>& input_maps,
-                                          ConsensusMap& out) // non-const machen
-=======
+
   void FeatureGroupingAlgorithmKD::group_(vector<MapType>& input_maps,
                                           ConsensusMap& out)
->>>>>>> 6da6aeb2
   {
     // set parameters
     String mz_unit(param_.getValue("mz_unit").toString());
@@ -209,37 +205,14 @@
     {
       Size progress = 0;
       startProgress(0, partition_boundaries.size(), "computing RT transformations");
-<<<<<<< HEAD
+
       
       for (size_t j = 0; j < partition_boundaries.size()-1; j++)
       {
         // Partitionen an dieser stelle überhaput notwendig / sinnvoll? 
         std::vector<MapType> tmp_input_maps = fill_tmp_input_map_partition(partition_boundaries, input_maps); 
 
-=======
-     
-      for (size_t j = 0; j < partition_boundaries.size()-1; j++)
-      {
-        double partition_start = partition_boundaries[j];
-        double partition_end = partition_boundaries[j+1];
-
-        std::vector<std::vector<const BaseFeature*>> tmp_input_maps(input_maps.size());
-
-        for (size_t k = 0; k < input_maps.size(); k++)
-        {
-          // iterate over all features in the current input map and append
-          // matching features (within the current partition) to the temporary
-          // map
-          for (size_t m = 0; m < input_maps[k].size(); m++)
-          {
-            if (input_maps[k][m].getMZ() >= partition_start &&
-                input_maps[k][m].getMZ() < partition_end)
-            {
-              tmp_input_maps[k].push_back(&(input_maps[k][m]));
-            }
-          }
-        }
->>>>>>> 6da6aeb2
+
         // set up kd-tree
         KDTreeFeatureMaps kd_data(tmp_input_maps, param_);
         aligner.addRTFitData(kd_data);
@@ -268,30 +241,9 @@
     
     for (size_t j = 0; j < partition_boundaries.size()-1; j++)
     {
-<<<<<<< HEAD
+
       std::vector<std::vecotor<BaseFeature*> tmp_input_maps = fill_tmp_input_map_partition(partition_boundaries, input_maps); 
 
-=======
-      double partition_start = partition_boundaries[j];
-      double partition_end = partition_boundaries[j+1];
-
-      std::vector<std::vector<BaseFeature*>> tmp_input_maps(input_maps.size());
-      for (size_t k = 0; k < input_maps.size(); k++)
-      {
-        // iterate over all features in the current input map and append pointer of
-        // matching features (within the current partition) to the temporary
-        // map
-        for (size_t m = 0; m < input_maps[k].size(); m++)
-        {
-          if (input_maps[k][m].getMZ() >= partition_start &&
-              input_maps[k][m].getMZ() < partition_end)
-          {
-            tmp_input_maps[k].push_back(&(input_maps[k][m])); 
-          }
-        }
-      }
-    
->>>>>>> 6da6aeb2
       // set up kd-tree
       KDTreeFeatureMaps kd_data(tmp_input_maps, param_);
 
@@ -307,12 +259,9 @@
       setProgress(progress++);
     }
     endProgress();
-<<<<<<< HEAD
     
     postprocess_(input_maps, out); // das hier müsste weg, wenn die Input Maps hier nicht mehr leben
-=======
-    postprocess_(input_maps, out);
->>>>>>> 6da6aeb2
+
   }
 
   void FeatureGroupingAlgorithmKD::group(std::vector<FeatureMap>& maps,
