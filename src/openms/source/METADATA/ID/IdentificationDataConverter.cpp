// --------------------------------------------------------------------------
//                   OpenMS -- Open-Source Mass Spectrometry
// --------------------------------------------------------------------------
// Copyright The OpenMS Team -- Eberhard Karls University Tuebingen,
// ETH Zurich, and Freie Universitaet Berlin 2002-2018.
//
// This software is released under a three-clause BSD license:
//  * Redistributions of source code must retain the above copyright
//    notice, this list of conditions and the following disclaimer.
//  * Redistributions in binary form must reproduce the above copyright
//    notice, this list of conditions and the following disclaimer in the
//    documentation and/or other materials provided with the distribution.
//  * Neither the name of any author or any participating institution
//    may be used to endorse or promote products derived from this software
//    without specific prior written permission.
// For a full list of authors, refer to the file AUTHORS.
// --------------------------------------------------------------------------
// THIS SOFTWARE IS PROVIDED BY THE COPYRIGHT HOLDERS AND CONTRIBUTORS "AS IS"
// AND ANY EXPRESS OR IMPLIED WARRANTIES, INCLUDING, BUT NOT LIMITED TO, THE
// IMPLIED WARRANTIES OF MERCHANTABILITY AND FITNESS FOR A PARTICULAR PURPOSE
// ARE DISCLAIMED. IN NO EVENT SHALL ANY OF THE AUTHORS OR THE CONTRIBUTING
// INSTITUTIONS BE LIABLE FOR ANY DIRECT, INDIRECT, INCIDENTAL, SPECIAL,
// EXEMPLARY, OR CONSEQUENTIAL DAMAGES (INCLUDING, BUT NOT LIMITED TO,
// PROCUREMENT OF SUBSTITUTE GOODS OR SERVICES; LOSS OF USE, DATA, OR PROFITS;
// OR BUSINESS INTERRUPTION) HOWEVER CAUSED AND ON ANY THEORY OF LIABILITY,
// WHETHER IN CONTRACT, STRICT LIABILITY, OR TORT (INCLUDING NEGLIGENCE OR
// OTHERWISE) ARISING IN ANY WAY OUT OF THE USE OF THIS SOFTWARE, EVEN IF
// ADVISED OF THE POSSIBILITY OF SUCH DAMAGE.
//
// --------------------------------------------------------------------------
// $Maintainer: Hendrik Weisser $
// $Authors: Hendrik Weisser $
// --------------------------------------------------------------------------

#include <OpenMS/METADATA/ID/IdentificationDataConverter.h>
#include <OpenMS/CHEMISTRY/ProteaseDB.h>
#include <OpenMS/CONCEPT/Constants.h>
#include <OpenMS/CONCEPT/ProgressLogger.h>
#include <OpenMS/FORMAT/FileHandler.h>

using namespace std;

namespace OpenMS
{
  void IdentificationDataConverter::importIDs(
    IdentificationData& id_data, const vector<ProteinIdentification>& proteins,
    const vector<PeptideIdentification>& peptides)
  {
    map<String, IdentificationData::ProcessingStepRef> id_to_step;
    ProgressLogger progresslogger;
    progresslogger.setLogType(ProgressLogger::CMD);

    // ProteinIdentification:
    progresslogger.startProgress(0, proteins.size(),
                                 "converting protein identification runs");
    Size proteins_counter = 0;
    for (const ProteinIdentification& prot : proteins)
    {
      proteins_counter++;
      progresslogger.setProgress(proteins_counter);
      IdentificationData::ScoreType score_type(prot.getScoreType(),
                                               prot.isHigherScoreBetter());
      IdentificationData::ScoreTypeRef prot_score_ref =
        id_data.registerScoreType(score_type);

      IdentificationData::DataProcessingSoftware software(
        prot.getSearchEngine(), prot.getSearchEngineVersion());
      software.assigned_scores.push_back(prot_score_ref);
      IdentificationData::ProcessingSoftwareRef software_ref =
        id_data.registerDataProcessingSoftware(software);

      IdentificationData::SearchParamRef search_ref =
        importDBSearchParameters_(prot.getSearchParameters(), id_data);

      IdentificationData::DataProcessingStep step(software_ref);
      // ideally, this should give us the raw files:
      prot.getPrimaryMSRunPath(step.primary_files, true);
      // ... and this should give us mzML files:
      vector<String> spectrum_files;
      prot.getPrimaryMSRunPath(spectrum_files);
      for (const String& path : spectrum_files)
      {
        IdentificationData::InputFileRef file_ref =
          id_data.registerInputFile(path);
        step.input_file_refs.push_back(file_ref);
      }
      step.date_time = prot.getDateTime();
      IdentificationData::ProcessingStepRef step_ref =
        id_data.registerDataProcessingStep(step, search_ref);
      id_to_step[prot.getIdentifier()] = step_ref;
      id_data.setCurrentProcessingStep(step_ref);

      ProgressLogger sublogger;
      sublogger.setLogType(ProgressLogger::CMD);
      String run_label = "(run " + String(proteins_counter) + "/" +
        String(proteins.size()) + ")";

      // ProteinHit:
      sublogger.startProgress(0, prot.getHits().size(),
                              "converting protein hits " + run_label);
      Size hits_counter = 0;
      for (const ProteinHit& hit : prot.getHits())
      {
        ++hits_counter;
        sublogger.setProgress(hits_counter);
        IdentificationData::ParentMolecule parent(hit.getAccession());
        parent.sequence = hit.getSequence();
        parent.description = hit.getDescription();
        // coverage comes in percents, -1 for missing; we want 0 to 1:
        parent.coverage = max(hit.getCoverage(), 0.0) / 100.0;
        static_cast<MetaInfoInterface&>(parent) = hit;
        IdentificationData::AppliedProcessingStep applied(step_ref);
        applied.scores[prot_score_ref] = hit.getScore();
        parent.steps_and_scores.push_back(applied);
        id_data.registerParentMolecule(parent);
      }
      sublogger.endProgress();

      // indistinguishable protein groups:
      if (!prot.getIndistinguishableProteins().empty())
      {
        sublogger.startProgress(0, prot.getIndistinguishableProteins().size(),
                                "converting indistinguishable proteins " +
                                run_label);
        Size groups_counter = 0;

        IdentificationData::ScoreType score("probability", true);
        IdentificationData::ScoreTypeRef score_ref =
          id_data.registerScoreType(score);

        IdentificationData::ParentMoleculeGrouping grouping;
        grouping.label = "indistinguishable proteins";

        for (const auto& group : prot.getIndistinguishableProteins())
        {
          ++groups_counter;
          sublogger.setProgress(groups_counter);
          IdentificationData::ParentMoleculeGroup new_group;
          new_group.scores[score_ref] = group.probability;
          for (const String& acc : group.accessions)
          {
            IdentificationData::ParentMolecule parent(acc);
            IdentificationData::ParentMoleculeRef ref =
              id_data.registerParentMolecule(parent);
            new_group.parent_molecule_refs.insert(ref);
          }
          grouping.groups.insert(new_group);
        }
        id_data.registerParentMoleculeGrouping(grouping);
        sublogger.endProgress();
      }
      // other protein groups:
      if (!prot.getProteinGroups().empty())
      {
        sublogger.startProgress(0, prot.getProteinGroups().size(),
                                "converting protein groups " + run_label);
        Size groups_counter = 0;

        IdentificationData::ScoreType score("probability", true);
        IdentificationData::ScoreTypeRef score_ref =
          id_data.registerScoreType(score);

        IdentificationData::ParentMoleculeGrouping grouping;
        grouping.label = "protein groups";

        for (const auto& group : prot.getProteinGroups())
        {
          ++groups_counter;
          sublogger.setProgress(groups_counter);
          IdentificationData::ParentMoleculeGroup new_group;
          new_group.scores[score_ref] = group.probability;
          for (const String& acc : group.accessions)
          {
            IdentificationData::ParentMolecule parent(acc);
            IdentificationData::ParentMoleculeRef ref =
              id_data.registerParentMolecule(parent);
            new_group.parent_molecule_refs.insert(ref);
          }
          grouping.groups.insert(new_group);
        }
        id_data.registerParentMoleculeGrouping(grouping);
        sublogger.endProgress();
      }

      id_data.clearCurrentProcessingStep();
    }
    progresslogger.endProgress();

    // PeptideIdentification:
    Size unknown_query_counter = 1;
    progresslogger.startProgress(0, peptides.size(),
                                 "converting peptide identifications");
    Size peptides_counter = 0;
    for (const PeptideIdentification& pep : peptides)
    {
      peptides_counter++;
      progresslogger.setProgress(peptides_counter);
      const String& id = pep.getIdentifier();
      IdentificationData::ProcessingStepRef step_ref = id_to_step[id];
      IdentificationData::DataQuery query(""); // fill in "data_id" later
      if (!step_ref->input_file_refs.empty())
      {
        // @TODO: what if there's more than one input file?
        query.input_file_opt = step_ref->input_file_refs[0];
      }
      else
      {
        String file = "UNKNOWN_INPUT_FILE_" + id;
        IdentificationData::InputFileRef file_ref =
          id_data.registerInputFile(file);
        query.input_file_opt = file_ref;
      }
      query.rt = pep.getRT();
      query.mz = pep.getMZ();
      static_cast<MetaInfoInterface&>(query) = pep;
      if (pep.metaValueExists("spectrum_reference"))
      {
        query.data_id = pep.getMetaValue("spectrum_reference");
        query.removeMetaValue("spectrum_reference");
      }
      else
      {
        if (pep.hasRT() && pep.hasMZ())
        {
          query.data_id = String("RT=") + String(float(query.rt)) + "_MZ=" +
            String(float(query.mz));
        }
        else
        {
          query.data_id = "UNKNOWN_QUERY_" + String(unknown_query_counter);
          ++unknown_query_counter;
        }
      }
      IdentificationData::DataQueryRef query_ref =
        id_data.registerDataQuery(query);

      IdentificationData::ScoreType score_type(pep.getScoreType(),
                                               pep.isHigherScoreBetter());
      IdentificationData::ScoreTypeRef score_ref =
        id_data.registerScoreType(score_type);

      // PeptideHit:
      for (const PeptideHit& hit : pep.getHits())
      {
        if (hit.getSequence().empty()) continue;
        IdentificationData::IdentifiedPeptide peptide(hit.getSequence());
        peptide.addProcessingStep(step_ref);
        for (const PeptideEvidence& evidence : hit.getPeptideEvidences())
        {
          const String& accession = evidence.getProteinAccession();
          if (accession.empty()) continue;
          IdentificationData::ParentMolecule parent(accession);
          parent.addProcessingStep(step_ref);
          // this will merge information if the protein already exists:
          IdentificationData::ParentMoleculeRef parent_ref =
            id_data.registerParentMolecule(parent);
          IdentificationData::MoleculeParentMatch match(
            evidence.getStart(), evidence.getEnd(), evidence.getAABefore(),
            evidence.getAAAfter());
          peptide.parent_matches[parent_ref].insert(match);
        }
        IdentificationData::IdentifiedPeptideRef peptide_ref =
          id_data.registerIdentifiedPeptide(peptide);

        IdentificationData::MoleculeQueryMatch match(peptide_ref, query_ref);
        match.charge = hit.getCharge();
        static_cast<MetaInfoInterface&>(match) = hit;
        if (!hit.getPeakAnnotations().empty())
        {
          match.peak_annotations[step_ref] = hit.getPeakAnnotations();
        }
        IdentificationData::AppliedProcessingStep applied(step_ref);
        applied.scores[score_ref] = hit.getScore();

        // analysis results from pepXML:
        for (const PeptideHit::PepXMLAnalysisResult& ana_res :
               hit.getAnalysisResults())
        {
          IdentificationData::DataProcessingSoftware software;
          software.setName(ana_res.score_type); // e.g. "peptideprophet"
          IdentificationData::AppliedProcessingStep sub_applied;
          IdentificationData::ScoreType main_score;
          main_score.cv_term.setName(ana_res.score_type + "_probability");
          main_score.higher_better = ana_res.higher_is_better;
          IdentificationData::ScoreTypeRef main_score_ref =
            id_data.registerScoreType(main_score);
          software.assigned_scores.push_back(main_score_ref);
          sub_applied.scores[main_score_ref] = ana_res.main_score;
          for (const pair<const String, double>& sub_pair : ana_res.sub_scores)
          {
            IdentificationData::ScoreType sub_score;
            sub_score.cv_term.setName(sub_pair.first);
            IdentificationData::ScoreTypeRef sub_score_ref =
              id_data.registerScoreType(sub_score);
            software.assigned_scores.push_back(sub_score_ref);
            sub_applied.scores[sub_score_ref] = sub_pair.second;
          }
          IdentificationData::ProcessingSoftwareRef software_ref =
            id_data.registerDataProcessingSoftware(software);
          IdentificationData::DataProcessingStep sub_step(software_ref);
          if (query.input_file_opt)
          {
            sub_step.input_file_refs.push_back(*query.input_file_opt);
          }
          IdentificationData::ProcessingStepRef sub_step_ref =
            id_data.registerDataProcessingStep(sub_step);
          sub_applied.processing_step_opt = sub_step_ref;
          match.addProcessingStep(sub_applied);
        }

        // most recent step (with primary score) goes last:
        match.addProcessingStep(applied);
        id_data.registerMoleculeQueryMatch(match);
      }
    }
    progresslogger.endProgress();
  }


  void IdentificationDataConverter::exportIDs(
    const IdentificationData& id_data, vector<ProteinIdentification>& proteins,
    vector<PeptideIdentification>& peptides, bool export_oligonucleotides)
  {
    proteins.clear();
    peptides.clear();

    // "DataQuery" roughly corresponds to "PeptideIdentification",
    // "DataProcessingStep" roughly corresponds to "ProteinIdentification";
    // score type is stored in "PeptideIdent.", not "PeptideHit":
    map<pair<IdentificationData::DataQueryRef,
             boost::optional<IdentificationData::ProcessingStepRef>>,
        pair<vector<PeptideHit>, IdentificationData::ScoreTypeRef>> psm_data;
    // we only export peptides and proteins (or oligos and RNAs), so start by
    // getting the PSMs (or OSMs):
    const String& ppm_error_name =
      Constants::UserParam::PRECURSOR_ERROR_PPM_USERPARAM;

    for (const IdentificationData::MoleculeQueryMatch& query_match :
           id_data.getMoleculeQueryMatches())
    {
      PeptideHit hit;
      const IdentificationData::ParentMatches* parent_matches_ptr;
      if (!export_oligonucleotides) // export peptides
      {
        if (query_match.getMoleculeType() !=
            IdentificationData::MoleculeType::PROTEIN) continue;
        static_cast<MetaInfoInterface&>(hit) = query_match;
        IdentificationData::IdentifiedPeptideRef peptide_ref =
          query_match.getIdentifiedPeptideRef();
        hit.setSequence(peptide_ref->sequence);
        parent_matches_ptr = &(peptide_ref->parent_matches);
      }
      else
      {
        if (query_match.getMoleculeType() !=
            IdentificationData::MoleculeType::RNA) continue;
        static_cast<MetaInfoInterface&>(hit) = query_match;
        IdentificationData::IdentifiedOligoRef oligo_ref =
          query_match.getIdentifiedOligoRef();
        hit.setMetaValue("label", oligo_ref->sequence.toString());
        parent_matches_ptr = &(oligo_ref->parent_matches);
      }
      hit.setCharge(query_match.charge);
      // @TODO: is this needed? don't we copy over all meta values above?
      if (query_match.metaValueExists(ppm_error_name))
      {
        hit.setMetaValue(ppm_error_name,
                         query_match.getMetaValue(ppm_error_name));
      }
      for (const auto& pair : *parent_matches_ptr)
      {
        IdentificationData::ParentMoleculeRef parent_ref = pair.first;
        for (const IdentificationData::MoleculeParentMatch& parent_match :
               pair.second)
        {
          PeptideEvidence evidence;
          evidence.setProteinAccession(parent_ref->accession);
          evidence.setStart(parent_match.start_pos);
          evidence.setEnd(parent_match.end_pos);
          if (!parent_match.left_neighbor.empty())
          {
            evidence.setAABefore(parent_match.left_neighbor[0]);
          }
          if (!parent_match.right_neighbor.empty())
          {
            evidence.setAAAfter(parent_match.right_neighbor[0]);
          }
          hit.addPeptideEvidence(evidence);
        }
      }
      // sort the evidences:
      vector<PeptideEvidence> evidences = hit.getPeptideEvidences();
      sort(evidences.begin(), evidences.end());
      hit.setPeptideEvidences(evidences);

      // generate hits in different ID runs for different processing steps:
      for (IdentificationData::AppliedProcessingStep applied :
             query_match.steps_and_scores)
      {
        // @TODO: allow peptide hits without scores?
        if (applied.scores.empty()) continue;
        PeptideHit hit_copy = hit;
        vector<pair<IdentificationData::ScoreTypeRef, double>> scores =
          applied.getScoresInOrder();
        // "primary" score comes first:
        hit_copy.setScore(scores[0].second);
        // add meta values for "secondary" scores:
        for (auto it = ++scores.begin(); it != scores.end(); ++it)
        {
          hit_copy.setMetaValue(it->first->cv_term.getName(), it->second);
        }
        auto pos =
          query_match.peak_annotations.find(applied.processing_step_opt);
        if (pos != query_match.peak_annotations.end())
        {
          hit_copy.setPeakAnnotations(pos->second);
        }
        auto key = make_pair(query_match.data_query_ref,
                             applied.processing_step_opt);
        psm_data[key].first.push_back(hit_copy);
        psm_data[key].second = scores[0].first; // primary score type
      }
    }

    set<boost::optional<IdentificationData::ProcessingStepRef>> steps;
    for (const auto& psm : psm_data)
    {
      const IdentificationData::DataQuery& query = *psm.first.first;
      PeptideIdentification peptide;
      static_cast<MetaInfoInterface&>(peptide) = query;
      // set RT and m/z if they aren't missing (NaN):
      if (query.rt == query.rt) peptide.setRT(query.rt);
      if (query.mz == query.mz) peptide.setMZ(query.mz);
      peptide.setMetaValue("spectrum_reference", query.data_id);
      peptide.setHits(psm.second.first);
      const IdentificationData::ScoreType& score_type = *psm.second.second;
      peptide.setScoreType(score_type.cv_term.getName());
      peptide.setHigherScoreBetter(score_type.higher_better);
      if (psm.first.second) // processing step given
      {
        peptide.setIdentifier(String(Size(&(**psm.first.second))));
      }
      else
      {
        peptide.setIdentifier("dummy");
      }
      peptides.push_back(peptide);
      steps.insert(psm.first.second);
    }

    map<boost::optional<IdentificationData::ProcessingStepRef>,
        pair<vector<ProteinHit>, IdentificationData::ScoreTypeRef>> prot_data;
    for (const auto& parent : id_data.getParentMolecules())
    {
      bool right_type =
        parent.molecule_type == (export_oligonucleotides ?
                                 IdentificationData::MoleculeType::RNA :
                                 IdentificationData::MoleculeType::PROTEIN);
      if (!right_type) continue;
      ProteinHit hit;
      hit.setAccession(parent.accession);
      hit.setSequence(parent.sequence);
      hit.setDescription(parent.description);
      if (parent.coverage > 0.0)
      {
        hit.setCoverage(parent.coverage * 100.0); // convert to percents
      }
      else // zero coverage means coverage is unknown
      {
        hit.setCoverage(ProteinHit::COVERAGE_UNKNOWN);
      }
      static_cast<MetaInfoInterface&>(hit) = parent;
      if (!parent.metaValueExists("target_decoy"))
      {
        hit.setMetaValue("target_decoy", parent.is_decoy ? "decoy" : "target");
      }

      // generate hits in different ID runs for different processing steps:
      for (IdentificationData::AppliedProcessingStep applied :
             parent.steps_and_scores)
      {
        if (applied.scores.empty() && !steps.count(applied.processing_step_opt))
        {
          continue; // no scores and no associated peptides -> skip
        }
        ProteinHit hit_copy = hit;
        if (!applied.scores.empty())
        {
          vector<pair<IdentificationData::ScoreTypeRef, double>> scores =
            applied.getScoresInOrder();
          // "primary" score comes first:
          hit_copy.setScore(scores[0].second);
          // add meta values for "secondary" scores:
          for (auto it = ++scores.begin(); it != scores.end(); ++it)
          {
            hit_copy.setMetaValue(it->first->cv_term.getName(), it->second);
          }
          prot_data[applied.processing_step_opt].first.push_back(hit_copy);
          prot_data[applied.processing_step_opt].second = scores[0].first;
          continue;
        }
        // always include steps that have generated peptides:
        auto pos = prot_data.find(applied.processing_step_opt);
        if (pos != prot_data.end())
        {
          pos->second.first.push_back(hit);
          // existing entry, don't overwrite score type
        }
        else
        {
          prot_data[applied.processing_step_opt].first.push_back(hit);
          prot_data[applied.processing_step_opt].second =
            id_data.getScoreTypes().end(); // no score given
        }
      }
    }

    for (const auto& step_ref_opt : steps)
    {
      ProteinIdentification protein;
      if (!step_ref_opt) // no processing step given
      {
        protein.setIdentifier("dummy");
      }
      else
      {
        IdentificationData::ProcessingStepRef step_ref = *step_ref_opt;
        protein.setIdentifier(String(Size(&(*step_ref))));
        protein.setDateTime(step_ref->date_time);
<<<<<<< HEAD
        if (!step_ref->primary_files.empty())
        {
          protein.setPrimaryMSRunPath(step_ref->primary_files);
        }
=======
        exportMSRunInformation_(step_ref, protein);
>>>>>>> a9f0e8ed
        const Software& software = *step_ref->software_ref;
        protein.setSearchEngine(software.getName());
        protein.setSearchEngineVersion(software.getVersion());
        IdentificationData::DBSearchSteps::const_iterator ss_pos =
          id_data.getDBSearchSteps().find(step_ref);
        if (ss_pos != id_data.getDBSearchSteps().end())
        {
          protein.setSearchParameters(exportDBSearchParameters_(ss_pos->
                                                                second));
        }
      }
      auto pd_pos = prot_data.find(step_ref_opt);
      if (pd_pos != prot_data.end())
      {
        protein.setHits(pd_pos->second.first);
        if (pd_pos->second.second != id_data.getScoreTypes().end())
        {
          const IdentificationData::ScoreType& score_type =
            *pd_pos->second.second;
          protein.setScoreType(score_type.cv_term.getName());
          protein.setHigherScoreBetter(score_type.higher_better);
        }
      }

      // protein groups:
      for (const auto& grouping : id_data.getParentMoleculeGroupings())
      {
        // do these protein groups belong to the current search run?
        if (grouping.getStepsAndScoresByStep().find(step_ref_opt) !=
            grouping.getStepsAndScoresByStep().end())
        {
          for (const auto& group : grouping.groups)
          {
            ProteinIdentification::ProteinGroup new_group;
            if (!group.scores.empty())
            {
              // @TODO: what if there are several scores?
              new_group.probability = group.scores.begin()->second;
            }
            for (const auto& parent_ref : group.parent_molecule_refs)
            {
              new_group.accessions.push_back(parent_ref->accession);
            }
            sort(new_group.accessions.begin(), new_group.accessions.end());
            if (grouping.label == "indistinguishable proteins")
            {
              protein.insertIndistinguishableProteins(new_group);
            }
            else
            {
              protein.insertProteinGroup(new_group);
            }
          }
        }
      }
      sort(protein.getIndistinguishableProteins().begin(),
           protein.getIndistinguishableProteins().end());
      sort(protein.getProteinGroups().begin(),
           protein.getProteinGroups().end());
      proteins.push_back(protein);
    }
  }


  MzTab IdentificationDataConverter::exportMzTab(const IdentificationData&
                                                 id_data)
  {
    MzTabMetaData meta;
    Size counter = 1;
    for (const auto& software : id_data.getDataProcessingSoftwares())
    {
      MzTabSoftwareMetaData sw_meta;
      sw_meta.software.setName(software.getName());
      sw_meta.software.setValue(software.getVersion());
      meta.software[counter] = sw_meta;
      ++counter;
    }
    counter = 1;
    map<IdentificationData::InputFileRef, Size> file_map;
    for (auto it = id_data.getInputFiles().begin();
         it != id_data.getInputFiles().end(); ++it)
    {
      MzTabMSRunMetaData run_meta;
      run_meta.location.set(*it);
      meta.ms_run[counter] = run_meta;
      file_map[it] = counter;
      ++counter;
    }
    set<String> fixed_mods, variable_mods;
    for (const auto& search_param : id_data.getDBSearchParams())
    {
      fixed_mods.insert(search_param.fixed_mods.begin(),
                        search_param.fixed_mods.end());
      variable_mods.insert(search_param.variable_mods.begin(),
                           search_param.variable_mods.end());
    }
    counter = 1;
    for (const String& mod : fixed_mods)
    {
      MzTabModificationMetaData mod_meta;
      mod_meta.modification.setName(mod);
      meta.fixed_mod[counter] = mod_meta;
      ++counter;
    }
    counter = 1;
    for (const String& mod : variable_mods)
    {
      MzTabModificationMetaData mod_meta;
      mod_meta.modification.setName(mod);
      meta.variable_mod[counter] = mod_meta;
      ++counter;
    }

    map<IdentificationData::ScoreTypeRef, Size> protein_scores, peptide_scores,
      psm_scores, nucleic_acid_scores, oligonucleotide_scores, osm_scores;
    // compound_scores;

    MzTabProteinSectionRows proteins;
    MzTabNucleicAcidSectionRows nucleic_acids;
    for (const auto& parent : id_data.getParentMolecules())
    {
      if (parent.molecule_type == IdentificationData::MoleculeType::PROTEIN)
      {
        exportParentMoleculeToMzTab_(parent, proteins, protein_scores);
      }
      else if (parent.molecule_type == IdentificationData::MoleculeType::RNA)
      {
        exportParentMoleculeToMzTab_(parent, nucleic_acids,
                                     nucleic_acid_scores);
      }
    }

    MzTabPeptideSectionRows peptides;
    for (const auto& peptide : id_data.getIdentifiedPeptides())
    {
      exportPeptideOrOligoToMzTab_(peptide, peptides, peptide_scores);
    }

    MzTabOligonucleotideSectionRows oligos;
    for (const auto& oligo : id_data.getIdentifiedOligos())
    {
      exportPeptideOrOligoToMzTab_(oligo, oligos, oligonucleotide_scores);
    }

    MzTabPSMSectionRows psms;
    MzTabOSMSectionRows osms;
    for (const auto& query_match : id_data.getMoleculeQueryMatches())
    {
      IdentificationData::IdentifiedMoleculeRef molecule_ref =
        query_match.identified_molecule_ref;
      // @TODO: what about small molecules?
      IdentificationData::MoleculeType molecule_type =
        query_match.getMoleculeType();
      if (molecule_type == IdentificationData::MoleculeType::PROTEIN)
      {
        const AASequence& seq = query_match.getIdentifiedPeptideRef()->sequence;
        double calc_mass = seq.getMonoWeight(Residue::Full, query_match.charge);
        exportQueryMatchToMzTab_(seq.toString(), query_match, calc_mass, psms,
                                 psm_scores, file_map);
        // "PSM_ID" field is set at the end, after sorting
      }
      else if (molecule_type == IdentificationData::MoleculeType::RNA)
      {
        const NASequence& seq = query_match.getIdentifiedOligoRef()->sequence;
        double calc_mass = seq.getMonoWeight(NASequence::Full,
                                             query_match.charge);
        exportQueryMatchToMzTab_(seq.toString(), query_match, calc_mass, osms,
                                 osm_scores, file_map);
      }
    }

    addMzTabSEScores_(protein_scores, meta.protein_search_engine_score);
    addMzTabSEScores_(peptide_scores, meta.peptide_search_engine_score);
    addMzTabSEScores_(psm_scores, meta.psm_search_engine_score);
    addMzTabSEScores_(nucleic_acid_scores,
                      meta.nucleic_acid_search_engine_score);
    addMzTabSEScores_(oligonucleotide_scores,
                      meta.oligonucleotide_search_engine_score);
    addMzTabSEScores_(osm_scores, meta.osm_search_engine_score);

    // sort rows:
    sort(proteins.begin(), proteins.end(),
         MzTabProteinSectionRow::RowCompare());
    sort(peptides.begin(), peptides.end(),
         MzTabPeptideSectionRow::RowCompare());
    sort(psms.begin(), psms.end(), MzTabPSMSectionRow::RowCompare());
    // set "PSM_ID" fields - the IDs are repeated for peptides with multiple
    // protein accessions; however, we don't write out the accessions on PSM
    // level (only on peptide level), so just number consecutively:
    for (Size i = 0; i < psms.size(); ++i)
    {
      psms[i].PSM_ID.set(i + 1);
    }
    sort(nucleic_acids.begin(), nucleic_acids.end(),
         MzTabNucleicAcidSectionRow::RowCompare());
    sort(oligos.begin(), oligos.end(),
         MzTabOligonucleotideSectionRow::RowCompare());
    sort(osms.begin(), osms.end(), MzTabOSMSectionRow::RowCompare());

    MzTab output;
    output.setMetaData(meta);
    output.setProteinSectionRows(proteins);
    output.setPeptideSectionRows(peptides);
    output.setPSMSectionRows(psms);
    output.setNucleicAcidSectionRows(nucleic_acids);
    output.setOligonucleotideSectionRows(oligos);
    output.setOSMSectionRows(osms);

    return output;
  }


  void IdentificationDataConverter::importSequences(
    IdentificationData& id_data, const vector<FASTAFile::FASTAEntry>& fasta,
    IdentificationData::MoleculeType type, const String& decoy_pattern)
  {
    for (const FASTAFile::FASTAEntry& entry : fasta)
    {
      IdentificationData::ParentMolecule parent(
        entry.identifier, type, entry.sequence, entry.description);
      if (!decoy_pattern.empty() &&
          entry.identifier.hasSubstring(decoy_pattern))
      {
        parent.is_decoy = true;
      }
      id_data.registerParentMolecule(parent);
    }
  }


  void IdentificationDataConverter::exportStepsAndScoresToMzTab_(
    const IdentificationData::AppliedProcessingSteps& steps_and_scores,
    MzTabParameterList& steps_out, map<Size, MzTabDouble>& scores_out,
    map<IdentificationData::ScoreTypeRef, Size>& score_map)
  {
    vector<MzTabParameter> search_engines;
    for (const IdentificationData::AppliedProcessingStep& applied :
           steps_and_scores)
    {
      MzTabParameter param;
      if (applied.processing_step_opt)
      {
        IdentificationData::ProcessingSoftwareRef sw_ref =
          (*applied.processing_step_opt)->software_ref;
        param.setName(sw_ref->getName());
        param.setValue(sw_ref->getVersion());
      }
      else
      {
        param.setName("unknown");
      }
      search_engines.push_back(param);

      for (const pair<IdentificationData::ScoreTypeRef, double>& score_pair :
             applied.getScoresInOrder())
      {
        if (!score_map.count(score_pair.first)) // new score type
        {
          score_map.insert(make_pair(score_pair.first, score_map.size() + 1));
        }
        Size index = score_map[score_pair.first];
        scores_out[index].set(score_pair.second);
      }
    }
    steps_out.set(search_engines);
  }


  void IdentificationDataConverter::addMzTabSEScores_(
    const map<IdentificationData::ScoreTypeRef, Size>& scores,
    map<Size, MzTabParameter>& output)
  {
    for (const pair<const IdentificationData::ScoreTypeRef, Size>& score_pair :
           scores)
    {
      const IdentificationData::ScoreType& score_type = *score_pair.first;
      MzTabParameter param;
      param.setName(score_type.cv_term.getName());
      param.setAccession(score_type.cv_term.getAccession());
      param.setCVLabel(score_type.cv_term.getCVIdentifierRef());
      output[score_pair.second] = param;
    }
  }


  void IdentificationDataConverter::addMzTabMoleculeParentContext_(
    const set<IdentificationData::MoleculeParentMatch>& matches,
    MzTabOligonucleotideSectionRow& row)
  {
    for (const IdentificationData::MoleculeParentMatch& match : matches)
    {
      if (match.left_neighbor ==
          String(IdentificationData::MoleculeParentMatch::LEFT_TERMINUS))
      {
        row.pre.set("-");
      }
      else if (match.left_neighbor != String(
                 IdentificationData::MoleculeParentMatch::UNKNOWN_NEIGHBOR))
      {
        row.pre.set(match.left_neighbor);
      }
      if (match.right_neighbor ==
          String(IdentificationData::MoleculeParentMatch::RIGHT_TERMINUS))
      {
        row.post.set("-");
      }
      else if (match.right_neighbor != String(
                 IdentificationData::MoleculeParentMatch::UNKNOWN_NEIGHBOR))
      {
        row.post.set(match.right_neighbor);
      }
      if (match.start_pos !=
          IdentificationData::MoleculeParentMatch::UNKNOWN_POSITION)
      {
        row.start.set(String(match.start_pos + 1));
      }
      if (match.end_pos !=
          IdentificationData::MoleculeParentMatch::UNKNOWN_POSITION)
      {
        row.end.set(String(match.end_pos + 1));
      }
    }
  }


  void IdentificationDataConverter::addMzTabMoleculeParentContext_(
    const set<IdentificationData::MoleculeParentMatch>& /* matches */,
    MzTabPeptideSectionRow& /* row */)
  {
    // nothing to do here
  }


  IdentificationData::SearchParamRef
  IdentificationDataConverter::importDBSearchParameters_(
    const ProteinIdentification::SearchParameters& pisp,
    IdentificationData& id_data)
  {
    IdentificationData::DBSearchParam dbsp;
    dbsp.molecule_type = IdentificationData::MoleculeType::PROTEIN;
    dbsp.mass_type = IdentificationData::MassType(pisp.mass_type);
    dbsp.database = pisp.db;
    dbsp.database_version = pisp.db_version;
    dbsp.taxonomy = pisp.taxonomy;
    vector<Int> charges;
    try
    {
      charges = ListUtils::create<Int>(pisp.charges);
    }
    catch (Exception::ConversionError& /*e*/) { // X! Tandem notation, e.g. "+1-+4"?
      charges = ListUtils::create<Int>(pisp.charges, '-');
      if ((charges.size() == 2) && (charges[0] < charges[1]))
      {
        for (Int z = charges[0] + 1; z < charges[1]; ++z)
        {
          charges.push_back(z);
        }
        sort(charges.begin(), charges.end());
      }
    }
    dbsp.charges.insert(charges.begin(), charges.end());
    dbsp.fixed_mods.insert(pisp.fixed_modifications.begin(),
                           pisp.fixed_modifications.end());
    dbsp.variable_mods.insert(pisp.variable_modifications.begin(),
                              pisp.variable_modifications.end());
    dbsp.precursor_mass_tolerance = pisp.precursor_mass_tolerance;
    dbsp.fragment_mass_tolerance = pisp.fragment_mass_tolerance;
    dbsp.precursor_tolerance_ppm = pisp.precursor_mass_tolerance_ppm;
    dbsp.fragment_tolerance_ppm = pisp.fragment_mass_tolerance_ppm;
    const String& enzyme_name = pisp.digestion_enzyme.getName();
    if (ProteaseDB::getInstance()->hasEnzyme(enzyme_name))
    {
      dbsp.digestion_enzyme = ProteaseDB::getInstance()->getEnzyme(enzyme_name);
    }
    dbsp.missed_cleavages = pisp.missed_cleavages;
    static_cast<MetaInfoInterface&>(dbsp) = pisp;

    return id_data.registerDBSearchParam(dbsp);
  }


  ProteinIdentification::SearchParameters
  IdentificationDataConverter::exportDBSearchParameters_(
    IdentificationData::SearchParamRef ref)
  {
    const IdentificationData::DBSearchParam& dbsp = *ref;
    ProteinIdentification::SearchParameters pisp;
    pisp.mass_type = ProteinIdentification::PeakMassType(dbsp.mass_type);
    pisp.db = dbsp.database;
    pisp.db_version = dbsp.database_version;
    pisp.taxonomy = dbsp.taxonomy;
    pisp.charges = ListUtils::concatenate(dbsp.charges, ", ");
    pisp.fixed_modifications.insert(pisp.fixed_modifications.end(),
                                    dbsp.fixed_mods.begin(),
                                    dbsp.fixed_mods.end());
    pisp.variable_modifications.insert(pisp.variable_modifications.end(),
                                       dbsp.variable_mods.begin(),
                                       dbsp.variable_mods.end());
    pisp.precursor_mass_tolerance = dbsp.precursor_mass_tolerance;
    pisp.fragment_mass_tolerance = dbsp.fragment_mass_tolerance;
    pisp.precursor_mass_tolerance_ppm = dbsp.precursor_tolerance_ppm;
    pisp.fragment_mass_tolerance_ppm = dbsp.fragment_tolerance_ppm;
    if (dbsp.digestion_enzyme &&
        (dbsp.molecule_type == IdentificationData::MoleculeType::PROTEIN))
    {
      pisp.digestion_enzyme =
        *(static_cast<const DigestionEnzymeProtein*>(dbsp.digestion_enzyme));
    }
    else
    {
      pisp.digestion_enzyme = DigestionEnzymeProtein("unknown_enzyme", "");
    }
    pisp.missed_cleavages = dbsp.missed_cleavages;
    static_cast<MetaInfoInterface&>(pisp) = dbsp;

    return pisp;
  }


  void IdentificationDataConverter::exportMSRunInformation_(
    IdentificationData::ProcessingStepRef step_ref,
    ProteinIdentification& protein)
  {
    // are input files mzMLs?
    // @TODO: what if there's a mix of mzMLs and other files?
    bool mzml_inputs = false;
    vector<String> mzml_files;
    for (IdentificationData::InputFileRef input_ref : step_ref->input_file_refs)
    {
      FileTypes::Type type = FileHandler::getTypeByFileName(*input_ref);
      if (type == FileTypes::MZML)
      {
        mzml_inputs = true;
        mzml_files.push_back(*input_ref);
      }
      else
      {
        mzml_inputs = false;
        break;
      }
    }
    if (mzml_inputs)
    {
      protein.setPrimaryMSRunPath(mzml_files);
      // also store raw files (or equivalent):
      protein.setPrimaryMSRunPath(step_ref->primary_files, true);
      return;
    }
    // alternatively, are the primary files mzMLs?
    bool mzml_primaries = false;
    for (const String& file : step_ref->primary_files)
    {
      FileTypes::Type type = FileHandler::getTypeByFileName(file);
      if (type == FileTypes::MZML)
      {
        mzml_primaries = true;
      }
      else
      {
        mzml_primaries = false;
        break;
      }
    }
    // store as (raw) primary files depending on file type:
    protein.setPrimaryMSRunPath(step_ref->primary_files, !mzml_primaries);
  }

} // end namespace OpenMS<|MERGE_RESOLUTION|>--- conflicted
+++ resolved
@@ -527,14 +527,7 @@
         IdentificationData::ProcessingStepRef step_ref = *step_ref_opt;
         protein.setIdentifier(String(Size(&(*step_ref))));
         protein.setDateTime(step_ref->date_time);
-<<<<<<< HEAD
-        if (!step_ref->primary_files.empty())
-        {
-          protein.setPrimaryMSRunPath(step_ref->primary_files);
-        }
-=======
         exportMSRunInformation_(step_ref, protein);
->>>>>>> a9f0e8ed
         const Software& software = *step_ref->software_ref;
         protein.setSearchEngine(software.getName());
         protein.setSearchEngineVersion(software.getVersion());
