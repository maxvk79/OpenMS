// --------------------------------------------------------------------------
//                   OpenMS -- Open-Source Mass Spectrometry
// --------------------------------------------------------------------------
// Copyright The OpenMS Team -- Eberhard Karls University Tuebingen,
// ETH Zurich, and Freie Universitaet Berlin 2002-2017.
//
// This software is released under a three-clause BSD license:
//  * Redistributions of source code must retain the above copyright
//    notice, this list of conditions and the following disclaimer.
//  * Redistributions in binary form must reproduce the above copyright
//    notice, this list of conditions and the following disclaimer in the
//    documentation and/or other materials provided with the distribution.
//  * Neither the name of any author or any participating institution
//    may be used to endorse or promote products derived from this software
//    without specific prior written permission.
// For a full list of authors, refer to the file AUTHORS.
// --------------------------------------------------------------------------
// THIS SOFTWARE IS PROVIDED BY THE COPYRIGHT HOLDERS AND CONTRIBUTORS "AS IS"
// AND ANY EXPRESS OR IMPLIED WARRANTIES, INCLUDING, BUT NOT LIMITED TO, THE
// IMPLIED WARRANTIES OF MERCHANTABILITY AND FITNESS FOR A PARTICULAR PURPOSE
// ARE DISCLAIMED. IN NO EVENT SHALL ANY OF THE AUTHORS OR THE CONTRIBUTING
// INSTITUTIONS BE LIABLE FOR ANY DIRECT, INDIRECT, INCIDENTAL, SPECIAL,
// EXEMPLARY, OR CONSEQUENTIAL DAMAGES (INCLUDING, BUT NOT LIMITED TO,
// PROCUREMENT OF SUBSTITUTE GOODS OR SERVICES; LOSS OF USE, DATA, OR PROFITS;
// OR BUSINESS INTERRUPTION) HOWEVER CAUSED AND ON ANY THEORY OF LIABILITY,
// WHETHER IN CONTRACT, STRICT LIABILITY, OR TORT (INCLUDING NEGLIGENCE OR
// OTHERWISE) ARISING IN ANY WAY OUT OF THE USE OF THIS SOFTWARE, EVEN IF
// ADVISED OF THE POSSIBILITY OF SUCH DAMAGE.
//
// --------------------------------------------------------------------------
// $Maintainer: Hannes Roest $
// $Authors: Hannes Roest $
// --------------------------------------------------------------------------

#ifndef OPENMS_ANALYSIS_OPENSWATH_OPENSWATHWORKFLOW_H
#define OPENMS_ANALYSIS_OPENSWATH_OPENSWATHWORKFLOW_H

// Interfaces
#include <OpenMS/ANALYSIS/OPENSWATH/OPENSWATHALGO/DATAACCESS/ISpectrumAccess.h>
#include <OpenMS/ANALYSIS/OPENSWATH/OPENSWATHALGO/DATAACCESS/DataStructures.h>
#include <OpenMS/ANALYSIS/OPENSWATH/OPENSWATHALGO/DATAACCESS/TransitionExperiment.h>
#include <OpenMS/INTERFACES/IMSDataConsumer.h>

#include <OpenMS/FORMAT/MzMLFile.h> // debug file store only

// Kernel and implementations
#include <OpenMS/KERNEL/MSExperiment.h>
#include <OpenMS/ANALYSIS/OPENSWATH/DATAACCESS/SpectrumAccessOpenMS.h>
#include <OpenMS/ANALYSIS/OPENSWATH/DATAACCESS/SpectrumAccessTransforming.h>
#include <OpenMS/ANALYSIS/OPENSWATH/DATAACCESS/SpectrumAccessOpenMSInMemory.h>
#include <OpenMS/ANALYSIS/OPENSWATH/OPENSWATHALGO/DATAACCESS/SwathMap.h>

// Helpers
#include <OpenMS/ANALYSIS/OPENSWATH/OpenSwathHelper.h>
// #include <OpenMS/ANALYSIS/OPENSWATH/DATAACCESS/DataAccessHelper.h>
#include <OpenMS/ANALYSIS/OPENSWATH/DATAACCESS/SimpleOpenMSSpectraAccessFactory.h>
#include <OpenMS/ANALYSIS/OPENSWATH/OpenSwathTSVWriter.h>
#include <OpenMS/ANALYSIS/OPENSWATH/OpenSwathOSWWriter.h>

// Algorithms
#include <OpenMS/ANALYSIS/OPENSWATH/MRMRTNormalizer.h>
#include <OpenMS/ANALYSIS/OPENSWATH/ChromatogramExtractor.h>
#include <OpenMS/ANALYSIS/OPENSWATH/MRMFeatureFinderScoring.h>
#include <OpenMS/ANALYSIS/OPENSWATH/MRMTransitionGroupPicker.h>
#include <OpenMS/ANALYSIS/OPENSWATH/SwathMapMassCorrection.h>
#include <OpenMS/FILTERING/TRANSFORMERS/LinearResamplerAlign.h>

#include <assert.h>
#include <limits>

// #define OPENSWATH_WORKFLOW_DEBUG

// The workflow class
namespace OpenMS
{

  /** @brief ChromatogramExtractor parameters
   *
   * A small helper struct to pass the parameters for the chromatogram
   * extraction through to the actual algorithm.
   *
  */
  struct ChromExtractParams
  {
    /// Whether to not extract anything closer than this (in Da) from the upper edge
    double min_upper_edge_dist;
    /// Extraction window in Da or ppm (e.g. 50ppm means extraction +/- 25ppm)
    double mz_extraction_window;
    /// Whether the extraction window is given in ppm or Da
    bool ppm;
    /// The extraction function in mass space
    String extraction_function;
    /// The retention time extraction window
    double rt_extraction_window;
    /// Whether to extract some extra in the retention time (can be useful if one wants to look at the chromatogram outside the window)
    double extra_rt_extract;
  };

  /** @brief Simple OpenSwathWorkflow to perform RT and m/z correction based on a set of known peptides
   *
  */
  class OPENMS_DLLAPI OpenSwathRetentionTimeNormalization :
    public ProgressLogger
  {
  public:

    /** @brief Perform RT and m/z correction of the input data using RT-normalization peptides.
     *
     * This function extracts the RT normalization chromatograms and then uses
     * the chromatograms to find features (in RTNormalization).  If desired,
     * also m/z correction is performed using the lock masses of the given
     * peptides. Therefore, swath_maps may be changed in this function.
     *
     * @param irt_transitions A set of transitions used for the RT normalization peptides
     * @param swath_maps The raw data (swath maps)
     * @param min_rsq Minimal R^2 value that is expected for the RT regression
     * @param min_coverage Minimal coverage of the chromatographic space that needs to be achieved
     * @param feature_finder_param Parameter set for the feature finding in chromatographic dimension
     * @param cp_irt Parameter set for the chromatogram extraction
     * @param irt_detection_param Parameter set for the detection of the iRTs (outlier detection, peptides per bin etc)
     * @param mz_correction_function If correction in m/z is desired, which function should be used
     * @param debug_level Debug level (writes out the RT normalization chromatograms if larger than 1)
     *
    */
    TransformationDescription performRTNormalization(const OpenMS::TargetedExperiment & irt_transitions,
      std::vector< OpenSwath::SwathMap > & swath_maps,
      double min_rsq,
      double min_coverage,
      const Param & feature_finder_param,
      const ChromExtractParams & cp_irt,
      const Param & irt_detection_param,
      const String & mz_correction_function,
      Size debug_level,
      bool sonar = false,
      bool load_into_memory = false);

  private:

    /** @brief Perform RT and m/z correction using the MRMFeatureFinderScoring
     *
     * @param transition_exp_ The transitions for the normalization peptides
     * @param chromatograms The extracted chromatograms
     * @param min_rsq Minimal R^2 value that is expected for the RT regression
     * @param min_coverage Minimal coverage of the chromatographic space that needs to be achieved
     * @param feature_finder_param Parameter set for the feature finding in chromatographic dimension
     * @param irt_detection_param Parameter set for the detection of the iRTs (outlier detection, peptides per bin etc)
     * @param swath_maps The raw data for the m/z correction
     * @param mz_correction_function If correction in m/z is desired, which function should be used
     *
     * @note: feature_finder_param are copied because they are changed here.
     * @note: This function is based on the algorithm inside the OpenSwathRTNormalizer tool
     *
    */
<<<<<<< HEAD
     TransformationDescription RTNormalization(const TargetedExperiment& transition_exp_,
     const std::vector< OpenMS::MSChromatogram >& chromatograms,
     double min_rsq,
     double min_coverage,
     const Param& default_ffparam,
     const Param& irt_detection_param,
     std::vector< OpenSwath::SwathMap > & swath_maps,
     const String & mz_correction_function, 
     double mz_extraction_window, 
     bool ppm);
=======
    TransformationDescription RTNormalization(const TargetedExperiment& transition_exp_,
      const std::vector< OpenMS::MSChromatogram<> >& chromatograms,
      double min_rsq,
      double min_coverage,
      const Param& default_ffparam,
      const Param& irt_detection_param,
      std::vector< OpenSwath::SwathMap > & swath_maps,
      const String & mz_correction_function,
      double mz_extraction_window,
      bool ppm);
>>>>>>> 710b09af

    /// Simple method to extract chromatograms (for the RT-normalization peptides)
    void simpleExtractChromatograms(const std::vector< OpenSwath::SwathMap > & swath_maps,
                                    const OpenMS::TargetedExperiment & irt_transitions,
<<<<<<< HEAD
                                    std::vector< OpenMS::MSChromatogram > & chromatograms,
                                    const ChromExtractParams & cp, bool sonar);
=======
                                    std::vector< OpenMS::MSChromatogram<> > & chromatograms,
                                    const ChromExtractParams & cp, bool sonar, bool load_into_memory);
>>>>>>> 710b09af

    static void addChromatograms(MSChromatogram& base_chrom, const MSChromatogram& newchrom);
  };

  /**
   * @brief Class to execute an OpenSwath Workflow
   *
   * The workflow will perform a complete OpenSWATH analysis. Optionally, an RT
   * transformation (mapping peptides to normalized space) can be obtained
   * beforehand using the OpenSwathRetentionTimeNormalization class.
   *
   */
  class OPENMS_DLLAPI OpenSwathWorkflow :
    public ProgressLogger
  {
    typedef OpenSwath::LightTransition TransitionType;
    typedef MRMTransitionGroup< MSChromatogram, TransitionType> MRMTransitionGroupType;

  public:

    explicit OpenSwathWorkflow(bool use_ms1_traces) :
      use_ms1_traces_(use_ms1_traces)
    {
    }

    /** @brief Execute the OpenSWATH workflow on a set of SwathMaps and transitions.
     *
     * Executes the following operations on the given input:
     *
     * 1. Selecting the appropriate transitions for each SWATH window (using OpenSwathHelper::selectSwathTransitions)
     * 2. Extract the chromatograms from the SWATH maps (MS1 and MS2) using (ChromatogramExtractor)
     * 3. Pick peaks in the chromatograms and perform peak scoring (inside scoreAllChromatograms function)
     * 4. Write out chromatograms and found features
     *
     * @param swath_maps The raw data (swath maps)
     * @param trafo Transformation description (translating this runs' RT to normalized RT space)
     * @param cp Parameter set for the chromatogram extraction
     * @param feature_finder_param Parameter set for the feature finding in chromatographic dimension
     * @param transition_exp The set of assays to be extracted and scored
     * @param out_featureFile Output feature map to store identified features
     * @param store_features Whether features should be appended to the output feature map
     * @param tsv_writer TSV Writer object to store identified features in csv format
     * @param osw_writer OSW Writer object to store identified features in SQLite format
     * @param chromConsumer Chromatogram consumer object to store the extracted chromatograms
     * @param batchSize Size of the batches which should be extracted and scored
     * @param load_into_memory Whether to cache the current SWATH map in memory
     *
    */
    void performExtraction(const std::vector< OpenSwath::SwathMap > & swath_maps,
                           const TransformationDescription trafo,
                           const ChromExtractParams & cp,
                           const Param & feature_finder_param,
                           const OpenSwath::LightTargetedExperiment& transition_exp,
                           FeatureMap& out_featureFile,
                           bool store_features,
                           OpenSwathTSVWriter & tsv_writer,
                           OpenSwathOSWWriter & osw_writer,
                           Interfaces::IMSDataConsumer * chromConsumer,
                           int batchSize,
                           bool load_into_memory);

  protected:


    /** @brief Write output features and chromatograms to disk
     *
    */
    void writeOutFeaturesAndChroms_(std::vector< OpenMS::MSChromatogram > & chromatograms,
                                    const FeatureMap & featureFile,
                                    FeatureMap& out_featureFile,
                                    bool store_features,
                                    Interfaces::IMSDataConsumer * chromConsumer);

    /** @brief Perform MS1 extraction and store result in ms1_chromatograms
     *
    */
    void MS1Extraction_(const std::vector< OpenSwath::SwathMap > & swath_maps,
                        std::map< std::string, OpenSwath::ChromatogramPtr >& ms1_chromatograms,
                        Interfaces::IMSDataConsumer * chromConsumer,
                        const ChromExtractParams & cp,
                        const OpenSwath::LightTargetedExperiment& transition_exp,
                        const TransformationDescription& trafo_inverse,
                        bool load_into_memory,
                        bool ms1only = false);

    /** @brief Perform scoring on a set of chromatograms
     *
     *  Will iterate over all assays contained in transition_exp and for each
     *  assay fetch the corresponding chromatograms and find peak groups.
     *
     * @param input Input chromatograms (MS2 level)
     * @param ms1_chromatograms Input chromatograms for MS1-level
     * @param swath_maps Set of swath map(s) for the current swath window (for SONAR multiple maps are provided)
     * @param transition_exp The transition experiment (assay library)
     * @param feature_finder_param Parameters for the MRMFeatureFinderScoring
     * @param trafo RT Transformation function
     * @param rt_extraction_window RT extraction window
     * @param output Output map
     * @param tsv_writer TSV writer for storing output (on the fly)
     * @param osw_writer OSW Writer object to store identified features in SQLite format
     *
    */
    void scoreAllChromatograms(
        const OpenSwath::SpectrumAccessPtr input,
        const std::map< std::string, OpenSwath::ChromatogramPtr > & ms1_chromatograms,
        const std::vector< OpenSwath::SwathMap > swath_maps,
        OpenSwath::LightTargetedExperiment& transition_exp,
        const Param& feature_finder_param,
        TransformationDescription trafo,
        const double rt_extraction_window,
        FeatureMap& output,
        OpenSwathTSVWriter & tsv_writer,
        OpenSwathOSWWriter & osw_writer,
        bool ms1only = false);

    /** @brief Select which compounds to analyze in the next batch (and copy to output)
     *
     * This function will select which compounds to analyze in the next batch j
     * and will copy the corresponding compounds and transitions into the
     * output structure. The output will contain batch_size compounds.
     *
     * @param transition_exp_used_all input (all transitions for this swath)
     * @param transition_exp_used output (will contain only transitions for the next batch)
     * @param batch_size how many compounds per batch
     * @param j batch number (peptides from j*batch_size to j*batch_size+batch_size will be copied)
     *
     * @note The proteins will be copied completely without checking for a match
     *
    */
    void selectCompoundsForBatch_(const OpenSwath::LightTargetedExperiment& transition_exp_used_all,
      OpenSwath::LightTargetedExperiment& transition_exp_used, int batch_size, size_t j);

    /** @brief Copy the required transitions to output
     *
     * Copy all transitions matching to one of the compounds in the selected
     * peptide vector from all_transitions to the output.
     *
     * @param used_compounds Which peptides or metabolites to be used
     * @param all_transitions Transitions vector from which to select transitions
     * @param output Output vector containing matching transitions (taken from all_transitions)
     *
    */
    void copyBatchTransitions_(const std::vector<OpenSwath::LightCompound>& used_compounds,
      const std::vector<OpenSwath::LightTransition>& all_transitions,
      std::vector<OpenSwath::LightTransition>& output);

    /** @brief Function to prepare extraction coordinates that also correctly handles RT transformations
     *
     * Creates a set of (empty) chromatograms and extraction coordinates with
     * the correct ids, m/z and retention time start/end points to be extracted
     * by the ChromatogramExtractor.
     *
     * Handles rt extraction windows by calculating the correct transformation
     * for each coordinate.
     *
     * @param chrom_list Output of chromatograms (will be filled with empty chromatogram ptrs)
     * @param coordinates Output of extraction coordinates (will be filled with matching extraction coordinates)
     * @param transition_exp_used The transition experiment used to create the coordinates
     * @param ms1 Whether to perform MS1 (precursor ion) or MS2 (fragment ion) extraction
     * @param trafo_inverse Inverse transformation function
     * @param cp Parameter set for the chromatogram extraction
     *
    */
    void prepareExtractionCoordinates_(std::vector< OpenSwath::ChromatogramPtr > & chrom_list,
      std::vector< ChromatogramExtractorAlgorithm::ExtractionCoordinates > & coordinates,
      const OpenSwath::LightTargetedExperiment & transition_exp_used,
      const bool ms1, const TransformationDescription trafo_inverse,
      const ChromExtractParams & cp) const;

    /** @brief Simple function to prepare extraction coordinates
     *
     * This will take the targeted experiment and prepare extraction
     * coordinates (either MS1 or MS2) for extraction by the
     * ChromatogramExtractor.
     *
     * @param output_chromatograms Output of chromatograms (will be filled with empty chromatogram ptrs)
     * @param coordinates Output of extraction coordinates (will be filled with matching extraction coordinates)
     * @param transition_exp_used The transition experiment used to create the coordinates
     * @param rt_extraction_window Window for retention time extraction
     * @param ms1 Whether extraction coordinates should be created for MS1 (if false, it will be for MS2)
     *
    */
    void prepare_coordinates_sub(std::vector< OpenSwath::ChromatogramPtr > & output_chromatograms,
      std::vector< ChromatogramExtractorAlgorithm::ExtractionCoordinates > & coordinates,
      const OpenSwath::LightTargetedExperiment & transition_exp_used,
      const double rt_extraction_window, const bool ms1) const;

    /**
     * @brief Spectrum Access to the MS1 map (note that this is *not* threadsafe!)
     *
     * @note This pointer is not threadsafe, please use the lightClone() function to create a copy for each thread
     * @note This pointer may be NULL if use_ms1_traces_ is set to false
     *
     */
    OpenSwath::SpectrumAccessPtr ms1_map_;

    /// Whether to use the MS1 traces
    bool use_ms1_traces_;

  };

  /**
   * @brief Class to execute an OpenSwath Workflow for SONAR data
   *
   * The workflow will perform a complete OpenSWATH analysis, using scanning
   * SWATH data (SONAR data) instead of regular data. In this case, each
   * fragment ion may appear in multiple SWATH windows and thus needs to be
   * extracted from multiple maps.
   *
   */
  class OPENMS_DLLAPI OpenSwathWorkflowSonar :
    public OpenSwathWorkflow
  {

  public:
    explicit OpenSwathWorkflowSonar(bool use_ms1_traces) :
      OpenSwathWorkflow(use_ms1_traces)
    {}

    /** @brief Execute the OpenSWATH workflow on a set of SONAR SwathMaps and transitions.
     *
     * Executes the following operations on the given input:
     *
     * 1. Selecting the appropriate transitions for each SWATH window (using OpenSwathHelper::selectSwathTransitions)
     * 2. Extract the chromatograms from the SWATH maps (MS1 and MS2) using (ChromatogramExtractor)
     * 3. Pick peaks in the chromatograms and perform peak scoring (inside scoreAllChromatograms function)
     * 4. Write out chromatograms and found features
     *
     * Given that these are scanning SWATH maps, for each transition multiple
     * maps will be used for chromatogram extraction and scoring.
     *
     * @param swath_maps The raw data, expected to be scanning SWATH maps (SONAR)
     * @param trafo Transformation description (translating this runs' RT to normalized RT space)
     * @param cp Parameter set for the chromatogram extraction
     * @param feature_finder_param Parameter set for the feature finding in chromatographic dimension
     * @param transition_exp The set of assays to be extracted and scored
     * @param out_featureFile Output feature map to store identified features
     * @param store_features Whether features should be appended to the output feature map
     * @param tsv_writer TSV Writer object to store identified features in csv format
     * @param osw_writer OSW Writer object to store identified features in SQLite format
     * @param chromConsumer Chromatogram consumer object to store the extracted chromatograms
     * @param batchSize Size of the batches which should be extracted and scored
     * @param load_into_memory Whether to cache the current SONAR map(s) in memory
     *
    */
    void performExtractionSonar(const std::vector< OpenSwath::SwathMap > & swath_maps,
                                const TransformationDescription trafo,
                                const ChromExtractParams & cp,
                                const Param & feature_finder_param,
                                const OpenSwath::LightTargetedExperiment& transition_exp,
                                FeatureMap& out_featureFile,
                                bool store_features,
                                OpenSwathTSVWriter & tsv_writer,
                                OpenSwathOSWWriter & osw_writer,
                                Interfaces::IMSDataConsumer * chromConsumer,
                                int batchSize,
                                bool load_into_memory);

    /** @brief Compute start, end and total number of (virtual) SONAR windows
     *
    */
    void computeSonarWindows_(const std::vector< OpenSwath::SwathMap > & swath_maps,
                              double & sonar_winsize,
                              double & sonar_start,
                              double & sonar_end,
                              int & sonar_total_win);

    /** @brief Perform extraction from multiple SONAR windows
     *
    */
    void performSonarExtraction_(const std::vector< OpenSwath::SwathMap > & used_maps,
                                 const std::vector< ChromatogramExtractor::ExtractionCoordinates > & coordinates,
                                 std::vector< OpenSwath::ChromatogramPtr > & chrom_list,
                                 const ChromExtractParams & cp);

    /** @brief Add two chromatograms
     *
     * @param base_chrom The base chromatogram to which we will add intensity
     * @param newchrom The chromatogram to be added
     *
    */
    OpenSwath::ChromatogramPtr addChromatograms(OpenSwath::ChromatogramPtr base_chrom, OpenSwath::ChromatogramPtr newchrom);
  };

}

#endif // OPENMS_ANALYSIS_OPENSWATH_OPENSWATHWORKFLOW_H
<|MERGE_RESOLUTION|>--- conflicted
+++ resolved
@@ -151,20 +151,8 @@
      * @note: This function is based on the algorithm inside the OpenSwathRTNormalizer tool
      *
     */
-<<<<<<< HEAD
-     TransformationDescription RTNormalization(const TargetedExperiment& transition_exp_,
-     const std::vector< OpenMS::MSChromatogram >& chromatograms,
-     double min_rsq,
-     double min_coverage,
-     const Param& default_ffparam,
-     const Param& irt_detection_param,
-     std::vector< OpenSwath::SwathMap > & swath_maps,
-     const String & mz_correction_function, 
-     double mz_extraction_window, 
-     bool ppm);
-=======
     TransformationDescription RTNormalization(const TargetedExperiment& transition_exp_,
-      const std::vector< OpenMS::MSChromatogram<> >& chromatograms,
+      const std::vector< OpenMS::MSChromatogram >& chromatograms,
       double min_rsq,
       double min_coverage,
       const Param& default_ffparam,
@@ -173,18 +161,12 @@
       const String & mz_correction_function,
       double mz_extraction_window,
       bool ppm);
->>>>>>> 710b09af
 
     /// Simple method to extract chromatograms (for the RT-normalization peptides)
     void simpleExtractChromatograms(const std::vector< OpenSwath::SwathMap > & swath_maps,
                                     const OpenMS::TargetedExperiment & irt_transitions,
-<<<<<<< HEAD
                                     std::vector< OpenMS::MSChromatogram > & chromatograms,
-                                    const ChromExtractParams & cp, bool sonar);
-=======
-                                    std::vector< OpenMS::MSChromatogram<> > & chromatograms,
                                     const ChromExtractParams & cp, bool sonar, bool load_into_memory);
->>>>>>> 710b09af
 
     static void addChromatograms(MSChromatogram& base_chrom, const MSChromatogram& newchrom);
   };
