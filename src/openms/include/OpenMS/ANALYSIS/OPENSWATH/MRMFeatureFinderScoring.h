// --------------------------------------------------------------------------
//                   OpenMS -- Open-Source Mass Spectrometry
// --------------------------------------------------------------------------
// Copyright The OpenMS Team -- Eberhard Karls University Tuebingen,
// ETH Zurich, and Freie Universitaet Berlin 2002-2016.
//
// This software is released under a three-clause BSD license:
//  * Redistributions of source code must retain the above copyright
//    notice, this list of conditions and the following disclaimer.
//  * Redistributions in binary form must reproduce the above copyright
//    notice, this list of conditions and the following disclaimer in the
//    documentation and/or other materials provided with the distribution.
//  * Neither the name of any author or any participating institution
//    may be used to endorse or promote products derived from this software
//    without specific prior written permission.
// For a full list of authors, refer to the file AUTHORS.
// --------------------------------------------------------------------------
// THIS SOFTWARE IS PROVIDED BY THE COPYRIGHT HOLDERS AND CONTRIBUTORS "AS IS"
// AND ANY EXPRESS OR IMPLIED WARRANTIES, INCLUDING, BUT NOT LIMITED TO, THE
// IMPLIED WARRANTIES OF MERCHANTABILITY AND FITNESS FOR A PARTICULAR PURPOSE
// ARE DISCLAIMED. IN NO EVENT SHALL ANY OF THE AUTHORS OR THE CONTRIBUTING
// INSTITUTIONS BE LIABLE FOR ANY DIRECT, INDIRECT, INCIDENTAL, SPECIAL,
// EXEMPLARY, OR CONSEQUENTIAL DAMAGES (INCLUDING, BUT NOT LIMITED TO,
// PROCUREMENT OF SUBSTITUTE GOODS OR SERVICES; LOSS OF USE, DATA, OR PROFITS;
// OR BUSINESS INTERRUPTION) HOWEVER CAUSED AND ON ANY THEORY OF LIABILITY,
// WHETHER IN CONTRACT, STRICT LIABILITY, OR TORT (INCLUDING NEGLIGENCE OR
// OTHERWISE) ARISING IN ANY WAY OUT OF THE USE OF THIS SOFTWARE, EVEN IF
// ADVISED OF THE POSSIBILITY OF SUCH DAMAGE.
//
// --------------------------------------------------------------------------
// $Maintainer: Hannes Roest $
// $Authors: Hannes Roest $
// --------------------------------------------------------------------------

#ifndef OPENMS_ANALYSIS_OPENSWATH_MRMFEATUREFINDERSCORING_H
#define OPENMS_ANALYSIS_OPENSWATH_MRMFEATUREFINDERSCORING_H

#define USE_SP_INTERFACE

// Actual scoring
#include <OpenMS/ANALYSIS/OPENSWATH/OpenSwathScoring.h>

#include <OpenMS/ANALYSIS/OPENSWATH/DIAScoring.h>
#include <OpenMS/ANALYSIS/OPENSWATH/SONARScoring.h>
#include <OpenMS/TRANSFORMATIONS/FEATUREFINDER/EmgScoring.h>

// Kernel classes
#include <OpenMS/ANALYSIS/MAPMATCHING/TransformationDescription.h>
#include <OpenMS/KERNEL/FeatureMap.h>
#include <OpenMS/KERNEL/MRMTransitionGroup.h>
#include <OpenMS/KERNEL/MRMFeature.h>
#include <OpenMS/KERNEL/MSSpectrum.h>
#include <OpenMS/KERNEL/MSChromatogram.h>
#include <OpenMS/ANALYSIS/TARGETED/TargetedExperiment.h>

#include <OpenMS/ANALYSIS/OPENSWATH/OPENSWATHALGO/DATAACCESS/SwathMap.h>

#include <boost/shared_ptr.hpp>
#include <boost/make_shared.hpp>
#include <boost/unordered_map.hpp>

#ifdef _OPENMP
#include <omp.h>
#endif

bool SortDoubleDoublePairFirst(const std::pair<double, double>& left, const std::pair<double, double>& right);

namespace OpenMS
{

  /**
  @brief The MRMFeatureFinder finds and scores peaks of transitions that co-elute.

  It does so using an internal peakpicker for each chromatogram and then
  creating consensus / meta-peaks (MRMFeatures) that contain the information of
  all corresponding chromatograms at the peak-position. It then goes on to
  score those MRMFeatures using different criteria described in the
  MRMScoring class.

  Internally, all peak group detection is performed in MRMTransitionGroupPicker
  which segments the data and determines consensus peaks across traces
  (MRMFeatures). All scoring is delegated to the OpenSwathScoring class which
  implements i) chromatographic scores, ii) library based scores and iii) full
  spectrum (DIA) scores. These scores are retrieved from the OpenSwathScoring
  class and added to the MRMFeatures found in this algorithm. Note that the
  OpenSwathScoring is a facade that can be used to communicate with the
  underlying actual scoring engines and assembles the scores inside a scoring
  object called OpenSwath_Scores where they are easy to retrieve.

  @htmlinclude OpenMS_MRMFeatureFinderScoring.parameters

  */
  class OPENMS_DLLAPI MRMFeatureFinderScoring :
    public DefaultParamHandler,
    public ProgressLogger
  {

public:
    ///Type definitions
    //@{

    // All the filters expect MSSpectrum<PeakT>, thus we give it an "MSSpectrum"
    // but filled with Chromatogram Peaks.

    // this is the type in which we store the chromatograms for this analysis
    typedef MSSpectrum<ChromatogramPeak> RichPeakChromatogram;
    typedef OpenSwath::LightTransition TransitionType;
    typedef OpenSwath::LightTargetedExperiment TargetedExpType;
    typedef OpenSwath::LightCompound PeptideType;
    typedef OpenSwath::LightProtein ProteinType;
    typedef OpenSwath::LightModification ModificationType;
<<<<<<< HEAD

    // a transition group holds the chromatographic data and peaks across
    // multiple chromatograms from the same compound
    typedef MRMTransitionGroup< RichPeakChromatogram, TransitionType> MRMTransitionGroupType; 
=======
    // a transition group holds the MSSpectra with the Chromatogram peaks from above
    typedef MRMTransitionGroup<MSSpectrum <ChromatogramPeak>, TransitionType> MRMTransitionGroupType;
>>>>>>> ad76b431
    typedef std::map<String, MRMTransitionGroupType> TransitionGroupMapType;

    //@}

    /// Constructor
    MRMFeatureFinderScoring();

    /// Destructor
    ~MRMFeatureFinderScoring();

    /// Picker and prepare functions
    //@{
    /** @brief Pick features in one experiment containing chromatogram
     *
     * Function for for wrapping in Python, only uses OpenMS datastructures and
     * does not return the map.
     *
     * @param chromatograms The input chromatograms
     * @param output The output features with corresponding scores
     * @param transition_exp The transition list describing the experiment
     * @param trafo Optional transformation of the experimental retention time
     *              to the normalized retention time space used in the transition list
     * @param swath_map Optional SWATH-MS (DIA) map corresponding from which the chromatograms were extracted
     *
    */
    void pickExperiment(MSExperiment<Peak1D> & chromatograms, FeatureMap& output, TargetedExperiment& transition_exp,
                        TransformationDescription trafo, MSExperiment<Peak1D>& swath_map);

    /** @brief Pick features in one experiment containing chromatogram
     *
     * @param input The input chromatograms
     * @param output The output features with corresponding scores
     * @param transition_exp The transition list describing the experiment
     * @param trafo Optional transformation of the experimental retention time
     *              to the normalized retention time space used in the
     *              transition list.
     * @param swath_map Optional SWATH-MS (DIA) map corresponding from which
     *                  the chromatograms were extracted. Use empty map if no
     *                  data is available.
     * @param transition_group_map Output mapping of transition groups
     *
    */
    void pickExperiment(OpenSwath::SpectrumAccessPtr input,
                        FeatureMap& output,
                        OpenSwath::LightTargetedExperiment& transition_exp,
                        TransformationDescription trafo,
                        std::vector<OpenSwath::SwathMap> swath_maps,
                        TransitionGroupMapType& transition_group_map);

    /** @brief Prepares the internal mappings of peptides and proteins.
     *
     * Calling this method _is_ required before calling scorePeakgroups.
     *
     * @param transition_exp The transition list describing the experiment
     *
    */
    void prepareProteinPeptideMaps_(const OpenSwath::LightTargetedExperiment& transition_exp);
    //@}

    /** @brief Splits combined transition groups into detection transition groups
     *
     * For standard assays, transition_group_detection is identical to transition_group and the others are empty.
     *
     * @param transition_group Containing all detecting, identifying transitions
     * @param transition_group_detection To be filled with detecting transitions
    */
    void splitTransitionGroupsDetection_(MRMTransitionGroupType& transition_group, MRMTransitionGroupType& transition_group_detection);

    /** @brief Splits combined transition groups into identification transition groups
     *
     * For standard assays, transition_group_identification is empty. When UIS scoring
     * is enabled, it contains the corresponding identification transitions.
     *
     * @param transition_group Containing all detecting, identifying transitions
     * @param transition_group_identification To be filled with identifying transitions
     * @param transition_group_identification_decoy To be filled with identifying decoy transitions
    */
    void splitTransitionGroupsIdentification_(MRMTransitionGroupType& transition_group, MRMTransitionGroupType& transition_group_identification, MRMTransitionGroupType& transition_group_identification_decoy);

    /** @brief Provides scoring for target and decoy identification against detecting transitions
     *
     * The function is used twice, for target and decoy identification transitions. The results are
     * reported analogously to the ones for detecting transitions but must be stored separately.
     *
     * @param transition_group Containing all detecting, identifying transitions
     * @param transition_group_identification Containing all detecting and identifying transitions
     * @param scorer An instance of OpenSwathScoring
     * @param feature_idx The index of the current feature
     * @param native_ids_detection The native IDs of the detecting transitions
     * @param sn_win_len_ The signal to noise window length
     * @param sn_bin_count_ The signal to noise bin count
     * @param write_log_messages Whether to write signal to noise log messages
     * @value a struct of type OpenSwath_Scores containing either target or decoy values
    */
    OpenSwath_Scores scoreIdentification_(MRMTransitionGroupType& transition_group_identification,
                                          OpenSwathScoring& scorer,
                                          const size_t feature_idx,
                                          const std::vector<std::string> native_ids_detection,
                                          const double sn_win_len_,
                                          const unsigned int sn_bin_count_,
                                          bool write_log_messages,
                                          std::vector<OpenSwath::SwathMap> swath_maps);

    /** @brief Score all peak groups of a transition group
     *
     * Iterate through all features found along the chromatograms of the
     * transition group and score each one individually.
     *
     * @param transition_group The MRMTransitionGroup to be scored (input)
     * @param trafo Optional transformation of the experimental retention time
     *              to the normalized retention time space used in the
     *              transition list.
     * @param swath_map Optional SWATH-MS (DIA) map corresponding from which
     *                  the chromatograms were extracted. Use empty map if no
     *                  data is available.
     * @param output The output features with corresponding scores (the found
     *               features will be added to this FeatureMap).
     *
    */
<<<<<<< HEAD
    void scorePeakgroups(MRMTransitionGroupType& transition_group, TransformationDescription & trafo,
                         OpenSwath::SpectrumAccessPtr swath_map, FeatureMap& output, bool ms1only=false);
=======
    void scorePeakgroups(MRMTransitionGroupType& transition_group,
                         TransformationDescription & trafo,
                         std::vector<OpenSwath::SwathMap> swath_maps,
                         FeatureMap& output);
>>>>>>> ad76b431

    /** @brief Set the flag for strict mapping
    */
    void setStrictFlag(bool f)
    {
      strict_ = f;
    }

    /** @brief Add an MS1 map containing spectra
     *
     * For DIA (SWATH-MS), an optional MS1 map can be supplied which can be
     * used to extract precursor ion signal and provides additional scores. If
     * no MS1 map is provided, the respective scores are not calculated.
     *
     * @param ms1_map The raw mass spectrometric MS1 data
     *
    */
    void setMS1Map(OpenSwath::SpectrumAccessPtr ms1_map)
    {
      ms1_map_ = ms1_map;
    }

    /** @brief Map the chromatograms to the transitions.
     *
     * Map an input chromatogram experiment (mzML) and transition list (TraML)
     * onto each other when they share identifiers, e.g. if the transition id
     * is the same as the chromatogram native id.
     *
     * @param input The input chromatograms
     * @param transition_exp The transition list describing the experiment
     * @param transition_group_map Mapping of transition groups
     * @param trafo Optional transformation of the experimental retention time
     *              to the normalized retention time space used in the
     *              transition list.
     * @param rt_extraction_window The used retention time extraction window
     *
    */
    void mapExperimentToTransitionList(OpenSwath::SpectrumAccessPtr input, OpenSwath::LightTargetedExperiment& transition_exp,
                                       TransitionGroupMapType& transition_group_map, TransformationDescription trafo, double rt_extraction_window);
private:

    /// Synchronize members with param class
    void updateMembers_();

    // parameters
    double rt_extraction_window_;
    double quantification_cutoff_;
    int stop_report_after_feature_;
    bool write_convex_hull_;
    bool strict_;

    // scoring parameters
    double rt_normalization_factor_;
    int add_up_spectra_;
    double spacing_for_spectra_resampling_;
    double uis_threshold_sn_;
    double uis_threshold_peak_area_;

    // members
    std::map<OpenMS::String, const PeptideType*> PeptideRefMap_;
    OpenSwath_Scores_Usage su_;
    OpenMS::DIAScoring diascoring_;
    OpenMS::SONARScoring sonarscoring_;
    OpenMS::EmgScoring emgscoring_;

    // data
    OpenSwath::SpectrumAccessPtr ms1_map_;

  };
}

#undef run_identifier
#endif // OPENMS_ANALYSIS_OPENSWATH_MRMFEATUREFINDERSCORING_H
<|MERGE_RESOLUTION|>--- conflicted
+++ resolved
@@ -109,15 +109,9 @@
     typedef OpenSwath::LightCompound PeptideType;
     typedef OpenSwath::LightProtein ProteinType;
     typedef OpenSwath::LightModification ModificationType;
-<<<<<<< HEAD
-
     // a transition group holds the chromatographic data and peaks across
     // multiple chromatograms from the same compound
     typedef MRMTransitionGroup< RichPeakChromatogram, TransitionType> MRMTransitionGroupType; 
-=======
-    // a transition group holds the MSSpectra with the Chromatogram peaks from above
-    typedef MRMTransitionGroup<MSSpectrum <ChromatogramPeak>, TransitionType> MRMTransitionGroupType;
->>>>>>> ad76b431
     typedef std::map<String, MRMTransitionGroupType> TransitionGroupMapType;
 
     //@}
@@ -235,17 +229,14 @@
      *                  data is available.
      * @param output The output features with corresponding scores (the found
      *               features will be added to this FeatureMap).
-     *
-    */
-<<<<<<< HEAD
-    void scorePeakgroups(MRMTransitionGroupType& transition_group, TransformationDescription & trafo,
-                         OpenSwath::SpectrumAccessPtr swath_map, FeatureMap& output, bool ms1only=false);
-=======
+     * @param ms1only Whether to only do MS1 scoring
+     *
+    */
     void scorePeakgroups(MRMTransitionGroupType& transition_group,
                          TransformationDescription & trafo,
                          std::vector<OpenSwath::SwathMap> swath_maps,
-                         FeatureMap& output);
->>>>>>> ad76b431
+                         FeatureMap& output,
+                         bool ms1only=false);
 
     /** @brief Set the flag for strict mapping
     */
