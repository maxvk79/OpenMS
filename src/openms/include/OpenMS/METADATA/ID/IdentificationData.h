// --------------------------------------------------------------------------
//                   OpenMS -- Open-Source Mass Spectrometry
// --------------------------------------------------------------------------
// Copyright The OpenMS Team -- Eberhard Karls University Tuebingen,
// ETH Zurich, and Freie Universitaet Berlin 2002-2021.
//
// This software is released under a three-clause BSD license:
//  * Redistributions of source code must retain the above copyright
//    notice, this list of conditions and the following disclaimer.
//  * Redistributions in binary form must reproduce the above copyright
//    notice, this list of conditions and the following disclaimer in the
//    documentation and/or other materials provided with the distribution.
//  * Neither the name of any author or any participating institution
//    may be used to endorse or promote products derived from this software
//    without specific prior written permission.
// For a full list of authors, refer to the file AUTHORS.
// --------------------------------------------------------------------------
// THIS SOFTWARE IS PROVIDED BY THE COPYRIGHT HOLDERS AND CONTRIBUTORS "AS IS"
// AND ANY EXPRESS OR IMPLIED WARRANTIES, INCLUDING, BUT NOT LIMITED TO, THE
// IMPLIED WARRANTIES OF MERCHANTABILITY AND FITNESS FOR A PARTICULAR PURPOSE
// ARE DISCLAIMED. IN NO EVENT SHALL ANY OF THE AUTHORS OR THE CONTRIBUTING
// INSTITUTIONS BE LIABLE FOR ANY DIRECT, INDIRECT, INCIDENTAL, SPECIAL,
// EXEMPLARY, OR CONSEQUENTIAL DAMAGES (INCLUDING, BUT NOT LIMITED TO,
// PROCUREMENT OF SUBSTITUTE GOODS OR SERVICES; LOSS OF USE, DATA, OR PROFITS;
// OR BUSINESS INTERRUPTION) HOWEVER CAUSED AND ON ANY THEORY OF LIABILITY,
// WHETHER IN CONTRACT, STRICT LIABILITY, OR TORT (INCLUDING NEGLIGENCE OR
// OTHERWISE) ARISING IN ANY WAY OUT OF THE USE OF THIS SOFTWARE, EVEN IF
// ADVISED OF THE POSSIBILITY OF SUCH DAMAGE.
//
// --------------------------------------------------------------------------
// $Maintainer: Hendrik Weisser $
// $Authors: Hendrik Weisser $
// --------------------------------------------------------------------------

#pragma once

#include <OpenMS/METADATA/ID/ProcessingStep.h>
#include <OpenMS/METADATA/ID/Observation.h>
#include <OpenMS/METADATA/ID/DBSearchParam.h>
#include <OpenMS/METADATA/ID/IdentifiedCompound.h>
#include <OpenMS/METADATA/ID/IdentifiedSequence.h>
#include <OpenMS/METADATA/ID/InputFile.h>
#include <OpenMS/METADATA/ID/MetaData.h>
#include <OpenMS/METADATA/ID/ParentMatch.h>
#include <OpenMS/METADATA/ID/ObservationMatch.h>
#include <OpenMS/METADATA/ID/ParentSequence.h>
#include <OpenMS/METADATA/ID/ParentGroup.h>
#include <OpenMS/METADATA/ID/ObservationMatchGroup.h>
#include <OpenMS/METADATA/ID/ScoreType.h>

#include <boost/unordered_set.hpp>

namespace OpenMS
{
  /*!
    @brief Representation of spectrum identification results and associated data

    This class provides capabilities for storing spectrum identification results from different types of experiments/molecules (proteomics: peptides/proteins, metabolomics: small molecules, "nucleomics": RNA).
    The class design has the following goals:
    - Provide one structure for storing all relevant data for spectrum identification results.
    - Store data non-redundantly.
    - Ensure consistency (e.g. no conflicting information; no "dangling references").
    - Allow convenient and efficient querying.
    - Support different types of experiments, as mentioned above, in one common framework.

    The following important subordinate classes are provided to represent different types of data:
    <table>
    <tr><th>Class <th>Represents <th>Key <th>Proteomics example <th>Corresponding legacy class
    <tr><td>ProcessingStep <td>Information about a data processing step that was applied (e.g. input files, software used, parameters) <td>Combined information <td>Mascot search <td>ProteinIdentification
    <tr><td>Observation <td>A search query (with identifier, RT, m/z) from an input file, i.e. an MS2 spectrum or feature (for accurate mass search) <td>File/Identifier <td>MS2 spectrum <td>PeptideIdentification
    <tr><td>ParentSequence <td>An entry in a FASTA file with associated information (sequence, coverage, etc.) <td>Accession <td>Protein <td>ProteinHit
    <tr><td>IdentifiedPeptide/-Oligo/-Compound <td>An identified molecule of the respective type <td>Sequence (or identifier for a compound) <td>Peptide <td>PeptideHit
    <tr><td>ObservationMatch <td>A match between a query (Observation), identified molecule (Identified...), and optionally adduct <td>Combination of query/molecule/adduct references <td>Peptide-spectrum match (PSM) <td>PeptideIdentification/PeptideHit
    </table>

    To populate an IdentificationData instance with data, "register..." functions are used.
    These functions return "references" (implemented as iterators) that can be used to refer to stored data items and thus form connections.
    For example, a protein can be stored using registerParentSequence, which returns a corresponding reference.
    This reference can be used to build an IdentifiedPeptide object that references the protein.
    An identified peptide referencing a protein can only be registered if that protein has been registered already, to ensure data consistency.
    Given the identified peptide, information about the associated protein can be retrieved efficiently by simply dereferencing the reference.

    To ensure non-redundancy, many data types have a "key" (see table above) to which a uniqueness constraint applies.
    This means only one item of such a type with a given key can be stored in an IdentificationData object.
    If items with an existing key are registered subsequently, attempts are made to merge new information (e.g. additional scores) into the existing entry.

    @ingroup Metadata
  */
  class OPENMS_DLLAPI IdentificationData: public MetaInfoInterface
  {
  public:

    // type definitions:
    using MoleculeType = IdentificationDataInternal::MoleculeType;
    using MassType = IdentificationDataInternal::MassType;

    using InputFile = IdentificationDataInternal::InputFile;
    using InputFiles = IdentificationDataInternal::InputFiles;
    using InputFileRef = IdentificationDataInternal::InputFileRef;

    using ProcessingSoftware =
      IdentificationDataInternal::ProcessingSoftware;
    using ProcessingSoftwares =
      IdentificationDataInternal::ProcessingSoftwares;
    using ProcessingSoftwareRef =
      IdentificationDataInternal::ProcessingSoftwareRef;

    using ProcessingStep = IdentificationDataInternal::ProcessingStep;
    using ProcessingSteps = IdentificationDataInternal::ProcessingSteps;
    using ProcessingStepRef = IdentificationDataInternal::ProcessingStepRef;

    using DBSearchParam = IdentificationDataInternal::DBSearchParam;
    using DBSearchParams = IdentificationDataInternal::DBSearchParams;
    using SearchParamRef = IdentificationDataInternal::SearchParamRef;
    using DBSearchSteps = IdentificationDataInternal::DBSearchSteps;

    using ScoreType = IdentificationDataInternal::ScoreType;
    using ScoreTypes = IdentificationDataInternal::ScoreTypes;
    using ScoreTypeRef = IdentificationDataInternal::ScoreTypeRef;

    using ScoredProcessingResult =
      IdentificationDataInternal::ScoredProcessingResult;

    using AppliedProcessingStep =
      IdentificationDataInternal::AppliedProcessingStep;
    using AppliedProcessingSteps =
      IdentificationDataInternal::AppliedProcessingSteps;

    using Observation = IdentificationDataInternal::Observation;
    using Observations = IdentificationDataInternal::Observations;
    using ObservationRef = IdentificationDataInternal::ObservationRef;

    using ParentSequence = IdentificationDataInternal::ParentSequence;
    using ParentSequences = IdentificationDataInternal::ParentSequences;
    using ParentSequenceRef = IdentificationDataInternal::ParentSequenceRef;

    using ParentMatch = IdentificationDataInternal::ParentMatch;
    using ParentMatches = IdentificationDataInternal::ParentMatches;

    using IdentifiedPeptide = IdentificationDataInternal::IdentifiedPeptide;
    using IdentifiedPeptides = IdentificationDataInternal::IdentifiedPeptides;
    using IdentifiedPeptideRef =
      IdentificationDataInternal::IdentifiedPeptideRef;

    using IdentifiedCompound = IdentificationDataInternal::IdentifiedCompound;
    using IdentifiedCompounds = IdentificationDataInternal::IdentifiedCompounds;
    using IdentifiedCompoundRef =
      IdentificationDataInternal::IdentifiedCompoundRef;

    using IdentifiedOligo = IdentificationDataInternal::IdentifiedOligo;
    using IdentifiedOligos = IdentificationDataInternal::IdentifiedOligos;
    using IdentifiedOligoRef = IdentificationDataInternal::IdentifiedOligoRef;

    using IdentifiedMolecule = IdentificationDataInternal::IdentifiedMolecule;

    using PeakAnnotations = IdentificationDataInternal::PeakAnnotations;

    using Adducts = IdentificationDataInternal::Adducts;
    using AdductRef = IdentificationDataInternal::AdductRef;
    using AdductOpt = IdentificationDataInternal::AdductOpt;

    using ObservationMatch = IdentificationDataInternal::ObservationMatch;
    using ObservationMatches = IdentificationDataInternal::ObservationMatches;
    using ObservationMatchRef = IdentificationDataInternal::ObservationMatchRef;

    // @TODO: allow multiple sets of groups, like with parent sequences
    // ("ParentGroupSets")?
    using ObservationMatchGroup = IdentificationDataInternal::ObservationMatchGroup;
    using ObservationMatchGroups = IdentificationDataInternal::ObservationMatchGroups;
    using MatchGroupRef = IdentificationDataInternal::MatchGroupRef;

    using ParentGroup = IdentificationDataInternal::ParentGroup;
    using ParentGroups =
      IdentificationDataInternal::ParentGroups;
    using ParentGroupRef = IdentificationDataInternal::ParentGroupRef;
    using ParentGroupSet =
      IdentificationDataInternal::ParentGroupSet;
    using ParentGroupSets =
      IdentificationDataInternal::ParentGroupSets;

    using AddressLookup = boost::unordered_set<uintptr_t>;

    /// structure that maps references of corresponding objects after copying
    struct RefTranslator {
      std::map<InputFileRef, InputFileRef> input_file_refs;
      std::map<ScoreTypeRef, ScoreTypeRef> score_type_refs;
      std::map<ProcessingSoftwareRef, ProcessingSoftwareRef> processing_software_refs;
      std::map<SearchParamRef, SearchParamRef> search_param_refs;
      std::map<ProcessingStepRef, ProcessingStepRef> processing_step_refs;
      std::map<ObservationRef, ObservationRef> observation_refs;
      std::map<ParentSequenceRef, ParentSequenceRef> parent_sequence_refs;
      std::map<IdentifiedPeptideRef, IdentifiedPeptideRef> identified_peptide_refs;
      std::map<IdentifiedOligoRef, IdentifiedOligoRef> identified_oligo_refs;
      std::map<IdentifiedCompoundRef, IdentifiedCompoundRef> identified_compound_refs;
      std::map<AdductRef, AdductRef> adduct_refs;
      std::map<ObservationMatchRef, ObservationMatchRef> observation_match_refs;

      bool allow_missing = false;

      IdentifiedMolecule translate(IdentifiedMolecule old) const
      {
        switch (old.getMoleculeType())
        {
          case MoleculeType::PROTEIN:
          {
            auto pos = identified_peptide_refs.find(old.getIdentifiedPeptideRef());
            if (pos != identified_peptide_refs.end()) return pos->second;
          }
          break;
          case MoleculeType::COMPOUND:
          {
            auto pos = identified_compound_refs.find(old.getIdentifiedCompoundRef());
            if (pos != identified_compound_refs.end()) return pos->second;
          }
          break;
          case MoleculeType::RNA:
          {
            auto pos = identified_oligo_refs.find(old.getIdentifiedOligoRef());
            if (pos != identified_oligo_refs.end()) return pos->second;
          }
          break;
          default:
            throw Exception::InvalidValue(__FILE__, __LINE__, OPENMS_PRETTY_FUNCTION,
                                          "invalid molecule type",
                                          String(old.getMoleculeType()));
        }
        if (allow_missing) return old;
        throw Exception::MissingInformation(__FILE__, __LINE__, OPENMS_PRETTY_FUNCTION,
                                            "no match for reference");
      }

      ObservationMatchRef translate(ObservationMatchRef old) const
      {
        auto pos = observation_match_refs.find(old);
        if (pos != observation_match_refs.end()) return pos->second;
        if (allow_missing) return old;
        throw Exception::MissingInformation(__FILE__, __LINE__, OPENMS_PRETTY_FUNCTION,
                                            "no match for reference");
      }
    };

    /// Default constructor
    IdentificationData():
      current_step_ref_(processing_steps_.end()), no_checks_(false)
    {
    }

    /*!
      @brief Copy constructor

      Copy-constructing is expensive due to the necessary "rewiring" of references.
      Use the move constructor where possible.
    */
    IdentificationData(const IdentificationData& other);

    /// Move constructor
    IdentificationData(IdentificationData&& other):
      input_files_(std::move(other.input_files_)),
      processing_softwares_(std::move(other.processing_softwares_)),
      processing_steps_(std::move(other.processing_steps_)),
      db_search_params_(std::move(other.db_search_params_)),
      db_search_steps_(std::move(other.db_search_steps_)),
      score_types_(std::move(other.score_types_)),
      observations_(std::move(other.observations_)),
      parents_(std::move(other.parents_)),
      parent_groups_(std::move(other.parent_groups_)),
      identified_peptides_(std::move(other.identified_peptides_)),
      identified_compounds_(std::move(other.identified_compounds_)),
      identified_oligos_(std::move(other.identified_oligos_)),
      adducts_(std::move(other.adducts_)),
      observation_matches_(std::move(other.observation_matches_)),
      observation_match_groups_(std::move(other.observation_match_groups_)),
      current_step_ref_(std::move(other.current_step_ref_)),
      no_checks_(std::move(other.no_checks_)),
      // look-up tables:
      observation_lookup_(std::move(other.observation_lookup_)),
      parent_lookup_(std::move(other.parent_lookup_)),
      identified_peptide_lookup_(std::move(other.identified_peptide_lookup_)),
      identified_compound_lookup_(std::move(other.identified_compound_lookup_)),
      identified_oligo_lookup_(std::move(other.identified_oligo_lookup_)),
      observation_match_lookup_(std::move(other.observation_match_lookup_))
    {
    }

    /*!
      @brief Register an input file

      @return Reference to the registered file
    */
    InputFileRef registerInputFile(const InputFile& file);

    /*!
      @brief Register data processing software

      @return Reference to the registered software
    */
    ProcessingSoftwareRef registerProcessingSoftware(
      const ProcessingSoftware& software);

    /*!
      @brief Register database search parameters

      @return Reference to the registered search parameters
    */
    SearchParamRef registerDBSearchParam(const DBSearchParam& param);

    /*!
      @brief Register a data processing step

      @return Reference to the registered processing step
    */
    ProcessingStepRef registerProcessingStep(const ProcessingStep&
                                                 step);

    /*!
      @brief Register a database search step with associated parameters

      @return Reference to the registered processing step
    */
    ProcessingStepRef registerProcessingStep(
      const ProcessingStep& step, SearchParamRef search_ref);

    /*!
      @brief Register a score type

      @return Reference to the registered score type
    */
    ScoreTypeRef registerScoreType(const ScoreType& score);

    /*!
      @brief Register an observation (e.g. MS2 spectrum or feature)

      @return Reference to the registered observation
    */
    ObservationRef registerObservation(const Observation& obs);

    /*!
      @brief Register a parent sequence (e.g. protein or intact RNA)

      @return Reference to the registered parent sequence
    */
    ParentSequenceRef registerParentSequence(const ParentSequence& parent);

    /// Register a grouping of parent sequences (e.g. protein inference result)
    void registerParentGroupSet(const ParentGroupSet& groups);

    /*!
      @brief Register an identified peptide

      @return Reference to the registered peptide
    */
    IdentifiedPeptideRef registerIdentifiedPeptide(const IdentifiedPeptide&
                                                   peptide);

    /*!
      @brief Register an identified compound (small molecule)

      @return Reference to the registered compound
    */
    IdentifiedCompoundRef registerIdentifiedCompound(const IdentifiedCompound&
                                                     compound);

    /*!
      @brief Register an identified RNA oligonucleotide

      @return Reference to the registered oligonucleotide
    */
    IdentifiedOligoRef registerIdentifiedOligo(const IdentifiedOligo& oligo);

    /*!
      @brief Register an adduct

      @return Reference to the registered adduct
    */
    AdductRef registerAdduct(const AdductInfo& adduct);

    /*!
      @brief Register an observation match (e.g. peptide-spectrum match)

      @return Reference to the registered observation match
    */
    ObservationMatchRef registerObservationMatch(const ObservationMatch& match);

    /*!
      @brief Register a group of observation matches that belong together

      @return Reference to the registered group of observation matches
    */
    MatchGroupRef registerObservationMatchGroup(const ObservationMatchGroup& group);

    /// Return the registered input files (immutable)
    const InputFiles& getInputFiles() const
    {
      return input_files_;
    }

    /// Return the registered data processing software (immutable)
    const ProcessingSoftwares& getProcessingSoftwares() const
    {
      return processing_softwares_;
    }

    /// Return the registered data processing steps (immutable)
    const ProcessingSteps& getProcessingSteps() const
    {
      return processing_steps_;
    }

    /// Return the registered database search parameters (immutable)
    const DBSearchParams& getDBSearchParams() const
    {
      return db_search_params_;
    }

    /// Return the registered database search steps (immutable)
    const DBSearchSteps& getDBSearchSteps() const
    {
      return db_search_steps_;
    }

    /// Return the registered score types (immutable)
    const ScoreTypes& getScoreTypes() const
    {
      return score_types_;
    }

    /// Return the registered observations (immutable)
    const Observations& getObservations() const
    {
      return observations_;
    }

    /// Return the registered parent sequences (immutable)
    const ParentSequences& getParentSequences() const
    {
      return parents_;
    }

    /// Return the registered parent sequence groupings (immutable)
    const ParentGroupSets& getParentGroupSets() const
    {
      return parent_groups_;
    }

    /// Return the registered identified peptides (immutable)
    const IdentifiedPeptides& getIdentifiedPeptides() const
    {
      return identified_peptides_;
    }

    /// Return the registered compounds (immutable)
    const IdentifiedCompounds& getIdentifiedCompounds() const
    {
      return identified_compounds_;
    }

    /// Return the registered identified oligonucleotides (immutable)
    const IdentifiedOligos& getIdentifiedOligos() const
    {
      return identified_oligos_;
    }

    /// Return the registered adducts (immutable)
    const Adducts& getAdducts() const
    {
      return adducts_;
    }

    /// Return the registered observation matches (immutable)
    const ObservationMatches& getObservationMatches() const
    {
      return observation_matches_;
    }

    /// Return the registered groups of observation matches (immutable)
    const ObservationMatchGroups& getObservationMatchGroups() const
    {
      return observation_match_groups_;
    }

    /// Add a score to an input match (e.g. PSM)
    void addScore(ObservationMatchRef match_ref, ScoreTypeRef score_ref,
                  double value);

    /*!
      @brief Set a data processing step that will apply to all subsequent "register..." calls.

      This step will be appended to the list of processing steps for all relevant elements that are registered subsequently (unless it is already the last entry in the list).
      If a score type without a software reference is registered, the software reference of this processing step will be applied.
      Effective until @ref clearCurrentProcessingStep() is called.
    */
    void setCurrentProcessingStep(ProcessingStepRef step_ref);

    /*!
      @brief Return the current processing step (set via @ref setCurrentProcessingStep()).

      If no current processing step has been set, @p processing_steps.end() is returned.
    */
    ProcessingStepRef getCurrentProcessingStep();

    /// Cancel the effect of @ref setCurrentProcessingStep().
    void clearCurrentProcessingStep();

    /*!
      @brief Return the best match for each observation, according to a given score type

      @param score_ref Score type to use
      @param require_score Exclude matches without score of this type, even if they are the only matches for their observations?
    */
    std::vector<ObservationMatchRef> getBestMatchPerObservation(ScoreTypeRef score_ref,
                                                                bool require_score = false) const;
    // @TODO: this currently doesn't take molecule type into account - should it?

    /// Get range of matches (cf. @p equal_range) for a given observation
    std::pair<ObservationMatchRef, ObservationMatchRef> getMatchesForObservation(ObservationRef obs_ref) const;

    /*!
      @brief Look up a score type by name.

      @return Reference to the score type, if found; otherwise @p getScoreTypes().end()
    */
    ScoreTypeRef findScoreType(const String& score_name) const;

<<<<<<< HEAD
    /// Calculate sequence coverages of parent sequences
=======
    /// Calculate sequence coverage of parent molecules
>>>>>>> cef7d2ef
    void calculateCoverages(bool check_molecule_length = false);

    /*!
      @brief Clean up the data structure after filtering parts of it.

      Make sure there are no invalid references or "orphan" data entries.

      @param require_observation_match Remove identified molecules, observations and adducts that aren't part of observation matches?
      @param require_identified_sequence Remove parent sequences (proteins/RNAs) that aren't referenced by identified peptides/oligonucleotides?
      @param require_parent_match Remove identified peptides/oligonucleotides that don't reference a parent sequence (protein/RNA)?
      @param require_parent_group Remove parent sequences that aren't part of parent sequence groups?
      @param require_match_group Remove input matches that aren't part of match groups?
    */
    void cleanup(bool require_observation_match = true,
                 bool require_identified_sequence = true,
                 bool require_parent_match = true,
                 bool require_parent_group = false,
                 bool require_match_group = false);

    /// Return whether the data structure is empty (no data)
    bool empty() const;

    /*!
      @brief Merge in data from another instance.

      Can be used to make a deep copy by calling merge() on an empty object.
      The returned translation table allows updating of references that are held externally.

      @param other Instance to merge in.

      @return Translation table for references (old -> new)
    */
    RefTranslator merge(const IdentificationData& other);

    /// Swap contents with a second instance
    void swap(IdentificationData& other);

    /// Clear all contents
    void clear();

    /*!
      Pick a score type for operations (e.g. filtering) on a container of scored processing results (e.g. input matches, identified peptides, ...).

      If @p all_elements is false, only the first element with a score will be considered (which is sufficient if all elements were processed in the same way).
      If @p all_elements is true, the score type supported by the highest number of elements will be chosen.

      If @p any_score is false, only the primary score from the most recent processing step (that assigned a score) is taken into account.
      If @p any_score is true, all score types assigned across all elements are considered (this implies @p all_elements = true).

      @param container Container with elements derived from @p ScoredProcessingResult
      @param all_elements Consider all elements?
      @param any_score Consider any score (or just primary/most recent ones)?

      @return Reference to the chosen score type (or @p getScoreTypes().end() if there were no scores)
    */
    template <class ScoredProcessingResults>
    ScoreTypeRef pickScoreType(const ScoredProcessingResults& container,
                               bool all_elements = false, bool any_score = false) const
    {
      std::map<ScoreTypeRef, Size> score_counts;

      if (any_score)
      {
        for (const auto& element : container)
        {
          for (const auto& step : element.steps_and_scores)
          {
            for (const auto& pair : step.scores)
            {
              score_counts[pair.first]++;
            }
          }
        }
      }
      else
      {
        for (const auto& element : container)
        {
          auto score_info = element.getMostRecentScore();
          if (std::get<2>(score_info)) // check success indicator
          {
            ScoreTypeRef score_ref = *std::get<1>(score_info); // unpack the option
            if (!all_elements) return score_ref;
            score_counts[score_ref]++; // elements are zero-initialized
          }
        }
      }
      if (score_counts.empty()) return score_types_.end();
      auto pos = max_element(score_counts.begin(), score_counts.end());
      // @TODO: break ties according to some criterion
      return pos->first;
    }

    /// Set a meta value on a stored input match
    void setMetaValue(const ObservationMatchRef ref, const String& key, const DataValue& value);

    /// Set a meta value on a stored input item
    void setMetaValue(const ObservationRef ref, const String& key, const DataValue& value);

    /// Set a meta value on a stored identified molecule (variant)
    void setMetaValue(const IdentifiedMolecule& var, const String& key, const DataValue& value);

    // @TODO: add overloads for other data types derived from MetaInfoInterface

  protected:

    // containers:
    InputFiles input_files_;
    ProcessingSoftwares processing_softwares_;
    ProcessingSteps processing_steps_;
    DBSearchParams db_search_params_;
    // @TODO: store SearchParamRef inside ProcessingStep? (may not be required
    // for many processing steps)
    DBSearchSteps db_search_steps_;
    ScoreTypes score_types_;
    Observations observations_;
    ParentSequences parents_;
    ParentGroupSets parent_groups_;
    IdentifiedPeptides identified_peptides_;
    IdentifiedCompounds identified_compounds_;
    IdentifiedOligos identified_oligos_;
    Adducts adducts_;
    ObservationMatches observation_matches_;
    ObservationMatchGroups observation_match_groups_;

    /// Reference to the current data processing step (see @ref setCurrentProcessingStep())
    ProcessingStepRef current_step_ref_;

    /*!
      @brief Suppress validity checks in @p register... calls?

      This is useful in situations where validity is already guaranteed (e.g. copying).
    */
    bool no_checks_;

    // look-up tables for fast checking of reference validity:
    AddressLookup observation_lookup_;
    AddressLookup parent_lookup_;
    // @TODO: just use one "identified_molecule_lookup_" for all molecule types?
    AddressLookup identified_peptide_lookup_;
    AddressLookup identified_compound_lookup_;
    AddressLookup identified_oligo_lookup_;
    AddressLookup observation_match_lookup_;

    /// Helper function to check if all score types are valid
    void checkScoreTypes_(const std::map<ScoreTypeRef, double>& scores) const;

    /// Helper function to check if all applied processing steps are valid
    void checkAppliedProcessingSteps_(const AppliedProcessingSteps&
                                      steps_and_scores) const;

    /// Helper function to check if all parent matches are valid
    void checkParentMatches_(const ParentMatches& matches,
                             MoleculeType expected_type) const;

    /// Helper function to merge scored processing results while updating references (to processing steps and score types)
    void mergeScoredProcessingResults_(
      ScoredProcessingResult& result, const ScoredProcessingResult& other,
      const RefTranslator& trans);

    /*!
      @brief Helper functor for adding processing steps to elements in a @t boost::multi_index_container structure

      The validity of the processing step reference cannot be checked here!
    */
    template <typename ElementType>
    struct ModifyMultiIndexAddProcessingStep
    {
      ModifyMultiIndexAddProcessingStep(ProcessingStepRef step_ref):
        step_ref(step_ref)
      {
      }

      void operator()(ElementType& element)
      {
        element.addProcessingStep(step_ref);
      }

      ProcessingStepRef step_ref;
    };

    /**
      @brief Helper functor for adding scores to elements in a @em boost::multi_index_container structure

      The validity of the score type reference cannot be checked here!
    */
    template <typename ElementType>
    struct ModifyMultiIndexAddScore
    {
      ModifyMultiIndexAddScore(ScoreTypeRef score_type_ref, double value):
        score_type_ref(score_type_ref), value(value)
      {
      }

      void operator()(ElementType& element)
      {
        if (element.steps_and_scores.empty())
        {
          element.addScore(score_type_ref, value);
        }
        else // add score to most recent step
        {
          element.addScore(score_type_ref, value,
                           element.steps_and_scores.back().processing_step_opt);
        }
      }

      ScoreTypeRef score_type_ref;
      double value;
    };

    /**
      @brief Helper functor for removing invalid parent matches from elements in a @em boost::multi_index_container structure

      Used during filtering, to update parent matches after parents have been removed.
    */
    template <typename ElementType>
    struct ModifyMultiIndexRemoveParentMatches
    {
      ModifyMultiIndexRemoveParentMatches(const AddressLookup& lookup):
        lookup(lookup)
      {
      }

      void operator()(ElementType& element)
      {
        removeFromSetIf_(element.parent_matches,
                         [&](const ParentMatches::iterator it)
                         {
                           return !lookup.count(it->first);
                         });
      }

      const AddressLookup& lookup;
    };


    /// Helper function for adding entries (derived from ScoredProcessingResult) to a @em boost::multi_index_container structure
    template <typename ContainerType, typename ElementType>
    typename ContainerType::iterator insertIntoMultiIndex_(
      ContainerType& container, const ElementType& element)
    {
      checkAppliedProcessingSteps_(element.steps_and_scores);

      auto result = container.insert(element);
      if (!result.second) // existing element - merge in new information
      {
        container.modify(result.first, [&element](ElementType& existing)
                         {
                           existing.merge(element);
                         });
      }

      // add current processing step (if necessary):
      if (current_step_ref_ != processing_steps_.end())
      {
        ModifyMultiIndexAddProcessingStep<ElementType>
          modifier(current_step_ref_);
        container.modify(result.first, modifier);
      }

      return result.first;
    }

    /// Variant of insertIntoMultiIndex_() that also updates a look-up table of valid references (addresses)
    template <typename ContainerType, typename ElementType>
    typename ContainerType::iterator insertIntoMultiIndex_(
      ContainerType& container, const ElementType& element,
      AddressLookup& lookup)
    {
      typename ContainerType::iterator ref =
        insertIntoMultiIndex_(container, element);
      lookup.insert(uintptr_t(&(*ref)));
      return ref;
    }

    /// Check whether a reference points to an element in a container
    template <typename RefType, typename ContainerType>
    static bool isValidReference_(RefType ref, ContainerType& container)
    {
      for (auto it = container.begin(); it != container.end(); ++it)
      {
        if (ref == it) return true;
      }
      return false;
    }

    /// Check validity of a reference based on a look-up table of addresses
    template <typename RefType>
    static bool isValidHashedReference_(
      RefType ref, const AddressLookup& lookup)
    {
      return lookup.count(ref);
    }

    /// Remove elements from a set (or ordered multi_index_container) if they fulfill a predicate
    template <typename ContainerType, typename PredicateType>
    static void removeFromSetIf_(ContainerType& container, PredicateType predicate)
    {
      for (auto it = container.begin(); it != container.end(); )
      {
        if (predicate(it))
        {
          it = container.erase(it);
        }
        else
        {
          ++it;
        }
      }
    }

    /// Remove elements from a set (or ordered multi_index_container) if they don't occur in a look-up table
    template <typename ContainerType>
    static void removeFromSetIfNotHashed_(
      ContainerType& container, const AddressLookup& lookup)
    {
      removeFromSetIf_(container, [&lookup](typename ContainerType::iterator it)
                       {
                         return !lookup.count(uintptr_t(&(*it)));
                       });
    }

    /// Recreate the address look-up table for a container
    template <typename ContainerType>
    static void updateAddressLookup_(const ContainerType& container,
                                     AddressLookup& lookup)
    {
      lookup.clear();
      lookup.reserve(container.size());
      for (const auto& element : container)
      {
        lookup.insert(uintptr_t(&element));
      }
    }

    /// Helper function to add a meta value to an element in a multi-index container
    template <typename RefType, typename ContainerType>
    void setMetaValue_(const RefType ref, const String& key, const DataValue& value,
                       ContainerType& container, const AddressLookup& lookup = AddressLookup())
    {
      if (!no_checks_ && ((lookup.empty() && !isValidReference_(ref, container)) ||
                          (!lookup.empty() && !isValidHashedReference_(ref, lookup))))
      {
        String msg = "invalid reference for the given container";
        throw Exception::IllegalArgument(__FILE__, __LINE__,
                                         OPENMS_PRETTY_FUNCTION, msg);
      }
      container.modify(ref, [&key, &value](typename ContainerType::value_type& element)
      {
        element.setMetaValue(key, value);
      });
    }


    // these classes need access to manipulate data:
    friend class IDFilter;
    friend class MapAlignmentTransformer;
  };
}<|MERGE_RESOLUTION|>--- conflicted
+++ resolved
@@ -521,11 +521,7 @@
     */
     ScoreTypeRef findScoreType(const String& score_name) const;
 
-<<<<<<< HEAD
     /// Calculate sequence coverages of parent sequences
-=======
-    /// Calculate sequence coverage of parent molecules
->>>>>>> cef7d2ef
     void calculateCoverages(bool check_molecule_length = false);
 
     /*!
