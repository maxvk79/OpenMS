--- conflicted
+++ resolved
@@ -176,14 +176,8 @@
       DPosition<1> centroid_position; //< The estimated centroid position in m/z
     };
 
-
-<<<<<<< HEAD
-    /// Compute the peak's left and right area
-    static void getPeakArea_(const PeakArea_ & area, double & area_left, double & area_right);
-=======
     /// Computes the peak's left and right area
     void getPeakArea_(const PeakArea_ & area, double & area_left, double & area_right) const;
->>>>>>> 7bbc06b6
 
     /// Returns the best fitting peakshape
     PeakShape fitPeakShape_(const PeakArea_ & area) const;
@@ -205,14 +199,9 @@
                 are relevant. If no peak is detected the method return false.
                 For direction=1, the method runs from first to last given direction=-1 it runs the other way around.
     */
-<<<<<<< HEAD
-    bool getMaxPosition_(PeakIterator first, PeakIterator last, const ContinuousWaveletTransform & wt, PeakArea_ & area, 
-                         Int distance_from_scan_border, Int ms_level, double peak_bound_cwt, double peak_bound_ms2_level_cwt, Int direction = 1) const;
-=======
     bool getMaxPosition_(const PeakIterator first, const PeakIterator last, const ContinuousWaveletTransform & wt, 
                          PeakArea_ & area, const Int distance_from_scan_border, 
                          const double peak_bound_cwt, const double peak_bound_ms2_level_cwt, const Int direction = 1) const;
->>>>>>> 7bbc06b6
 
 
     /**
@@ -234,13 +223,8 @@
                 -	(2) analogous procedure to the right of x_r
                 .
     */
-<<<<<<< HEAD
-    bool getPeakEndPoints_(PeakIterator first, PeakIterator last, PeakArea_ & area, Int distance_from_scan_border, Int & peak_left_index,
-                           Int & peak_right_index, ContinuousWaveletTransformNumIntegration & wt) const;
-=======
     bool getPeakEndPoints_(PeakIterator first, PeakIterator last, PeakArea_ & area, Int distance_from_scan_border,
                            Int & peak_left_index, Int & peak_right_index, ContinuousWaveletTransformNumIntegration & wt) const;
->>>>>>> 7bbc06b6
 
 
     /**
@@ -251,17 +235,12 @@
     */
     void getPeakCentroid_(PeakArea_ & area) const;
 
-<<<<<<< HEAD
     /// Computes the value of a theoretical Lorentz peak at position x
-    double lorentz_(double height, double lambda, double pos, double x) const;
-=======
-    /// Computes the value of a theoretical lorentz peak at position x
-    inline double lorentz_(double height, double lambda, double pos, double x) const
+    inline double lorentz_(const double height, const double lambda, const double pos, const double x) const
     {
-      x = lambda * (x - pos);
-      return height / (1 + x*x);
+      const double x2 = lambda * (x - pos);
+      return height / (1 + x2*x2);
     }
->>>>>>> 7bbc06b6
 
     /**
                 @brief Computes the threshold for the peak height in the wavelet transform and initializes the wavelet transform.
@@ -272,11 +251,7 @@
                 is similar to the width of the wavelet. Taking the maximum in the wavelet transform of the
                 Lorentzian peak we have a peak bound in the wavelet transform.
     */
-<<<<<<< HEAD
-    void initializeWT_(ContinuousWaveletTransformNumIntegration & wt, double & peak_bound_cwt, double & peak_bound_ms2_level_cwt) const;
-=======
-    void initializeWT_(ContinuousWaveletTransformNumIntegration & wt, double peak_bound_in, double& peak_bound_ms_cwt) const;
->>>>>>> 7bbc06b6
+    void initializeWT_(ContinuousWaveletTransformNumIntegration& wt, const double peak_bound_in, double& peak_bound_ms_cwt) const;
 
     /** @name Methods needed for separation of overlapping peaks
      */
