--- conflicted
+++ resolved
@@ -217,13 +217,9 @@
       */
       void set(const String& date);
 
-<<<<<<< HEAD
 private:
-    QDateTime* dt_; // access through PImpl to avoid heavy include penalty
-=======
     private:
-      std::unique_ptr<QDateTime> dt_;
->>>>>>> 169eba70
+      std::unique_ptr<QDateTime> dt_; // use PImpl, to avoid constly #include
   };
 
 } // namespace OPENMS