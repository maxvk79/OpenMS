--- conflicted
+++ resolved
@@ -49,11 +49,8 @@
 namespace OpenMS
 {
   class Peak1D;
-<<<<<<< HEAD
-=======
   class ChromatogramPeak;
 
->>>>>>> 8de06950
   /**
     @brief In-Memory representation of a mass spectrometry experiment.
 
@@ -180,74 +177,13 @@
     //@}
 
     // Aliases / chromatograms
-<<<<<<< HEAD
-    inline void reserveSpaceSpectra(Size s)
-    {
-      spectra_.reserve(s);
-    }
-    inline void reserveSpaceChromatograms(Size s)
-    {
-      chromatograms_.reserve(s);
-    }
-=======
     void reserveSpaceSpectra(Size s);
     void reserveSpaceChromatograms(Size s);
->>>>>>> 8de06950
 
     /// Constructor
     MSExperiment();
 
     /// Copy constructor
-<<<<<<< HEAD
-    MSExperiment(const MSExperiment& source) :
-      RangeManagerType(source),
-      ExperimentalSettings(source),
-      ms_levels_(source.ms_levels_),
-      total_size_(source.total_size_),
-      chromatograms_(source.chromatograms_),
-      spectra_(source.spectra_)
-    {}
-
-    /// Assignment operator
-    MSExperiment& operator=(const MSExperiment& source)
-    {
-      if (&source == this) return *this;
-
-      RangeManagerType::operator=(source);
-      ExperimentalSettings::operator=(source);
-
-      ms_levels_     = source.ms_levels_;
-      total_size_    = source.total_size_;
-      chromatograms_ = source.chromatograms_;
-      spectra_ = source.spectra_;
-
-      //no need to copy the alloc?!
-      //alloc_
-
-      return *this;
-    }
-
-    /// Assignment operator
-    MSExperiment& operator=(const ExperimentalSettings& source)
-    {
-      ExperimentalSettings::operator=(source);
-      return *this;
-    }
-
-    /// Equality operator
-    bool operator==(const MSExperiment& rhs) const
-    {
-      return ExperimentalSettings::operator==(rhs) &&
-          chromatograms_ == rhs.chromatograms_ &&
-          spectra_ == rhs.spectra_;
-    }
-
-    /// Equality operator
-    bool operator!=(const MSExperiment& rhs) const
-    {
-      return !(operator==(rhs));
-    }
-=======
     MSExperiment(const MSExperiment & source);
 
     /// Assignment operator
@@ -261,7 +197,6 @@
 
     /// Equality operator
     bool operator!=(const MSExperiment & rhs) const;
->>>>>>> 8de06950
 
     ///@name Conversion to/from 2D data
     //@{
@@ -456,110 +391,7 @@
 
       @param ms_level MS level to consider for m/z range , RT range and intensity range (All MS levels if negative)
     */
-<<<<<<< HEAD
-    void updateRanges(Int ms_level)
-    {
-      //clear MS levels
-      ms_levels_.clear();
-
-      //reset mz/rt/int range
-      this->clearRanges();
-      //reset point count
-      total_size_ = 0;
-
-      //empty
-      if (spectra_.empty() && chromatograms_.empty())
-      {
-        return;
-      }
-
-      //update
-      for (Base::iterator it = spectra_.begin(); it != spectra_.end(); ++it)
-      {
-        if (ms_level < Int(0) || Int(it->getMSLevel()) == ms_level)
-        {
-          //ms levels
-          if (std::find(ms_levels_.begin(), ms_levels_.end(), it->getMSLevel()) == ms_levels_.end())
-          {
-            ms_levels_.push_back(it->getMSLevel());
-          }
-
-          // calculate size
-          total_size_ += it->size();
-
-          //rt
-          if (it->getRT() < RangeManagerType::pos_range_.minX()) RangeManagerType::pos_range_.setMinX(it->getRT());
-          if (it->getRT() > RangeManagerType::pos_range_.maxX()) RangeManagerType::pos_range_.setMaxX(it->getRT());
-
-          //do not update mz and int when the spectrum is empty
-          if (it->size() == 0) continue;
-
-          it->updateRanges();
-
-          //mz
-          if (it->getMin()[0] < RangeManagerType::pos_range_.minY()) RangeManagerType::pos_range_.setMinY(it->getMin()[0]);
-          if (it->getMax()[0] > RangeManagerType::pos_range_.maxY()) RangeManagerType::pos_range_.setMaxY(it->getMax()[0]);
-
-          //int
-          if (it->getMinInt() < RangeManagerType::int_range_.minX()) RangeManagerType::int_range_.setMinX(it->getMinInt());
-          if (it->getMaxInt() > RangeManagerType::int_range_.maxX()) RangeManagerType::int_range_.setMaxX(it->getMaxInt());
-
-        }
-        // for MS level = 1 we extend the range for all the MS2 precursors
-        if (ms_level == 1 && it->getMSLevel() == 2)
-        {
-          if (!it->getPrecursors().empty())
-          {
-            double pc_rt = it->getRT();
-            if (pc_rt < RangeManagerType::pos_range_.minX()) RangeManagerType::pos_range_.setMinX(pc_rt);
-            if (pc_rt > RangeManagerType::pos_range_.maxX()) RangeManagerType::pos_range_.setMaxX(pc_rt);
-            double pc_mz = it->getPrecursors()[0].getMZ();
-            if (pc_mz < RangeManagerType::pos_range_.minY()) RangeManagerType::pos_range_.setMinY(pc_mz);
-            if (pc_mz > RangeManagerType::pos_range_.maxY()) RangeManagerType::pos_range_.setMaxY(pc_mz);
-          }
-        }
-      }
-      std::sort(ms_levels_.begin(), ms_levels_.end());
-
-      if (this->chromatograms_.empty())
-      {
-        return;
-      }
-
-      //TODO CHROM update intensity, m/z and RT according to chromatograms as well! (done????)
-
-      for (std::vector<ChromatogramType>::iterator it = chromatograms_.begin(); it != chromatograms_.end(); ++it)
-      {
-        // ignore TICs and ECs (as these are usually positioned at 0 and therefor lead to a large white margin in plots if included)
-        if (it->getChromatogramType() == ChromatogramSettings::TOTAL_ION_CURRENT_CHROMATOGRAM ||
-            it->getChromatogramType() == ChromatogramSettings::EMISSION_CHROMATOGRAM)
-        {
-          continue;
-        }
-
-        // update MZ
-        if (it->getMZ() < RangeManagerType::pos_range_.minY()) RangeManagerType::pos_range_.setMinY(it->getMZ());
-        if (it->getMZ() > RangeManagerType::pos_range_.maxY()) RangeManagerType::pos_range_.setMaxY(it->getMZ());
-
-        // do not update RT and in if the spectrum is empty
-        if (it->size() == 0) continue;
-
-        total_size_ += it->size();
-
-        it->updateRanges();
-
-        // RT
-        if (it->getMin()[0] < RangeManagerType::pos_range_.minX()) RangeManagerType::pos_range_.setMinX(it->getMin()[0]);
-        if (it->getMax()[0] > RangeManagerType::pos_range_.maxX()) RangeManagerType::pos_range_.setMaxX(it->getMax()[0]);
-
-        // int
-        if (it->getMinInt() < RangeManagerType::int_range_.minX()) RangeManagerType::int_range_.setMinX(it->getMinInt());
-        if (it->getMaxInt() > RangeManagerType::int_range_.maxX()) RangeManagerType::int_range_.setMaxX(it->getMaxInt());
-      }
-    }
-=======
     void updateRanges(Int ms_level);
->>>>>>> 8de06950
 
     /// returns the minimal m/z value
     CoordinateType getMinMZ() const;
@@ -578,27 +410,13 @@
 
       RT is dimension 0, m/z is dimension 1
     */
-<<<<<<< HEAD
-    const AreaType& getDataRange() const
-    {
-      return RangeManagerType::pos_range_;
-    }
-=======
-    const AreaType & getDataRange() const;
->>>>>>> 8de06950
+    const AreaType& getDataRange() const;
 
     /// returns the total number of peaks
     UInt64 getSize() const;
 
     /// returns an array of MS levels
-<<<<<<< HEAD
-    const std::vector<UInt>& getMSLevels() const
-    {
-      return ms_levels_;
-    }
-=======
-    const std::vector<UInt> & getMSLevels() const;
->>>>>>> 8de06950
+    const std::vector<UInt>& getMSLevels() const;
 
     ///@}
 
@@ -638,23 +456,10 @@
     bool clearMetaDataArrays();
 
     /// returns the meta information of this experiment (const access)
-<<<<<<< HEAD
-    const ExperimentalSettings& getExperimentalSettings() const
-    {
-      return *this;
-    }
+    const ExperimentalSettings& getExperimentalSettings() const;
 
     /// returns the meta information of this experiment (mutable access)
-    ExperimentalSettings& getExperimentalSettings()
-    {
-      return *this;
-    }
-=======
-    const ExperimentalSettings & getExperimentalSettings() const;
-
-    /// returns the meta information of this experiment (mutable access)
-    ExperimentalSettings & getExperimentalSettings();
->>>>>>> 8de06950
+    ExperimentalSettings& getExperimentalSettings();
 
     /// get the file path to the first MS run
     void getPrimaryMSRunPath(StringList& toFill) const;
@@ -667,140 +472,39 @@
     ConstIterator getPrecursorSpectrum(ConstIterator iterator) const;
 
     /// Swaps the content of this map with the content of @p from
-<<<<<<< HEAD
-    void swap(MSExperiment& from)
-    {
-      MSExperiment tmp;
-
-      //swap range information
-      tmp.RangeManagerType::operator=(* this);
-      this->RangeManagerType::operator=(from);
-      from.RangeManagerType::operator=(tmp);
-
-      //swap experimental settings
-      tmp.ExperimentalSettings::operator=(* this);
-      this->ExperimentalSettings::operator=(from);
-      from.ExperimentalSettings::operator=(tmp);
-
-      // swap chromatograms
-      std::swap(chromatograms_, from.chromatograms_);
-
-      //swap peaks
-      spectra_.swap(from.getSpectra());
-
-      //swap remaining members
-      ms_levels_.swap(from.ms_levels_);
-      std::swap(total_size_, from.total_size_);
-    }
+    void swap(MSExperiment& from);
 
     /// sets the spectrum list
-    void setSpectra(const std::vector<MSSpectrum>& spectra)
-    {
-      spectra_ = spectra;
-    }
+    void setSpectra(const std::vector<MSSpectrum>& spectra);
 
     /// adds a spectrum to the list
-    void addSpectrum(const MSSpectrum& spectrum)
-    {
-      spectra_.push_back(spectrum);
-    }
+    void addSpectrum(const MSSpectrum& spectrum);
 
     /// returns the spectrum list
-    const std::vector<MSSpectrum>& getSpectra() const
-    {
-      return spectra_;
-    }
+    const std::vector<MSSpectrum>& getSpectra() const;
 
     /// returns the spectrum list (mutable)
-    std::vector<MSSpectrum>& getSpectra()
-    {
-      return spectra_;
-    }
+    std::vector<MSSpectrum>& getSpectra();
 
     /// sets the chromatogram list
-    void setChromatograms(const std::vector<MSChromatogram>& chromatograms)
-    {
-      chromatograms_ = chromatograms;
-    }
+    void setChromatograms(const std::vector<MSChromatogram>& chromatograms);
 
     /// adds a chromatogram to the list
-    void addChromatogram(const MSChromatogram& chromatogram)
-    {
-      chromatograms_.push_back(chromatogram);
-    }
+    void addChromatogram(const MSChromatogram& chromatogram);
 
     /// returns the chromatogram list
-    const std::vector<MSChromatogram>& getChromatograms() const
-    {
-      return chromatograms_;
-    }
+    const std::vector<MSChromatogram>& getChromatograms() const;
 
     /// returns the chromatogram list (mutable)
-    std::vector<MSChromatogram>& getChromatograms()
-    {
-      return chromatograms_;
-    }
+    std::vector<MSChromatogram>& getChromatograms();
 
     /// @name Easy Access interface
     //@{
-    /// returns a single chromatogram (immutable)
-    const MSChromatogram& getChromatogram(Size id) const
-    {
-      return chromatograms_[id];
-    }
-
-    /// returns a single chromatogram (mutable)
-    MSChromatogram& getChromatogram(Size id)
-    {
-      return chromatograms_[id];
-    }
-
-    /// returns a single spectrum (immutable)
-    const MSSpectrum& getSpectrum(Size id) const
-    {
-      return spectra_[id];
-    }
-
-    /// returns a single spectrum (mutable)
-    MSSpectrum& getSpectrum(Size id)
-    {
-      return spectra_[id];
-    }
-=======
-    void swap(MSExperiment & from);
-
-    /// sets the spectrum list
-    void setSpectra(const std::vector<MSSpectrum> & spectra);
-
-    /// adds a spectrum to the list
-    void addSpectrum(const MSSpectrum & spectrum);
-
-    /// returns the spectrum list
-    const std::vector<MSSpectrum> & getSpectra() const;
-
-    /// returns the spectrum list (mutable)
-    std::vector<MSSpectrum> & getSpectra();
-
-    /// sets the chromatogram list
-    void setChromatograms(const std::vector<MSChromatogram > & chromatograms);
-
-    /// adds a chromatogram to the list
-    void addChromatogram(const MSChromatogram & chromatogram);
-
-    /// returns the chromatogram list
-    const std::vector<MSChromatogram > & getChromatograms() const;
-
-    /// returns the chromatogram list (mutable)
-    std::vector<MSChromatogram > & getChromatograms();
-
-    /// @name Easy Access interface
-    //@{
-    /// returns a single chromatogram 
-    MSChromatogram & getChromatogram(Size id);
-
-    /// returns a single spectrum 
-    MSSpectrum & getSpectrum(Size id);
->>>>>>> 8de06950
+    /// returns a single chromatogram
+    MSChromatogram& getChromatogram(Size id);
+
+    /// returns a single spectrum
+    MSSpectrum& getSpectrum(Size id);
 
     /// get the total number of spectra available
     Size getNrSpectra() const;
@@ -893,13 +597,8 @@
       }
     };
 
-<<<<<<< HEAD
-        /*
+    /*
       @brief Append a spectrum to current MSExperiment
-=======
-    /*
-      @brief Append a spectrum to current MSExperiment 
->>>>>>> 8de06950
 
       @param rt RT of new spectrum
       @return Pointer to newly created spectrum
@@ -914,38 +613,12 @@
       @return Pointer to newly created spectrum
     */
     SpectrumType* createSpec_(PeakType::CoordinateType rt, const StringList& metadata_names);
-  
+
   };
 
-  
+
   /// Print the contents to a stream.
-<<<<<<< HEAD
-  inline std::ostream& operator<<(std::ostream& os, const MSExperiment& exp)
-  {
-    os << "-- MSEXPERIMENT BEGIN --" << std::endl;
-
-    //experimental settings
-    os << static_cast<const ExperimentalSettings&>(exp);
-
-    //spectra
-    for (std::vector<MSSpectrum>::const_iterator it = exp.getSpectra().begin(); it != exp.getSpectra().end(); ++it)
-    {
-      os << *it;
-    }
-
-    //chromatograms
-    for (std::vector<MSChromatogram >::const_iterator it = exp.getChromatograms().begin(); it != exp.getChromatograms().end(); ++it)
-    {
-      os << *it;
-    }
-
-    os << "-- MSEXPERIMENT END --" << std::endl;
-
-    return os;
-  }
-=======
-  std::ostream & operator<<(std::ostream & os, const MSExperiment & exp);
->>>>>>> 8de06950
+  std::ostream& operator<<(std::ostream& os, const MSExperiment& exp);
 
 } // namespace OpenMS
 
