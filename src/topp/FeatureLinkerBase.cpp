// --------------------------------------------------------------------------
//                   OpenMS -- Open-Source Mass Spectrometry
// --------------------------------------------------------------------------
// Copyright The OpenMS Team -- Eberhard Karls University Tuebingen,
// ETH Zurich, and Freie Universitaet Berlin 2002-2022.
//
// This software is released under a three-clause BSD license:
//  * Redistributions of source code must retain the above copyright
//    notice, this list of conditions and the following disclaimer.
//  * Redistributions in binary form must reproduce the above copyright
//    notice, this list of conditions and the following disclaimer in the
//    documentation and/or other materials provided with the distribution.
//  * Neither the name of any author or any participating institution
//    may be used to endorse or promote products derived from this software
//    without specific prior written permission.
// For a full list of authors, refer to the file AUTHORS.
// --------------------------------------------------------------------------
// THIS SOFTWARE IS PROVIDED BY THE COPYRIGHT HOLDERS AND CONTRIBUTORS "AS IS"
// AND ANY EXPRESS OR IMPLIED WARRANTIES, INCLUDING, BUT NOT LIMITED TO, THE
// IMPLIED WARRANTIES OF MERCHANTABILITY AND FITNESS FOR A PARTICULAR PURPOSE
// ARE DISCLAIMED. IN NO EVENT SHALL ANY OF THE AUTHORS OR THE CONTRIBUTING
// INSTITUTIONS BE LIABLE FOR ANY DIRECT, INDIRECT, INCIDENTAL, SPECIAL,
// EXEMPLARY, OR CONSEQUENTIAL DAMAGES (INCLUDING, BUT NOT LIMITED TO,
// PROCUREMENT OF SUBSTITUTE GOODS OR SERVICES; LOSS OF USE, DATA, OR PROFITS;
// OR BUSINESS INTERRUPTION) HOWEVER CAUSED AND ON ANY THEORY OF LIABILITY,
// WHETHER IN CONTRACT, STRICT LIABILITY, OR TORT (INCLUDING NEGLIGENCE OR
// OTHERWISE) ARISING IN ANY WAY OUT OF THE USE OF THIS SOFTWARE, EVEN IF
// ADVISED OF THE POSSIBILITY OF SUCH DAMAGE.
//
// --------------------------------------------------------------------------
// $Maintainer: Timo Sachsenberg $
// $Authors: Marc Sturm, Clemens Groepl, Steffen Sass $
// --------------------------------------------------------------------------
#include <algorithm>

#include <OpenMS/FORMAT/ConsensusXMLFile.h>
#include <OpenMS/FORMAT/FeatureXMLFile.h>
#include <OpenMS/FORMAT/FileHandler.h>
#include <OpenMS/FORMAT/FileTypes.h>
#include <OpenMS/ANALYSIS/MAPMATCHING/FeatureGroupingAlgorithm.h>
#include <OpenMS/DATASTRUCTURES/ListUtils.h>
#include <OpenMS/CONCEPT/ProgressLogger.h>
#include <OpenMS/METADATA/ExperimentalDesign.h>
#include <OpenMS/FORMAT/ExperimentalDesignFile.h>

#include <OpenMS/KERNEL/ConversionHelper.h>

#include <OpenMS/SYSTEM/SysInfo.h>

#include <OpenMS/APPLICATIONS/TOPPBase.h>

#include <iomanip>     // setw

using namespace OpenMS;
using namespace std;

//-------------------------------------------------------------
//Doxygen docu
//-------------------------------------------------------------

/**
    @page TOPP_FeatureLinkerBase FeatureLinkerBase

    @brief Base class for different FeatureLinker tools.

*/

// We do not want this class to show up in the docu:
/// @cond TOPPCLASSES

class TOPPFeatureLinkerBase :
  public TOPPBase, 
  public ProgressLogger
{

public:
  TOPPFeatureLinkerBase(String name, String description, bool official = true) :
    TOPPBase(name, description, official)
  {
  }

protected:
  void registerOptionsAndFlags_() override   // only for "unlabeled" algorithms!
  {
    registerInputFileList_("in", "<files>", ListUtils::create<String>(""), "input files separated by blanks", true);
    setValidFormats_("in", ListUtils::create<String>("featureXML,consensusXML"));
    registerOutputFile_("out", "<file>", "", "Output file", true);
    setValidFormats_("out", ListUtils::create<String>("consensusXML"));
    registerInputFile_("design", "<file>", "", "input file containing the experimental design", false);
    setValidFormats_("design", ListUtils::create<String>("tsv"));
    addEmptyLine_();
    registerFlag_("keep_subelements", "For consensusXML input only: If set, the sub-features of the inputs are transferred to the output.");
  }

  ExitCodes common_main_(FeatureGroupingAlgorithm * algorithm,
                         bool labeled = false)
  {
    //-------------------------------------------------------------
    // parameter handling
    //-------------------------------------------------------------
    StringList ins;
    if (labeled)
    {
      ins.push_back(getStringOption_("in"));
    }
    else
    {
      ins = getStringList_("in");
    }
    String out = getStringOption_("out");
    
    //-------------------------------------------------------------
    // check for valid input
    //-------------------------------------------------------------
    // check if all input files have the correct type
    FileTypes::Type file_type = FileHandler::getType(ins[0]);
    for (Size i = 0; i < ins.size(); ++i)
    {
      if (FileHandler::getType(ins[i]) != file_type)
      {
        writeLogError_("Error: All input files must be of the same type!");
        return ILLEGAL_PARAMETERS;
      }
    }

    //-------------------------------------------------------------
    // set up algorithm
    //-------------------------------------------------------------
    Param algorithm_param = getParam_().copy("algorithm:", true);
    writeDebug_("Used algorithm parameters", algorithm_param, 3);
    algorithm->setParameters(algorithm_param);

    //-------------------------------------------------------------
    // perform grouping
    //-------------------------------------------------------------
    // load input
    ConsensusMap out_map;
    StringList ms_run_locations;

    String design_file;

    // TODO: support design in labeled feature linker
    if (!labeled)
    {
      design_file = getStringOption_("design");
    }

    if (file_type == FileTypes::CONSENSUSXML && !design_file.empty())
    {
      writeLogError_("Error: Using fractionated design with consensusXML als input is not supported!");
      return ILLEGAL_PARAMETERS;
    }
  
    if (file_type == FileTypes::FEATUREXML)
    {
      OPENMS_LOG_INFO << "Linking " << ins.size() << " featureXMLs." << endl;
  
      //-------------------------------------------------------------
      // Extract (optional) fraction identifiers and associate with featureXMLs
      //-------------------------------------------------------------

      // determine map of fractions to MS files
      map<unsigned, vector<String>> frac2files;

      if (!design_file.empty())
      {
        // parse design file and determine fractions
        ExperimentalDesign ed = ExperimentalDesignFile::load(design_file, false);

        // determine if design defines more than one fraction
        frac2files = ed.getFractionToMSFilesMapping();

        writeDebug_(String("Grouping ") + String(ed.getNumberOfFractions()) + " fractions.", 3);

        // check if all fractions have the same number of MS runs associated
        if (!ed.sameNrOfMSFilesPerFraction())
        {
          writeLogError_("Error: Number of runs must match for every fraction!");
          return ILLEGAL_PARAMETERS;
        }
      }
      else // no design file given
      {
        for (Size i = 0; i != ins.size(); ++i)
        {
          frac2files[1].emplace_back(String("file") + String(i)); // associate each run with fraction 1
        }
      }

<<<<<<< HEAD
      String mem_current;
      {
        size_t mem_virtual(0);
        SysInfo::getProcessMemoryConsumption(mem_virtual);
        if(mem_virtual != 0) mem_current = String("Current Memory Usage: ") + (mem_virtual / 1024) + " MB";
      }
      cout << mem_current << "\n";

=======
>>>>>>> facb27ac
      vector<FeatureMap> maps(ins.size());
      FeatureXMLFile f;
      FeatureFileOptions param = f.getOptions();

      // to save memory don't load convex hulls and subordinates
      param.setLoadSubordinates(false);
      param.setLoadConvexHull(false);

      f.setOptions(param);

      Size progress = 0;
      setLogType(ProgressLogger::CMD);
      startProgress(0, ins.size(), "reading input");
      for (Size i = 0; i < ins.size(); ++i)
      {
        FeatureMap tmp;
        f.load(ins[i], tmp);

        StringList ms_runs;
        tmp.getPrimaryMSRunPath(ms_runs);

        // associate mzML file with map i in consensusXML
        if (ms_runs.size() > 1 || ms_runs.empty())
        {
          OPENMS_LOG_WARN << "Exactly one MS run should be associated with a FeatureMap. "
            << ms_runs.size() 
            << " provided." << endl;
        }
        else
        {
          out_map.getColumnHeaders()[i].filename = ms_runs.front();
        }
        out_map.getColumnHeaders()[i].size = tmp.size();
        out_map.getColumnHeaders()[i].unique_id = tmp.getUniqueId();

        // copy over information on the primary MS run
        ms_run_locations.insert(ms_run_locations.end(), ms_runs.begin(), ms_runs.end());

        // to save memory, remove convex hulls, subordinates:
        for (Feature& ft : tmp)
        {
          String adduct;
          String group;
          //exception: addduct information
          if (ft.metaValueExists(Constants::UserParam::DC_CHARGE_ADDUCTS))
          {
            adduct = ft.getMetaValue(Constants::UserParam::DC_CHARGE_ADDUCTS);
          }
          if (ft.metaValueExists(Constants::UserParam::ADDUCT_GROUP))
          {
            group = ft.getMetaValue(Constants::UserParam::ADDUCT_GROUP);
          }
          ft.getSubordinates().clear();
          ft.getConvexHulls().clear();
          ft.clearMetaInfo();
          if (!adduct.empty())
          {
            ft.setMetaValue(Constants::UserParam::DC_CHARGE_ADDUCTS, adduct);
          }
          if (!group.empty())
          {
            ft.setMetaValue("Group", group);
          }
        }

        maps[i] = std::move(tmp);
        maps[i].updateRanges();

        setProgress(progress++);

        String mem_current;
        {
          size_t mem_virtual(0);
          SysInfo::getProcessMemoryConsumption(mem_virtual);
          if(mem_virtual != 0) mem_current = String("Current Memory Usage: ") + (mem_virtual / 1024) + " MB";
        }
        cout << mem_current << "\n";
      }
      endProgress();

      // exception for "labeled" algorithms: copy file descriptions
      if (labeled)
      {
        out_map.getColumnHeaders()[1] = out_map.getColumnHeaders()[0];
        out_map.getColumnHeaders()[0].label = "light";
        out_map.getColumnHeaders()[1].label = "heavy";
        ms_run_locations.push_back(ms_run_locations[0]);
      }

      ////////////////////////////////////////////////////
      // invoke feature grouping algorithm
      
      if (frac2files.size() == 1) // group one fraction
      {      
        algorithm->group(maps, out_map);
      }
      else // group multiple fractions
      {
        writeDebug_(String("Stored in ") + String(maps.size()) + " maps.", 3);
        cout << "grouping "<< frac2files.size() << " fractions...\n";
        for (Size i = 1; i <= frac2files.size(); ++i)
        {
          vector<FeatureMap> fraction_maps;
          // TODO FRACTIONS: here we assume that the order of featureXML is from fraction 1..n
          // we should check if these are shuffled and error / warn          
          for (size_t feature_map_index = 0; feature_map_index != frac2files[i].size(); ++feature_map_index)
          {
            fraction_maps.push_back(maps[feature_map_index]);
          }
          algorithm->group(fraction_maps, out_map);
        }
      }
    }
    else
    {
      //TODO isn't it better to have this option/functionality in the FeatureGroupingAlgorithm class?
      // Otherwise everyone has to remember e.g. to annotate the old map_index etc.
      bool keep_subelements = getFlag_("keep_subelements");
      vector<ConsensusMap> maps(ins.size());
      ConsensusXMLFile f;
      for (Size i = 0; i < ins.size(); ++i)
      {
        f.load(ins[i], maps[i]);
        maps[i].updateRanges();
        // copy over information on the primary MS run
        StringList ms_runs;
        maps[i].getPrimaryMSRunPath(ms_runs);
        ms_run_locations.insert(ms_run_locations.end(), ms_runs.begin(), ms_runs.end());
        if (keep_subelements)
        {
          auto saveOldMapIndex =
            [](PeptideIdentification &p)
            {
              if (p.metaValueExists("map_index"))
              {
                p.setMetaValue("old_map_index", p.getMetaValue("map_index"));
              }
              else
              {
                OPENMS_LOG_WARN << "Warning: map_index not found in PeptideID. The tool will not be able to assign a"
                                   "consistent one. Check the settings of previous tools." << std::endl;
              }
            };
          maps[i].applyFunctionOnPeptideIDs(saveOldMapIndex, true);
        }
      }
      // group
      algorithm->group(maps, out_map);

      // set file descriptions:

      if (!keep_subelements)
      {
        for (Size i = 0; i < ins.size(); ++i)
        {
          out_map.getColumnHeaders()[i].filename = ins[i];
          out_map.getColumnHeaders()[i].size = maps[i].size();
          out_map.getColumnHeaders()[i].unique_id = maps[i].getUniqueId();
        }
      }
      else
      {
        // components of the output map are not the input maps themselves, but
        // the components of the input maps:
        algorithm->transferSubelements(maps, out_map);
      }
    }

    // assign unique ids
    out_map.applyMemberFunction(&UniqueIdInterface::setUniqueId);

    // annotate output with data processing info
    addDataProcessing_(out_map,
                       getProcessingInfo_(DataProcessing::FEATURE_GROUPING));


    // sort list of peptide identifications in each consensus feature by map index
    out_map.sortPeptideIdentificationsByMapIndex();

    // write output
    ConsensusXMLFile().store(out, out_map);

    // some statistics
    map<Size, UInt> num_consfeat_of_size;
    for (const ConsensusFeature& cf : out_map)
    {
      ++num_consfeat_of_size[cf.size()];
    }

    OPENMS_LOG_INFO << "Number of consensus features:" << endl;
    for (map<Size, UInt>::reverse_iterator i = num_consfeat_of_size.rbegin();
         i != num_consfeat_of_size.rend(); ++i)
    {
      OPENMS_LOG_INFO << "  of size " << setw(2) << i->first << ": " << setw(6) 
               << i->second << endl;
    }
    OPENMS_LOG_INFO << "  total:      " << setw(6) << out_map.size() << endl;

    return EXECUTION_OK;
  }

};

/// @endcond<|MERGE_RESOLUTION|>--- conflicted
+++ resolved
@@ -45,8 +45,6 @@
 
 #include <OpenMS/KERNEL/ConversionHelper.h>
 
-#include <OpenMS/SYSTEM/SysInfo.h>
-
 #include <OpenMS/APPLICATIONS/TOPPBase.h>
 
 #include <iomanip>     // setw
@@ -187,17 +185,6 @@
         }
       }
 
-<<<<<<< HEAD
-      String mem_current;
-      {
-        size_t mem_virtual(0);
-        SysInfo::getProcessMemoryConsumption(mem_virtual);
-        if(mem_virtual != 0) mem_current = String("Current Memory Usage: ") + (mem_virtual / 1024) + " MB";
-      }
-      cout << mem_current << "\n";
-
-=======
->>>>>>> facb27ac
       vector<FeatureMap> maps(ins.size());
       FeatureXMLFile f;
       FeatureFileOptions param = f.getOptions();
@@ -267,14 +254,6 @@
         maps[i].updateRanges();
 
         setProgress(progress++);
-
-        String mem_current;
-        {
-          size_t mem_virtual(0);
-          SysInfo::getProcessMemoryConsumption(mem_virtual);
-          if(mem_virtual != 0) mem_current = String("Current Memory Usage: ") + (mem_virtual / 1024) + " MB";
-        }
-        cout << mem_current << "\n";
       }
       endProgress();
 
@@ -297,7 +276,6 @@
       else // group multiple fractions
       {
         writeDebug_(String("Stored in ") + String(maps.size()) + " maps.", 3);
-        cout << "grouping "<< frac2files.size() << " fractions...\n";
         for (Size i = 1; i <= frac2files.size(); ++i)
         {
           vector<FeatureMap> fraction_maps;
