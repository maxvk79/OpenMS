--- conflicted
+++ resolved
@@ -662,50 +662,26 @@
 </mzML>
 <indexList count="1">
 	<index name="chromatogram">
-<<<<<<< HEAD
 		<offset idRef="1">6874</offset>
-		<offset idRef="2">8705</offset>
-		<offset idRef="3">10536</offset>
-		<offset idRef="4">12367</offset>
-		<offset idRef="5">14198</offset>
-		<offset idRef="6">16029</offset>
-		<offset idRef="7">17860</offset>
-		<offset idRef="8">19691</offset>
-		<offset idRef="9">21522</offset>
-		<offset idRef="10">23353</offset>
-		<offset idRef="11">25185</offset>
-		<offset idRef="12">27018</offset>
-		<offset idRef="13">28851</offset>
-		<offset idRef="16">30685</offset>
-		<offset idRef="14">32519</offset>
-		<offset idRef="17">34353</offset>
-		<offset idRef="15">36187</offset>
-		<offset idRef="18">38021</offset>
+		<offset idRef="2">8767</offset>
+		<offset idRef="3">10660</offset>
+		<offset idRef="4">12553</offset>
+		<offset idRef="5">14446</offset>
+		<offset idRef="6">16335</offset>
+		<offset idRef="7">18228</offset>
+		<offset idRef="8">20121</offset>
+		<offset idRef="9">22010</offset>
+		<offset idRef="10">23903</offset>
+		<offset idRef="11">25797</offset>
+		<offset idRef="12">27688</offset>
+		<offset idRef="13">29583</offset>
+		<offset idRef="16">31479</offset>
+		<offset idRef="14">33375</offset>
+		<offset idRef="17">35267</offset>
+		<offset idRef="15">37159</offset>
+		<offset idRef="18">39055</offset>
 	</index>
 </indexList>
-<indexListOffset>39889</indexListOffset>
-=======
-		<offset idRef="1">7205</offset>
-		<offset idRef="2">9098</offset>
-		<offset idRef="3">10991</offset>
-		<offset idRef="4">12884</offset>
-		<offset idRef="5">14777</offset>
-		<offset idRef="6">16666</offset>
-		<offset idRef="7">18559</offset>
-		<offset idRef="8">20452</offset>
-		<offset idRef="9">22341</offset>
-		<offset idRef="10">24234</offset>
-		<offset idRef="11">26128</offset>
-		<offset idRef="12">28019</offset>
-		<offset idRef="13">29914</offset>
-		<offset idRef="16">31810</offset>
-		<offset idRef="14">33706</offset>
-		<offset idRef="17">35598</offset>
-		<offset idRef="15">37490</offset>
-		<offset idRef="18">39386</offset>
-	</index>
-</indexList>
-<indexListOffset>41316</indexListOffset>
->>>>>>> a3a09490
+<indexListOffset>40985</indexListOffset>
 <fileChecksum>0</fileChecksum>
 </indexedmzML>