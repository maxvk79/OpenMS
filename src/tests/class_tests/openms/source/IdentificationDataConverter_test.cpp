// --------------------------------------------------------------------------
//                   OpenMS -- Open-Source Mass Spectrometry
// --------------------------------------------------------------------------
// Copyright The OpenMS Team -- Eberhard Karls University Tuebingen,
// ETH Zurich, and Freie Universitaet Berlin 2002-2020.
//
// This software is released under a three-clause BSD license:
//  * Redistributions of source code must retain the above copyright
//    notice, this list of conditions and the following disclaimer.
//  * Redistributions in binary form must reproduce the above copyright
//    notice, this list of conditions and the following disclaimer in the
//    documentation and/or other materials provided with the distribution.
//  * Neither the name of any author or any participating institution
//    may be used to endorse or promote products derived from this software
//    without specific prior written permission.
// For a full list of authors, refer to the file AUTHORS.
// --------------------------------------------------------------------------
// THIS SOFTWARE IS PROVIDED BY THE COPYRIGHT HOLDERS AND CONTRIBUTORS "AS IS"
// AND ANY EXPRESS OR IMPLIED WARRANTIES, INCLUDING, BUT NOT LIMITED TO, THE
// IMPLIED WARRANTIES OF MERCHANTABILITY AND FITNESS FOR A PARTICULAR PURPOSE
// ARE DISCLAIMED. IN NO EVENT SHALL ANY OF THE AUTHORS OR THE CONTRIBUTING
// INSTITUTIONS BE LIABLE FOR ANY DIRECT, INDIRECT, INCIDENTAL, SPECIAL,
// EXEMPLARY, OR CONSEQUENTIAL DAMAGES (INCLUDING, BUT NOT LIMITED TO,
// PROCUREMENT OF SUBSTITUTE GOODS OR SERVICES; LOSS OF USE, DATA, OR PROFITS;
// OR BUSINESS INTERRUPTION) HOWEVER CAUSED AND ON ANY THEORY OF LIABILITY,
// WHETHER IN CONTRACT, STRICT LIABILITY, OR TORT (INCLUDING NEGLIGENCE OR
// OTHERWISE) ARISING IN ANY WAY OUT OF THE USE OF THIS SOFTWARE, EVEN IF
// ADVISED OF THE POSSIBILITY OF SUCH DAMAGE.
//
// --------------------------------------------------------------------------
// $Maintainer: Hendrik Weisser $
// $Authors: Hendrik Weisser $
// --------------------------------------------------------------------------

#include <OpenMS/CONCEPT/ClassTest.h>
#include <OpenMS/SYSTEM/SysInfo.h>
#include <OpenMS/test_config.h>

///////////////////////////

#include <OpenMS/METADATA/ID/IdentificationDataConverter.h>
#include <OpenMS/FORMAT/IdXMLFile.h>
#include <OpenMS/FORMAT/MzTabFile.h>
#include <OpenMS/FORMAT/PepXMLFile.h>

///////////////////////////

using namespace OpenMS;
using namespace std;

struct ComparePIdSize
{
      bool operator()(const ProteinIdentification& lhs, const ProteinIdentification& rhs) const
      {
        return lhs.getHits().size() < rhs.getHits().size();
      }
};

START_TEST(IdentificationDataConverter, "$Id$")

/////////////////////////////////////////////////////////////
/////////////////////////////////////////////////////////////

START_SECTION((void importIDs(IdentificationData&, const vector<ProteinIdentification>&, const vector<PeptideIdentification>&)))
{
  vector<ProteinIdentification> proteins_in;
  vector<PeptideIdentification> peptides_in;
  IdXMLFile().load(OPENMS_GET_TEST_DATA_PATH("IdXMLFile_whole.idXML"), proteins_in, peptides_in);
  // IdentificationData doesn't allow score types with the same name, but different orientations:
  peptides_in[0].setHigherScoreBetter(true);

  IdentificationData ids;
  IdentificationDataConverter::importIDs(ids, proteins_in, peptides_in);

  vector<ProteinIdentification> proteins_out;
  vector<PeptideIdentification> peptides_out;
  IdentificationDataConverter::exportIDs(ids, proteins_out, peptides_out);

  TEST_EQUAL(peptides_in.size(), peptides_out.size());
  vector<PeptideHit> hits_in, hits_out;
  for (const auto& pep : peptides_in)
  {
    hits_in.insert(hits_in.end(), pep.getHits().begin(), pep.getHits().end());
  }
  for (const auto& pep : peptides_out)
  {
    hits_out.insert(hits_out.end(), pep.getHits().begin(), pep.getHits().end());
  }
  TEST_EQUAL(hits_in.size(), hits_out.size());
  // order of hits is different, check that every output one is in the input:
  for (const auto& hit : hits_out)
  {
    TEST_EQUAL(find(hits_in.begin(), hits_in.end(), hit) != hits_in.end(),
               true);
  }

  std::sort(proteins_in.begin(), proteins_in.end(), ComparePIdSize());
  std::sort(proteins_out.begin(), proteins_out.end(), ComparePIdSize());
  TEST_EQUAL(proteins_in.size(), proteins_out.size());
  TEST_EQUAL(proteins_in[0].getHits().size(), 1) // is sorted
  TEST_EQUAL(proteins_in[1].getHits().size(), 2) // is sorted

  // the exporter adds target/decoy information (default: target):
  for (auto& hit : proteins_in[0].getHits()) hit.setMetaValue("target_decoy", "target");
  for (auto& hit : proteins_in[1].getHits()) hit.setMetaValue("target_decoy", "target");

  // TEST_EQUAL(proteins_in[0].getIdentifier(), proteins_out[0].getIdentifier() ) // identifiers are not equal
  // TEST_EQUAL(proteins_in[1].getIdentifier(), proteins_out[1].getIdentifier() ) // identifiers are not equal

  TEST_EQUAL(proteins_in[0].getHits().size(), proteins_out[0].getHits().size());
  TEST_EQUAL(proteins_in[1].getHits().size(), proteins_out[1].getHits().size());
  TEST_EQUAL(proteins_in[0].getHits() == proteins_out[0].getHits(), true);
  TEST_EQUAL(proteins_in[1].getHits() == proteins_out[1].getHits(), true);

  TEST_EQUAL(proteins_in[0].getDateTime().get(),
             proteins_out[0].getDateTime().get());
  TEST_EQUAL(proteins_in[1].getDateTime().get(),
             proteins_out[1].getDateTime().get());
<<<<<<< HEAD
=======

  TEST_EQUAL(proteins_in[0].getSearchParameters() == proteins_out[0].getSearchParameters(), true)
  TEST_EQUAL(proteins_in[1].getSearchParameters() == proteins_out[1].getSearchParameters(), true)
>>>>>>> 8bba7db1

  // String filename = OPENMS_GET_TEST_DATA_PATH("IdentificationDataConverter_out.idXML");
  // IdXMLFile().store(filename, proteins_out, peptides_out);
}
END_SECTION

START_SECTION((void importSequences(IdentificationData&, const vector<FASTAFile::FASTAEntry>&, IdentificationData::MoleculeType, const String&)))
{
  vector<FASTAFile::FASTAEntry> fasta;
  FASTAFile::load(OPENMS_GET_TEST_DATA_PATH("FASTAFile_test.fasta"), fasta);
  IdentificationData ids;
  IdentificationDataConverter::importSequences(ids, fasta);
  TEST_EQUAL(ids.getParentMolecules().size(), 5);
}
END_SECTION

START_SECTION((void exportIDs(const IdentificationData&, vector<ProteinIdentification>&, vector<PeptideIdentification>&)))
{
  vector<ProteinIdentification> proteins_in;
  vector<PeptideIdentification> peptides_in;

  String filename = OPENMS_GET_TEST_DATA_PATH("../../../topp/THIRDPARTY/FidoAdapter_4_output.idXML");
  IdXMLFile().load(filename, proteins_in, peptides_in);

  IdentificationData ids;
  IdentificationDataConverter::importIDs(ids, proteins_in, peptides_in);

  vector<ProteinIdentification> proteins_out;
  vector<PeptideIdentification> peptides_out;
  IdentificationDataConverter::exportIDs(ids, proteins_out, peptides_out);

  TEST_EQUAL(proteins_in.size(), proteins_out.size());
  TEST_EQUAL(proteins_in[0].getHits().size(),
             proteins_out[0].getHits().size());
  TEST_EQUAL(proteins_in[0].getHits() == proteins_out[0].getHits(), true);

  TEST_EQUAL(proteins_in[0].getIndistinguishableProteins() ==
             proteins_out[0].getIndistinguishableProteins(), true);
  TEST_EQUAL(proteins_in[0].getProteinGroups() ==
             proteins_out[0].getProteinGroups(), true);

  TEST_EQUAL(peptides_in.size(), peptides_out.size());
  // no "operator<" for PeptideHit, otherwise we could use a set:
  vector<PeptideHit> hits_in, hits_out;
  for (const auto& pep : peptides_in)
  {
    hits_in.insert(hits_in.end(), pep.getHits().begin(), pep.getHits().end());
  }
  for (const auto& pep : peptides_out)
  {
    hits_out.insert(hits_out.end(), pep.getHits().begin(), pep.getHits().end());
  }
  for (auto& hit : hits_in)
  {
    // "target+decoy" is counted as "target" in IdentificationData:
    if (hit.getMetaValue("target_decoy") == "target+decoy")
    {
      hit.setMetaValue("target_decoy", "target");
    }
  }
  TEST_EQUAL(hits_in.size(), hits_out.size());
  // order of hits is different, check that every output one is in the input:
  for (const auto& hit : hits_out)
  {
    TEST_EQUAL(find(hits_in.begin(), hits_in.end(), hit) != hits_in.end(),
               true);
  }

  // filename = OPENMS_GET_TEST_DATA_PATH("IdentificationDataConverter_out2.idXML");
  // IdXMLFile().store(filename, proteins_out, peptides_out);
}
END_SECTION

START_SECTION((MzTab exportMzTab(const IdentificationData& id_data)))
{
  vector<ProteinIdentification> proteins_in;
  vector<PeptideIdentification> peptides_in;
  String filename = OPENMS_GET_TEST_DATA_PATH("../../../topp/THIRDPARTY/FidoAdapter_4_output.idXML");
  IdXMLFile().load(filename, proteins_in, peptides_in);

  IdentificationData ids;
  IdentificationDataConverter::importIDs(ids, proteins_in, peptides_in);

  MzTab mztab = IdentificationDataConverter::exportMzTab(ids);
  NEW_TMP_FILE(filename);
  MzTabFile().store(filename, mztab);

  TEST_FILE_SIMILAR(filename, OPENMS_GET_TEST_DATA_PATH("IdentificationDataConverter_out1.mzTab"));

  // RNA data, oligonucleotide that matches several times in the same RNA:
  IdentificationData rna_ids;
  IdentificationData::ParentMolecule rna("test", IdentificationData::MoleculeType::RNA, "AUCGAUCG");
  IdentificationData::ParentMoleculeRef ref = rna_ids.registerParentMolecule(rna);
  IdentificationData::IdentifiedOligo oli(NASequence::fromString("AUCG"));
  IdentificationData::MoleculeParentMatch match1(0, 3), match2(4, 7);
  oli.parent_matches[ref].insert(match1);
  oli.parent_matches[ref].insert(match2);
  rna_ids.registerIdentifiedOligo(oli);

  mztab = IdentificationDataConverter::exportMzTab(rna_ids);
  NEW_TMP_FILE(filename);
  MzTabFile().store(filename, mztab);

  TEST_FILE_SIMILAR(filename, OPENMS_GET_TEST_DATA_PATH("IdentificationDataConverter_out2.mzTab"));
}
END_SECTION

/*
// performance test on a large file:
START_SECTION(([[EXTRA]] void importIDs(IdentificationData&, const vector<ProteinIdentification>&, const vector<PeptideIdentification>&)))
{
  SysInfo::MemUsage mem_usage;
  vector<ProteinIdentification> proteins_in;
  vector<PeptideIdentification> peptides_in;
  IdXMLFile().load(OPENMS_GET_TEST_DATA_PATH("large_test.idXML"), proteins_in, peptides_in);
  STATUS(mem_usage.delta("PeptideIdentification/ProteinIdentification"));

  TEST_EQUAL(proteins_in.size(), 1);
  TEST_EQUAL(proteins_in[0].getHits().size(), 11098);
  TEST_EQUAL(peptides_in.size(), 328591);
  TEST_EQUAL(proteins_in[0].getIndistinguishableProteins().size(), 10853);
  TEST_EQUAL(proteins_in[0].getProteinGroups().size(), 9092);

  mem_usage.reset();
  mem_usage.before();
  IdentificationData ids;
  IdentificationDataConverter::importIDs(ids, proteins_in, peptides_in);
  STATUS(mem_usage.delta("IdentificationData"));

  TEST_EQUAL(ids.getParentMolecules().size(), 11098);
  // problem: input data comes from multiple files, spectra with matching names
  // in different files get merged together -> lower number of data queries:
  TEST_EQUAL(ids.getDataQueries().size(), 55522);
  TEST_EQUAL(ids.getIdentifiedPeptides().size(), 73950);
  // according to "grep" on the input file, there should be 335250 peptide hits
  // in total - maybe some duplicates?:
  TEST_EQUAL(ids.getMoleculeQueryMatches().size(), 332778);

  TEST_EQUAL(ids.getParentMoleculeGroupings().size(), 2);
  TEST_EQUAL(ids.getParentMoleculeGroupings()[0].groups.size(), 10853);
  TEST_EQUAL(ids.getParentMoleculeGroupings()[1].groups.size(), 9092);
}
END_SECTION
*/

/////////////////////////////////////////////////////////////
/////////////////////////////////////////////////////////////
END_TEST<|MERGE_RESOLUTION|>--- conflicted
+++ resolved
@@ -116,12 +116,9 @@
              proteins_out[0].getDateTime().get());
   TEST_EQUAL(proteins_in[1].getDateTime().get(),
              proteins_out[1].getDateTime().get());
-<<<<<<< HEAD
-=======
 
   TEST_EQUAL(proteins_in[0].getSearchParameters() == proteins_out[0].getSearchParameters(), true)
   TEST_EQUAL(proteins_in[1].getSearchParameters() == proteins_out[1].getSearchParameters(), true)
->>>>>>> 8bba7db1
 
   // String filename = OPENMS_GET_TEST_DATA_PATH("IdentificationDataConverter_out.idXML");
   // IdXMLFile().store(filename, proteins_out, peptides_out);
