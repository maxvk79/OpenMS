--- conflicted
+++ resolved
@@ -18,20 +18,11 @@
 
       # virtual boost::shared_ptr<ISpectrumAccess> lightClone() const = 0;
 
-<<<<<<< HEAD
       shared_ptr[OSSpectrum] getSpectrumById(int id_) nogil except + # wrap-doc:Returns a pointer to a spectrum at the given string id
       libcpp_vector[size_t] getSpectraByRT(double RT, double deltaRT) nogil except + # wrap-doc:Returns a vector of ids of spectra that are within RT +/- deltaRT
       size_t getNrSpectra() nogil except + # wrap-doc:Returns the number of spectra available
       # virtual SpectrumMeta getSpectrumMetaById(int id) const = 0;
 
       shared_ptr[OSChromatogram] getChromatogramById(int id_) nogil except + # wrap-doc:Returns a pointer to a chromatogram at the given id
-=======
-      shared_ptr[OSSpectrum] getSpectrumById(int id_) nogil except + # wrap-doc:Return a pointer to a spectrum at the given string id
-      libcpp_vector[size_t] getSpectraByRT(double RT, double deltaRT) nogil except + # wrap-doc:Return a vector of ids of spectra that are within RT +/- deltaRT
-      size_t getNrSpectra() nogil except + # wrap-doc:Returns the number of spectra available
-      # virtual SpectrumMeta getSpectrumMetaById(int id) const = 0;
-
-      shared_ptr[OSChromatogram] getChromatogramById(int id_) nogil except + # wrap-doc:Return a pointer to a chromatogram at the given id
->>>>>>> 9110e58e
       size_t getNrChromatograms() nogil except + # wrap-doc:Returns the number of chromatograms available
-      libcpp_utf8_output_string getChromatogramNativeID(int id_) nogil except +
+      libcpp_utf8_output_string getChromatogramNativeID(int id_) nogil except +