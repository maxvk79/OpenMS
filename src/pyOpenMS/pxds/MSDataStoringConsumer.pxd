from Types cimport *
from MSChromatogram cimport *
from MSSpectrum cimport *
from MSExperiment cimport *

cdef extern from "<OpenMS/FORMAT/DATAACCESS/MSDataStoringConsumer.h>" namespace "OpenMS":
    
    cdef cppclass MSDataStoringConsumer :
        # wrap-doc:
            #   Consumer class that simply stores the data
            #   -----
            #   This class is able to keep spectra and chromatograms passed to it in memory
            #   and the data can be accessed through getData()

        MSDataStoringConsumer() nogil except +
        MSDataStoringConsumer(MSDataStoringConsumer &) nogil except + # compiler

<<<<<<< HEAD
        void setExperimentalSettings(ExperimentalSettings & exp) nogil except + # wrap-doc:Sets experimental settings
        void setExpectedSize(Size expectedSpectra, Size expectedChromatograms) nogil except + # wrap-doc:Sets expected size
=======
        void setExperimentalSettings(ExperimentalSettings & exp) nogil except +# TODO
        void setExpectedSize(Size expectedSpectra, Size expectedChromatograms) nogil except +
>>>>>>> 9110e58e

        void consumeSpectrum(MSSpectrum & s) nogil except +
        void consumeChromatogram(MSChromatogram & ) nogil except +

        MSExperiment getData() nogil except +
<|MERGE_RESOLUTION|>--- conflicted
+++ resolved
@@ -15,15 +15,10 @@
         MSDataStoringConsumer() nogil except +
         MSDataStoringConsumer(MSDataStoringConsumer &) nogil except + # compiler
 
-<<<<<<< HEAD
         void setExperimentalSettings(ExperimentalSettings & exp) nogil except + # wrap-doc:Sets experimental settings
         void setExpectedSize(Size expectedSpectra, Size expectedChromatograms) nogil except + # wrap-doc:Sets expected size
-=======
-        void setExperimentalSettings(ExperimentalSettings & exp) nogil except +# TODO
-        void setExpectedSize(Size expectedSpectra, Size expectedChromatograms) nogil except +
->>>>>>> 9110e58e
 
         void consumeSpectrum(MSSpectrum & s) nogil except +
         void consumeChromatogram(MSChromatogram & ) nogil except +
 
-        MSExperiment getData() nogil except +
+        MSExperiment getData() nogil except +