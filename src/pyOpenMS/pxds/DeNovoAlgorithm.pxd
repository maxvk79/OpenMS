from libcpp.vector cimport vector as libcpp_vector
from DefaultParamHandler cimport *
from DeNovoIonScoring cimport *
from PeptideIdentification cimport *
from MSSpectrum cimport *
from Peak1D cimport *

cdef extern from "<OpenMS/ANALYSIS/DENOVO/DeNovoAlgorithm.h>" namespace "OpenMS":

    cdef cppclass DeNovoAlgorithm "OpenMS::DeNovoAlgorithm":
        # wrap-ignore
        # no-pxd-import
        DeNovoAlgorithm() nogil except +
        DeNovoAlgorithm(DeNovoAlgorithm) nogil except +
<<<<<<< HEAD
        void generateCandidates(libcpp_vector[ PeptideIdentification ] & candidates, libcpp_vector[ libcpp_vector[ IonScore ] ] &ion_scores, MSExperiment &exp) nogil except +
        void generateCandidates(PeptideIdentification &candidates, libcpp_vector[ IonScore ] & ion_scores, MSSpectrum & spec) nogil except +
=======
        void generateCandidates(libcpp_vector[ PeptideIdentification ] & candidates,
                                libcpp_vector[ libcpp_vector[ DeNovoIonScore ] ] &ion_scores,
                                MSExperiment &exp) nogil except +
        void generateCandidates(PeptideIdentification &candidates,
                                libcpp_vector[ DeNovoIonScore ] & ion_scores,
                                MSSpectrum[Peak1D] & spec) nogil except +
>>>>>>> 26c57ddd
<|MERGE_RESOLUTION|>--- conflicted
+++ resolved
@@ -12,14 +12,9 @@
         # no-pxd-import
         DeNovoAlgorithm() nogil except +
         DeNovoAlgorithm(DeNovoAlgorithm) nogil except +
-<<<<<<< HEAD
-        void generateCandidates(libcpp_vector[ PeptideIdentification ] & candidates, libcpp_vector[ libcpp_vector[ IonScore ] ] &ion_scores, MSExperiment &exp) nogil except +
-        void generateCandidates(PeptideIdentification &candidates, libcpp_vector[ IonScore ] & ion_scores, MSSpectrum & spec) nogil except +
-=======
         void generateCandidates(libcpp_vector[ PeptideIdentification ] & candidates,
                                 libcpp_vector[ libcpp_vector[ DeNovoIonScore ] ] &ion_scores,
                                 MSExperiment &exp) nogil except +
         void generateCandidates(PeptideIdentification &candidates,
                                 libcpp_vector[ DeNovoIonScore ] & ion_scores,
-                                MSSpectrum[Peak1D] & spec) nogil except +
->>>>>>> 26c57ddd
+                                MSSpectrum & spec) nogil except +
