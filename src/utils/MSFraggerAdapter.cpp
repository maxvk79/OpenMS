--- conflicted
+++ resolved
@@ -655,9 +655,6 @@
     { 
         it->setSearchEngine("MSFragger");
     }
-<<<<<<< HEAD
-    std::cout << pepxmlfile << std::endl;
-=======
 
     // write all (!) parameters as metavalues to the search parameters
     if (!protein_identifications.empty())
@@ -665,7 +662,6 @@
       DefaultParamHandler::writeParametersToMetaValues(this->getParam_(), protein_identifications[0].getSearchParameters(), this->getToolPrefix());
     }
 
->>>>>>> 62899d62
     IdXMLFile().store(output_file, protein_identifications, peptide_identifications);
 
     // remove the msfragger pepXML output from the user location
