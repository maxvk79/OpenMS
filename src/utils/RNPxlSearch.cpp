// --------------------------------------------------------------------------
//                   OpenMS -- Open-Source Mass Spectrometry
// --------------------------------------------------------------------------
// Copyright The OpenMS Team -- Eberhard Karls University Tuebingen,
// ETH Zurich, and Freie Universitaet Berlin 2002-2017.
//
// This software is released under a three-clause BSD license:
//  * Redistributions of source code must retain the above copyright
//    notice, this list of conditions and the following disclaimer.
//  * Redistributions in binary form must reproduce the above copyright
//    notice, this list of conditions and the following disclaimer in the
//    documentation and/or other materials provided with the distribution.
//  * Neither the name of any author or any participating institution
//    may be used to endorse or promote products derived from this software
//    without specific prior written permission.
// For a full list of authors, refer to the file AUTHORS.
// --------------------------------------------------------------------------
// THIS SOFTWARE IS PROVIDED BY THE COPYRIGHT HOLDERS AND CONTRIBUTORS "AS IS"
// AND ANY EXPRESS OR IMPLIED WARRANTIES, INCLUDING, BUT NOT LIMITED TO, THE
// IMPLIED WARRANTIES OF MERCHANTABILITY AND FITNESS FOR A PARTICULAR PURPOSE
// ARE DISCLAIMED. IN NO EVENT SHALL ANY OF THE AUTHORS OR THE CONTRIBUTING
// INSTITUTIONS BE LIABLE FOR ANY DIRECT, INDIRECT, INCIDENTAL, SPECIAL,
// EXEMPLARY, OR CONSEQUENTIAL DAMAGES (INCLUDING, BUT NOT LIMITED TO,
// PROCUREMENT OF SUBSTITUTE GOODS OR SERVICES; LOSS OF USE, DATA, OR PROFITS;
// OR BUSINESS INTERRUPTION) HOWEVER CAUSED AND ON ANY THEORY OF LIABILITY,
// WHETHER IN CONTRACT, STRICT LIABILITY, OR TORT (INCLUDING NEGLIGENCE OR
// OTHERWISE) ARISING IN ANY WAY OUT OF THE USE OF THIS SOFTWARE, EVEN IF
// ADVISED OF THE POSSIBILITY OF SUCH DAMAGE.
//
// --------------------------------------------------------------------------
// $Maintainer: Timo Sachsenberg $
// $Authors: Timo Sachsenberg $
// --------------------------------------------------------------------------

#include <OpenMS/KERNEL/StandardTypes.h>
#include <OpenMS/CONCEPT/Constants.h>
#include <OpenMS/APPLICATIONS/TOPPBase.h>
#include <OpenMS/DATASTRUCTURES/Param.h>
#include <OpenMS/KERNEL/MSSpectrum.h>
#include <OpenMS/METADATA/SpectrumSettings.h>
#include <OpenMS/KERNEL/MSExperiment.h>
#include <OpenMS/FORMAT/MzMLFile.h>
#include <OpenMS/FORMAT/FASTAFile.h>
#include <OpenMS/CHEMISTRY/ProteaseDigestion.h>
#include <OpenMS/DATASTRUCTURES/ListUtilsIO.h>
#include <OpenMS/ANALYSIS/ID/PeptideIndexing.h>

#include <OpenMS/ANALYSIS/RNPXL/RNPxlDeisotoper.h>
#include <OpenMS/ANALYSIS/RNPXL/RNPxlModificationsGenerator.h>
#include <OpenMS/ANALYSIS/RNPXL/ModifiedPeptideGenerator.h>
#include <OpenMS/ANALYSIS/RNPXL/RNPxlReport.h>
#include <OpenMS/ANALYSIS/RNPXL/MorpheusScore.h>
#include <OpenMS/ANALYSIS/RNPXL/RNPxlMarkerIonExtractor.h>
#include <OpenMS/ANALYSIS/RNPXL/RNPxlFragmentAnnotationHelper.h>

#include <OpenMS/CHEMISTRY/ElementDB.h>
#include <OpenMS/CHEMISTRY/ResidueDB.h>
<<<<<<< HEAD
#include <OpenMS/CHEMISTRY/EnzymesDB.h>
#include <OpenMS/CHEMISTRY/ModificationsDB.h>

=======
#include <OpenMS/CHEMISTRY/ProteaseDB.h>
>>>>>>> 604e4b94
#include <OpenMS/CHEMISTRY/ResidueModification.h>

// preprocessing and filtering
#include <OpenMS/FILTERING/TRANSFORMERS/ThresholdMower.h>
#include <OpenMS/FILTERING/TRANSFORMERS/NLargest.h>
#include <OpenMS/FILTERING/TRANSFORMERS/WindowMower.h>
#include <OpenMS/FILTERING/TRANSFORMERS/Normalizer.h>

#include <OpenMS/CHEMISTRY/TheoreticalSpectrumGenerator.h>
#include <OpenMS/ANALYSIS/RNPXL/HyperScore.h>
#include <OpenMS/COMPARISON/SPECTRA/SpectrumAlignment.h>

#include <OpenMS/FORMAT/IdXMLFile.h>
#include <OpenMS/FORMAT/TextFile.h>

#include <boost/regex.hpp>

#include <map>
#include <algorithm>

#ifdef _OPENMP
#include <omp.h>
#define NUMBER_OF_THREADS (omp_get_num_threads())
#else
#define NUMBER_OF_THREADS (1)
#endif

//#define DEBUG_RNPXLSEARCH 

using namespace OpenMS;
using namespace std;

class RNPxlSearch :
  public TOPPBase
{
public:
  RNPxlSearch() :
    TOPPBase("RNPxlSearch", "Annotate RNA/DNA-peptide cross-links in MS/MS spectra.", false)
  {
  }

protected:
  void registerOptionsAndFlags_() override
  {
    registerInputFile_("in", "<file>", "", "input file ");
    setValidFormats_("in", ListUtils::create<String>("mzML"));

    registerInputFile_("database", "<file>", "", "input file ");
    setValidFormats_("database", ListUtils::create<String>("fasta"));

    registerOutputFile_("out", "<file>", "", "output file ");
    setValidFormats_("out", ListUtils::create<String>("idXML"));

    registerOutputFile_("out_tsv", "<file>", "", "tsv output file", false);
    setValidFormats_("out_tsv", ListUtils::create<String>("tsv"));

    registerTOPPSubsection_("precursor", "Precursor (Parent Ion) Options");
    registerDoubleOption_("precursor:mass_tolerance", "<tolerance>", 10.0, "Precursor mass tolerance (+/- around precursor m/z)", false);

    StringList precursor_mass_tolerance_unit_valid_strings;
    precursor_mass_tolerance_unit_valid_strings.emplace_back("ppm");
    precursor_mass_tolerance_unit_valid_strings.emplace_back("Da");

    registerStringOption_("precursor:mass_tolerance_unit", "<unit>", "ppm", "Unit of precursor mass tolerance.", false, false);
    setValidStrings_("precursor:mass_tolerance_unit", precursor_mass_tolerance_unit_valid_strings);

    registerIntOption_("precursor:min_charge", "<num>", 2, "Minimum precursor charge to be considered.", false, false);
    registerIntOption_("precursor:max_charge", "<num>", 5, "Maximum precursor charge to be considered.", false, false);

    // consider one before annotated monoisotopic peak and the annotated one
    IntList isotopes = {0, 1};
    registerIntList_("precursor:isotopes", "<num>", isotopes, "Corrects for mono-isotopic peak misassignments. (E.g.: 1 = prec. may be misassigned to first isotopic peak)", false, false);

    registerTOPPSubsection_("fragment", "Fragments (Product Ion) Options");
    registerDoubleOption_("fragment:mass_tolerance", "<tolerance>", 10.0, "Fragment mass tolerance (+/- around fragment m/z)", false);

    StringList fragment_mass_tolerance_unit_valid_strings;
    fragment_mass_tolerance_unit_valid_strings.emplace_back("ppm");
    fragment_mass_tolerance_unit_valid_strings.emplace_back("Da");

    registerStringOption_("fragment:mass_tolerance_unit", "<unit>", "ppm", "Unit of fragment m", false, false);
    setValidStrings_("fragment:mass_tolerance_unit", fragment_mass_tolerance_unit_valid_strings);

    registerTOPPSubsection_("modifications", "Modifications Options");
    vector<String> all_mods;
    ModificationsDB::getInstance()->getAllSearchModifications(all_mods);
    registerStringList_("modifications:fixed", "<mods>", ListUtils::create<String>(""), "Fixed modifications, specified using UniMod (www.unimod.org) terms, e.g. 'Carbamidomethyl (C)'", false);
    setValidStrings_("modifications:fixed", all_mods);
    registerStringList_("modifications:variable", "<mods>", ListUtils::create<String>(""), "Variable modifications, specified using UniMod (www.unimod.org) terms, e.g. 'Oxidation (M)'", false);
    setValidStrings_("modifications:variable", all_mods);
    registerIntOption_("modifications:variable_max_per_peptide", "<num>", 2, "Maximum number of residues carrying a variable modification per candidate peptide", false, false);

    registerTOPPSubsection_("peptide", "Peptide Options");
    registerIntOption_("peptide:min_size", "<num>", 6, "Minimum size a peptide must have after digestion to be considered in the search.", false, true);
    registerIntOption_("peptide:missed_cleavages", "<num>", 1, "Number of missed cleavages.", false, false);

    StringList all_enzymes;
    ProteaseDB::getInstance()->getAllNames(all_enzymes);
    registerStringOption_("peptide:enzyme", "<cleavage site>", "Trypsin", "The enzyme used for peptide digestion.", false);
    setValidStrings_("peptide:enzyme", all_enzymes);


    registerTOPPSubsection_("report", "Reporting Options");
    registerIntOption_("report:top_hits", "<num>", 1, "Maximum number of top scoring hits per spectrum that are reported.", false, true);

    // RNPxl specific
    registerTOPPSubsection_("RNPxl", "RNPxl Options");
    registerIntOption_("RNPxl:length", "", 2, "Oligonucleotide maximum length. 0 = disable search for RNA variants.", false);

    registerStringOption_("RNPxl:sequence", "", "", "Sequence to restrict the generation of oligonucleotide chains. (disabled for empty sequence)", false);

    registerStringList_("RNPxl:target_nucleotides", 
                        "", 
                        {"A=C10H14N5O7P", "C=C9H14N3O8P", "G=C10H14N5O8P", "U=C9H13N2O9P"}, 
                        "format:  target nucleotide=empirical formula of nucleoside monophosphate \n e.g. A=C10H14N5O7P, ..., U=C10H14N5O7P, X=C9H13N2O8PS  where X represents e.g. tU \n or e.g. Y=C10H14N5O7PS where Y represents tG", 
                        false, 
                        false);

    registerStringList_("RNPxl:mapping", "", {"A->A", "C->C", "G->G", "U->U"}, "format: source->target e.g. A->A, ..., U->U, U->X", false, false);

    // define if nucleotide can cross-link (produce y,b,a,immonium-ion shifts) in addition to marker ions
    registerStringOption_("RNPxl:can_cross_link", 
                        "<option>", 
                        "U", 
                        "format: 'U' if only U forms cross-links. 'CATG' if C, A, G, and T form cross-links.", 
                        false, 
                        false);

    StringList modifications;
    modifications.emplace_back("");
    modifications.emplace_back("-H2O");
    modifications.emplace_back("-H2O-HPO3");
    modifications.emplace_back("-HPO3");

    // fragment adducts that may occur for every precursor adduct (if chemically feasible in terms of elements may not be negative)
    StringList fragment_adducts = {"U:C9H10N2O5;U-H3PO4", 
                                   "U:C4H4N2O2;U'", 
                                   "U:C4H2N2O1;U'-H2O",
                                   "U:C3O;C3O",
                                   "U:C9H13N2O9P1;U",
                                   "U:C9H11N2O8P1;U-H2O",
                                   "U:C9H12N2O6;U-HPO3"
                                  };    
   /* for DNA:
      "A=C10H14N5O6P", "C=C9H14N3O7P", "G=C10H14N5O7P", "T=C10H15N2O8P"  
      
      Precursor losses for T:
      "", "-H2O", "-H2O-HPO3", "-HPO3", "+HPO3", "+HPO3-H2O"

      "T:C10H15N2O8P;T",
      "T:C10H12N2O4;T-H3PO4",
      "T:C10H13N2O7P;T-H2O",
      "T:C5H6N2O2;T'",
      "T:C5H4N2O1;T'-H2O",
      "T:C10H14N2O5;T-HPO3"

      Precursor losses for C:
      "", "-H2O", "-NH3", "-H2O-HPO3", "-HPO3", "+HPO3", "+HPO3-H2O", "-NH3-HPO3", "+HPO3-NH3"

      "C:C4H5N3O;C'",
      "C:C4H2N2O;C'-NH3",
      "C:C4H3N3;C'-H2O",
      "C:C9H14N3O7P;C",
      "C:C9H12N3O6P;C-H2O",
      "C:C9H9N2O3;C-NH3-H3PO4",
      "C:C9H11N3O3;C-H3PO4"

      special case: Ribose is cross-linkable
      Precursor losses for Rib:
      "", "-H2O", "-H2O-HPO3", "-HPO3", "+HPO3", "+HPO3-H2O"

      "rib:C5H9O6P;rib",
      "rib:C5H7O5P;rib-H2O",
      "rib:C5H8O3;rib-HPO3"
   */

    registerStringList_("RNPxl:fragment_adducts", 
                        "", 
                        fragment_adducts, 
                        "format: [target nucleotide]:[formula] or [precursor adduct]->[fragment adduct formula];[name]: e.g., 'U:C9H10N2O5;U-H3PO4' or 'U:U-H2O->C9H11N2O8P1;U-H2O',", 
                        false, 
                        false);

    registerStringList_("RNPxl:modifications", "", modifications, "format: empirical formula e.g -H2O, ..., H2O+PO3", false, false);

    registerStringOption_("RNPxl:scoring", "<method>", "fast", "Scoring algorithm used in prescoring (fast: total-loss, slow: all losses).", false, false);
    setValidStrings_("RNPxl:scoring", {"fast", "slow"});

    registerFlag_("RNPxl:CysteineAdduct", "Use this flag if the +152 adduct is expected.");
    registerFlag_("RNPxl:filter_fractional_mass", "Use this flag to filter non-crosslinks by fractional mass.");
    registerFlag_("RNPxl:localization", "Use this flag to perform crosslink localization by partial loss scoring as post-analysis.");
    registerFlag_("RNPxl:carbon_labeled_fragments", "Generate fragment shifts assuming full labeling of carbon (e.g. completely labeled U13).");
    registerDoubleOption_("RNPxl:filter_small_peptide_mass", "<threshold>", 600.0, "Filter precursor that can only correspond to non-crosslinks by mass.", false, true);
    registerDoubleOption_("RNPxl:marker_ions_tolerance", "<tolerance>", 0.05, "Tolerance used to determine marker ions (Da).", false, true);
  }

  /// Slimmer structure as storing all scored candidates in PeptideHit objects takes too much space
  struct AnnotatedHit
  {
    StringView sequence;
    SignedSize peptide_mod_index = 0; // enumeration index of the non-RNA peptide modification
    Size rna_mod_index = 0; // index of the RNA modification
    int isotope_error = 0; // wheter the hit has been matched with isotopic misassignment

    static constexpr const char UNKNOWN_NUCLEOTIDE = '?';
    char cross_linked_nucleotide = UNKNOWN_NUCLEOTIDE;
    // main score
    float score = 0;

    // total loss morpheus related subscores
    float MIC = 0;
    float err = 0;
    float Morph = 0;

    // partial loss morpheus related subscores
    float pl_MIC = 0;
    float pl_err = 0;
    float pl_Morph = 0;

    // complete TIC fraction of explained peaks
    float total_MIC = 0;

    // subscores
    float immonium_score = 0;
    float precursor_score = 0;
    float a_ion_score = 0;
    float marker_ions_score = 0;
    float partial_loss_score = 0;

    float best_localization_score = 0;
    String localization_scores;
    String best_localization;  
    String fragment_annotation_string; // for visualizaion in Proteome Discoverer
    std::vector<PeptideHit::PeakAnnotation> fragment_annotations;

    static bool hasBetterScore(const AnnotatedHit& a, const AnnotatedHit& b)
    {
      return a.score > b.score;
    }
  };

  /// Query ResidueModifications (given as strings) from ModificationsDB
  vector<ResidueModification> getModifications_(StringList modNames)
  {
    vector<ResidueModification> modifications;

    // iterate over modification names and add to vector
    for (String modification : modNames)
    {
      ResidueModification rm;
      if (modification.hasSubstring(" (N-term)"))
      {
        modification.substitute(" (N-term)", "");
        rm = ModificationsDB::getInstance()->getModification(modification, "", ResidueModification::N_TERM);
      }
      else if (modification.hasSubstring(" (C-term)"))
      {
        modification.substitute(" (C-term)", "");
        rm = ModificationsDB::getInstance()->getModification(modification, "", ResidueModification::C_TERM);
      }
      else
      {
        rm = ModificationsDB::getInstance()->getModification(modification);
      }
      modifications.push_back(rm);
    }

    return modifications;
  }

  /* @brief Filter spectra to remove noise.
     Parameter are passed to spectra filter.
   */
  void preprocessSpectra_(PeakMap& exp, double fragment_mass_tolerance, bool fragment_mass_tolerance_unit_ppm, bool single_charge_spectra, bool annotate_charge = false)
  {
    // filter MS2 map
    // remove 0 intensities
    ThresholdMower threshold_mower_filter;
    threshold_mower_filter.filterPeakMap(exp);

    Normalizer normalizer;
    normalizer.filterPeakMap(exp);

    // sort by rt
    exp.sortSpectra(false);

    // filter settings
    WindowMower window_mower_filter;
    Param filter_param = window_mower_filter.getParameters();
    filter_param.setValue("windowsize", 100.0, "The size of the sliding window along the m/z axis.");
    filter_param.setValue("peakcount", 20, "The number of peaks that should be kept.");
    filter_param.setValue("movetype", "jump", "Whether sliding window (one peak steps) or jumping window (window size steps) should be used.");
    window_mower_filter.setParameters(filter_param);

    NLargest nlargest_filter = NLargest(400);

#ifdef _OPENMP
#pragma omp parallel for
#endif
    for (SignedSize exp_index = 0; exp_index < (SignedSize)exp.size(); ++exp_index)
    {
      // sort by mz
      exp[exp_index].sortByPosition();

      // deisotope
      Deisotoper::deisotopeAndSingleChargeMSSpectrum(exp[exp_index], 
                                         fragment_mass_tolerance, fragment_mass_tolerance_unit_ppm, 
                                         1, 3, 
                                         false, 
                                         2, 10, 
                                         single_charge_spectra, 
                                         annotate_charge);
    #ifdef DEBUG_RNPXLSEARCH
      cout << "after deisotoping..." << endl;
      cout << "Fragment m/z and intensities for spectrum: " << exp_index << endl;
//      for (Size i = 0; i != exp[exp_index].size(); ++i) cout << exp[exp_index][i].getMZ() << "\t" << exp[exp_index][i].getIntensity() << endl;
      cout << "Fragment charges in spectrum: " << exp_index  << endl;
      if (exp[exp_index].getIntegerDataArrays().size())
        for (Size i = 0; i != exp[exp_index].size(); ++i) 
          cout  << exp[exp_index][i].getMZ() << "\t" << exp[exp_index][i].getIntensity() << "\t"  << exp[exp_index].getIntegerDataArrays()[0][i] << endl;
      cout << endl;
    #endif

      // remove noise
      window_mower_filter.filterPeakSpectrum(exp[exp_index]);

    #ifdef DEBUG_RNPXLSEARCH
      cout << "after mower..." << endl;
      cout << "Fragment m/z and intensities for spectrum: " << exp_index << endl;
      for (Size i = 0; i != exp[exp_index].size(); ++i) cout << exp[exp_index][i].getMZ() << "\t" << exp[exp_index][i].getIntensity() << endl;
      cout << "Fragment charges in spectrum: " << exp_index  << endl;
      if (exp[exp_index].getIntegerDataArrays().size())
        for (Size i = 0; i != exp[exp_index].size(); ++i) 
          cout  << exp[exp_index][i].getMZ() << "\t" << exp[exp_index][i].getIntensity() << "\t"  << exp[exp_index].getIntegerDataArrays()[0][i] << endl;
    #endif
    
      nlargest_filter.filterPeakSpectrum(exp[exp_index]);

    #ifdef DEBUG_RNPXLSEARCH
      cout << "after nlargest..." << endl;
      cout << "Fragment m/z and intensities for spectrum: " << exp_index << endl;
      for (Size i = 0; i != exp[exp_index].size(); ++i) cout << exp[exp_index][i].getMZ() << "\t" << exp[exp_index][i].getIntensity() << endl;
      cout << "Fragment charges in spectrum: " << exp_index  << endl;
      if (exp[exp_index].getIntegerDataArrays().size())
        for (Size i = 0; i != exp[exp_index].size(); ++i) 
          cout  << exp[exp_index][i].getMZ() << "\t" << exp[exp_index][i].getIntensity() << "\t"  << exp[exp_index].getIntegerDataArrays()[0][i] << endl;
    #endif
 
      // sort (nlargest changes order)
      exp[exp_index].sortByPosition();
  
    #ifdef DEBUG_RNPXLSEARCH
      cout << "after sort..." << endl;
      cout << "Fragment m/z and intensities for spectrum: " << exp_index << endl;
      for (Size i = 0; i != exp[exp_index].size(); ++i) cout << exp[exp_index][i].getMZ() << "\t" << exp[exp_index][i].getIntensity() << endl;
      if (exp[exp_index].getIntegerDataArrays().size())
        for (Size i = 0; i != exp[exp_index].size(); ++i) 
          cout  << exp[exp_index][i].getMZ() << "\t" << exp[exp_index][i].getIntensity() << "\t"  << exp[exp_index].getIntegerDataArrays()[0][i] << endl;
    #endif
    }

//    MzMLFile().store(String("RNPxlSearch_a_") + String((int)annotate_charge) + ".mzML", exp);
  }


  struct FragmentAdductDefinition_
  {
    EmpiricalFormula formula; // formula
    String name;  // name used in annotation
    double mass = 0; 

    FragmentAdductDefinition_() = default;

    FragmentAdductDefinition_(const FragmentAdductDefinition_&) = default;

    FragmentAdductDefinition_(FragmentAdductDefinition_&&) = default;
 
    FragmentAdductDefinition_& operator=(const FragmentAdductDefinition_&) = default;

    FragmentAdductDefinition_& operator=(FragmentAdductDefinition_&&) = default;

    bool operator<(const FragmentAdductDefinition_& other) const
    {
      String fa = formula.toString();
      String fb = other.formula.toString();
      return std::tie(mass, fa, name) < std::tie(other.mass, fb, other.name);
    }

    bool operator==(const FragmentAdductDefinition_& other) const
    {
      return std::tie(formula, name) == std::tie(other.formula, other.name);
    }

  };

  // map a nucleotide (e.g. U to all possible fragment adducts)
  using NucleotideToFragmentAdductMap = map<char, set<FragmentAdductDefinition_> >;

  // fast (flat) data structure to store feasible x-,y-,a-ion fragment adducts and observable marker ions
  using NucleotideToFeasibleFragmentAdducts = pair<char, vector<FragmentAdductDefinition_> >;

  // stores the fragment adducts and marker ions for a given precursor adduct
  struct MS2AdductsOfSinglePrecursorAdduct
  {
    vector<NucleotideToFeasibleFragmentAdducts> feasible_adducts;
    vector<FragmentAdductDefinition_> marker_ions;
  };

  // Determines the fragment adducts and marker ions for a given precursor.
  // Fragment adducts are only added if they can (chemically feasible) be generated from the precursor adduct
  MS2AdductsOfSinglePrecursorAdduct getFeasibleFragmentAdducts_(
    const String& exp_pc_adduct, 
    const String& exp_pc_formula, 
    const NucleotideToFragmentAdductMap& nucleotide_to_fragment_adducts,
    const set<char>& can_xl
    )
  {
   // #ifdef DEBUG_RNPXLSEARCH
    LOG_DEBUG << "Generating fragment adducts for precursor adduct: '" << exp_pc_adduct << "'" << endl;
  //  #endif

    MS2AdductsOfSinglePrecursorAdduct ret;

    // no precursor adduct? no fragment adducts or marker ions are expected!
    if (exp_pc_formula.empty()) { return ret; } 

    // count nucleotides in precursor adduct (e.g.: "TCA-H2O" yields map: T->1, C->1, A->1)
    // and determine the set of cross-linkable nucleotides in the precursor adduct
    size_t nt_count(0);
    map<char, Size> exp_pc_nucleotide_count;
    set<char> exp_pc_xl_nts; 
    String::const_iterator exp_pc_it = exp_pc_adduct.begin();
    for (; exp_pc_it != exp_pc_adduct.end(); ++exp_pc_it, ++nt_count)
    {
      // we are finished with nucleotides in string if first loss/gain is encountered
      if (*exp_pc_it == '+' || *exp_pc_it == '-') break;

      // count occurence of nucleotide
      if (exp_pc_nucleotide_count.count(*exp_pc_it) == 0)
      {
        exp_pc_nucleotide_count[*exp_pc_it] = 1;
        if (can_xl.count(*exp_pc_it)) { exp_pc_xl_nts.insert(*exp_pc_it); };
      }
      else
      {
        exp_pc_nucleotide_count[*exp_pc_it]++;
      }
    }

    // check if at least one nucleotide present that can cross link
    bool has_xl_nt(false);
    for (auto const & m : exp_pc_nucleotide_count) { if (can_xl.count(m.first)) { has_xl_nt = true; break; } }

    LOG_DEBUG << exp_pc_adduct << " has cross-linkable nucleotide (0 = false, 1 = true): " << has_xl_nt << endl;

    // no cross-linkable nt contained in the precursor adduct? Return an empty fragment adduct definition set
    if (!has_xl_nt) { return ret; }

    // HERE: at least one cross-linkable nt present in precursor adduct

    // extract loss string from precursor adduct (e.g.: "-H2O")
    // String exp_pc_loss_string(exp_pc_it, exp_pc_adduct.end());

    LOG_DEBUG << exp_pc_adduct << " is monomer (1 = true, >1 = false): " << nt_count << endl;

    // Handle the cases of monomer or oligo nucleotide bound to the precursor.
    // This distinction is made because potential losses on the precursor only allows us to reduce the set of chemical feasible fragment adducts if they are on a monomer.
    // In the case of an oligo we can't be sure if the cross-linked amino acid or any other in the oligo had the loss.
    if (nt_count > 1)  // No monomer? For every nucleotide that can be cross-linked: Create all fragment adducts without restriction by losses (no restriction as the loss could be on the other nts) 
    {
      // for each nucleotide and potential set of fragment adducts
      for (auto const & n2fa : nucleotide_to_fragment_adducts)
      {
        const char & nucleotide = n2fa.first; // the nucleotide without any associated loss
        const set<FragmentAdductDefinition_>& fragment_adducts = n2fa.second; // all potential fragment adducts that may arise from the unmodified nucleotide
        LOG_DEBUG << exp_pc_adduct << " nucleotide: " << String(nucleotide) << " has fragment_adducts: " << fragment_adducts.size() << endl;

        // is the current nucleotide cross-linkable?
        if (exp_pc_xl_nts.find(nucleotide) != exp_pc_xl_nts.end())
        {
          LOG_DEBUG << exp_pc_adduct << " found nucleotide: " << String(nucleotide) << " in precursor RNA." << endl;

          // store feasible adducts associated with a cross-link with character nucleotide
          vector<FragmentAdductDefinition_> faa;
          std::copy(fragment_adducts.begin(), fragment_adducts.end(), back_inserter(faa));
          ret.feasible_adducts.emplace_back(make_pair(nucleotide, faa));
        }
      }
 
      // Create set of marker ions for all nucleotides contained in the precursor (including those that do not cross-link.)
      // Note: The non-cross-linked nt in the precursor adduct are more likely to produce the marker ions (=more fragile than the cross-linked nt).
      set<FragmentAdductDefinition_> marker_ion_set;
      for (auto const & n2fa : nucleotide_to_fragment_adducts)
      {
        const char & nucleotide = n2fa.first; // the nucleotide without any associated loss
        if (exp_pc_nucleotide_count.find(nucleotide) != exp_pc_nucleotide_count.end()) { marker_ion_set.insert(n2fa.second.begin(), n2fa.second.end()); }
      }
      std::move(std::begin(marker_ion_set), std::end(marker_ion_set), std::back_inserter(ret.marker_ions));
    }
    else // nt_count == 1: monomer. We need to check if the neutral loss reduces the set of feasible (e.g., chemically sound) fragment adducts
    {
      for (auto const & n2fa : nucleotide_to_fragment_adducts)
      {
        const char & nucleotide = n2fa.first; // one letter code of the nt
        set<FragmentAdductDefinition_> fas = n2fa.second; // all potential fragment adducts that may arise from nt (if no losses are considered)

        // check chemical feasibility by checking if subtraction of adduct would result in negative elemental composition
        for (auto it = fas.begin(); it != fas.end(); ) 
        {
          bool negative_elements = (EmpiricalFormula(exp_pc_formula) - it->formula).toString().hasSubstring("-");
          
          if (negative_elements) // fragment adduct can't be subformula of precursor adduct
          {
            it = fas.erase(it);
          } 
          else 
          {
            ++it; // STL erase idiom (mind the pre-increment)
          }
        }

        // store feasible adducts associated with a cross-link with character nucleotide[0]
        vector<FragmentAdductDefinition_> faa;
        std::copy(fas.begin(), fas.end(), back_inserter(faa));
        ret.feasible_adducts.emplace_back(make_pair(nucleotide, faa));

        // store feasible marker ions (in this case (monomer) we also restrict them on the nt on the precursor)
        // Note that these peaks are likely missing or of very low intensity, 
        std::copy(std::begin(fas), std::end(fas), std::back_inserter(ret.marker_ions));
      }
    }

    // print feasible fragment adducts
    for (auto const & ffa : ret.feasible_adducts)
    {
      const char & nucleotide = ffa.first;
      LOG_DEBUG << "  Cross-linkable nucleotide '" << nucleotide << "' and feasible fragment adducts:" << endl;
      for (auto const & a : ffa.second)
      {
        LOG_DEBUG << "    " << a.name << "\t" << a.formula.toString() << "\t" << a.mass << "\n";
      }
    }

    return ret; 
  }

  // calculate all feasible fragment adducts from all possible precursor adducts
  using PrecursorsToMS2Adducts = map<String, MS2AdductsOfSinglePrecursorAdduct>;
  PrecursorsToMS2Adducts getAllFeasibleFragmentAdducts_(const RNPxlModificationMassesResult& precursor_adducts, 
                                                        const NucleotideToFragmentAdductMap& nucleotide_to_fragment_adducts,
                                                        const set<char>& can_xl)
  {
    PrecursorsToMS2Adducts all_pc_all_feasible_adducts;

    // for all possible precursor adducts
    for (auto const & pa : precursor_adducts.mod_masses)
    {
      const String& ef = pa.first;
      const set<String>& ambiguities = precursor_adducts.mod_combinations.at(ef);

      // for each ambiguous precursor adduct (stored as nucleotide formula e.g.: "AU-H2O")
      for (auto const & pc_adduct : ambiguities)
      {
        // calculate feasible fragment adducts and store them for lookup
        auto feasible_adducts = getFeasibleFragmentAdducts_(pc_adduct, ef, nucleotide_to_fragment_adducts, can_xl);
        // TODO: check if needed anymore - std::sort(feasible_adducts.begin(), feasible_adducts.end());
        all_pc_all_feasible_adducts[pc_adduct] = feasible_adducts;
        break; // only store one precursor adduct for multiple ambiguities (e.g. AUG, AGU, UAG..)
      }
    }

    // print feasible fragment adducts and marker ions
    for (auto const & fa : all_pc_all_feasible_adducts)
    {
      LOG_DEBUG << "Precursor adduct: " << fa.first << "\n";

      for (auto const & ffa : fa.second.feasible_adducts)
      {
        const char & nucleotide = ffa.first;
        LOG_DEBUG << "  Cross-linkable nucleotide '" << nucleotide << "' and feasible fragment adducts:" << endl;
        for (auto const & a : ffa.second)
        {
          LOG_DEBUG << "    " << a.name << "\t" << a.formula.toString() << "\t" << a.mass << "\n";
        }
      }

      LOG_DEBUG << "  Marker ions." << endl;
      for (auto const & ffa : fa.second.marker_ions)
      {
        LOG_DEBUG << "    "  << ffa.name << "\t" << ffa.formula.toString() << "\t" << ffa.mass << "\n";
      }
    }
    LOG_DEBUG << endl;

    return all_pc_all_feasible_adducts;
  }

  // prefix used to denote marker ions in fragment  annotations
  static constexpr const char* ANNOTATIONS_MARKER_ION_PREFIX = "MI:";

  // add RNA-marker ions of charge 1
  // this includes the protonated nitrogenous base and all shifts (e.g., U-H2O, U'-H20, ...)
  void addMS2MarkerIons(
   const vector<FragmentAdductDefinition_>& marker_ions,
    PeakSpectrum& spectrum,                                      
    PeakSpectrum::IntegerDataArray& spectrum_charge,             
    PeakSpectrum::StringDataArray& spectrum_annotation)
  {
    for (auto const & m : marker_ions)
    { 
      spectrum.push_back(Peak1D(m.mass + Constants::PROTON_MASS_U, 1.0));
      spectrum_charge.push_back(1); 
      spectrum_annotation.push_back(ANNOTATIONS_MARKER_ION_PREFIX + m.name);  // add name (e.g., MI:U-H2O)
    }
  }

  void addShiftedImmoniumIons(const String & unmodified_sequence,
    const String & fragment_shift_name,
    const double fragment_shift_mass, 
    PeakSpectrum & partial_loss_spectrum, 
    PeakSpectrum::IntegerDataArray& partial_loss_spectrum_charge, 
    PeakSpectrum::StringDataArray& partial_loss_spectrum_annotation)
  {
    if (unmodified_sequence.hasSubstring("Y"))
    {
      double immonium_ion_mz = EmpiricalFormula("C8H10NO").getMonoWeight() + fragment_shift_mass;
      partial_loss_spectrum.push_back(Peak1D(immonium_ion_mz, 1.0));
      partial_loss_spectrum_charge.push_back(1); 
      partial_loss_spectrum_annotation.push_back(FragmentAnnotationHelper::getAnnotatedImmoniumIon('Y', fragment_shift_name)); 
    }
    else if (unmodified_sequence.hasSubstring("W"))
    {
      double immonium_ion_mz = EmpiricalFormula("C10H11N2").getMonoWeight() + fragment_shift_mass;
      partial_loss_spectrum.push_back(Peak1D(immonium_ion_mz, 1.0));
      partial_loss_spectrum_charge.push_back(1); 
      partial_loss_spectrum_annotation.push_back(FragmentAnnotationHelper::getAnnotatedImmoniumIon('W', fragment_shift_name)); 
    }
    else if (unmodified_sequence.hasSubstring("F"))
    {
      double immonium_ion_mz = EmpiricalFormula("C8H10N").getMonoWeight() + fragment_shift_mass;
      partial_loss_spectrum.push_back(Peak1D(immonium_ion_mz, 1.0));
      partial_loss_spectrum_charge.push_back(1);
      partial_loss_spectrum_annotation.push_back(FragmentAnnotationHelper::getAnnotatedImmoniumIon('F', fragment_shift_name));
    }
    else if (unmodified_sequence.hasSubstring("H"))
    {
      double immonium_ion_mz = EmpiricalFormula("C5H8N3").getMonoWeight() + fragment_shift_mass;
      partial_loss_spectrum.push_back(Peak1D(immonium_ion_mz, 1.0));
      partial_loss_spectrum_charge.push_back(1);
      partial_loss_spectrum_annotation.push_back(FragmentAnnotationHelper::getAnnotatedImmoniumIon('H', fragment_shift_name));
    }
    else if (unmodified_sequence.hasSubstring("C"))
    {
      double immonium_ion_mz = EmpiricalFormula("C2H6NS").getMonoWeight() + fragment_shift_mass;
      partial_loss_spectrum.push_back(Peak1D(immonium_ion_mz, 1.0));
      partial_loss_spectrum_charge.push_back(1);
      partial_loss_spectrum_annotation.push_back(FragmentAnnotationHelper::getAnnotatedImmoniumIon('C', fragment_shift_name));
    }
    else if (unmodified_sequence.hasSubstring("P"))
    {
      double immonium_ion_mz = EmpiricalFormula("C4H8N").getMonoWeight() + fragment_shift_mass;
      partial_loss_spectrum.push_back(Peak1D(immonium_ion_mz, 1.0));
      partial_loss_spectrum_charge.push_back(1);
      partial_loss_spectrum_annotation.push_back(FragmentAnnotationHelper::getAnnotatedImmoniumIon('P', fragment_shift_name));
    }
    else if (unmodified_sequence.hasSubstring("L") || unmodified_sequence.hasSubstring("I"))
    {
      double immonium_ion_mz = EmpiricalFormula("C5H12N").getMonoWeight() + fragment_shift_mass;
      partial_loss_spectrum.push_back(Peak1D(immonium_ion_mz, 1.0));
      partial_loss_spectrum_charge.push_back(1);
      partial_loss_spectrum_annotation.push_back(FragmentAnnotationHelper::getAnnotatedImmoniumIon('L', fragment_shift_name));
    }
    else if (unmodified_sequence.hasSubstring("K"))
    {
      double immonium_ion_mz = 101.10732 + fragment_shift_mass;
      partial_loss_spectrum.push_back(Peak1D(immonium_ion_mz, 1.0));
      partial_loss_spectrum_charge.push_back(1);
      partial_loss_spectrum_annotation.push_back(FragmentAnnotationHelper::getAnnotatedImmoniumIon('K', fragment_shift_name));
      // TODO: add a lysin derived fragment (similar to immonium ion) 84. and 129.10 (ask Aleks)

    }
    else if (unmodified_sequence.hasSubstring("M"))
    {
      double immonium_ion_mz = 104.05285 + fragment_shift_mass;
      partial_loss_spectrum.push_back(Peak1D(immonium_ion_mz, 1.0));
      partial_loss_spectrum_charge.push_back(1);
      partial_loss_spectrum_annotation.push_back(FragmentAnnotationHelper::getAnnotatedImmoniumIon('M', fragment_shift_name));
    }
  }

  void generatePartialLossSpectrum(const String& unmodified_sequence,
                                   const AASequence& fixed_and_variable_modified_peptide,
                                   const double& fixed_and_variable_modified_peptide_weight,
                                   const String& precursor_rna_adduct,
                                   const double& precursor_rna_weight,
                                   const int& precursor_charge,
                                   const vector<FragmentAdductDefinition_>& partial_loss_modification,
                                   const TheoreticalSpectrumGenerator& partial_loss_spectrum_generator,
                                   PeakSpectrum& partial_loss_spectrum) 
  {
    partial_loss_spectrum.getIntegerDataArrays().resize(1);
    PeakSpectrum::IntegerDataArray& partial_loss_spectrum_charge = partial_loss_spectrum.getIntegerDataArrays()[0];

    partial_loss_spectrum.getStringDataArrays().resize(1); // annotation
    PeakSpectrum::StringDataArray& partial_loss_spectrum_annotation = partial_loss_spectrum.getStringDataArrays()[0];

    // ADD: (mainly for ETD) MS2 precursor peaks of the MS1 adduct (total RNA) carrying peptide for all z <= precursor charge
    for (int charge = 1; charge <= static_cast<int>(precursor_charge); ++charge)
    {
      addPrecursorWithCompleteRNA_(fixed_and_variable_modified_peptide_weight,
                                   precursor_rna_adduct,
                                   precursor_rna_weight,
                                   charge,
                                   partial_loss_spectrum,
                                   partial_loss_spectrum_charge,
                                   partial_loss_spectrum_annotation);
    }

    for (Size i = 0; i != partial_loss_modification.size(); ++i)
    {
      // get name and mass of fragment adduct
      const String& fragment_shift_name = partial_loss_modification[i].name; // e.g. U-H2O
      //cout << fragment_shift_name << "\t" << partial_loss_modification[i].formula.toString() << endl;
      const double fragment_shift_mass = partial_loss_modification[i].mass;

      // ADD: shifted immonium ion peaks of charge 1 (if the amino acid is present in the sequence)
      addShiftedImmoniumIons(
        unmodified_sequence,
        fragment_shift_name,
        fragment_shift_mass,
        partial_loss_spectrum, 
        partial_loss_spectrum_charge, 
        partial_loss_spectrum_annotation);

      // Generate all possible shifted a,b,y-ion peaks by attaching the current RNA adduct (fragment_shift_name)
      double shift = ModificationsDB::getInstance()->getModification(fragment_shift_name, "", ResidueModification::N_TERM).getDiffMonoMass();

      // annotate generated a,b,y ions with fragment shift name
      PeakSpectrum shifted_series_peaks;
      shifted_series_peaks.getStringDataArrays().resize(1); // annotation
      shifted_series_peaks.getIntegerDataArrays().resize(1); // charge

      PeakSpectrum::StringDataArray& shifted_series_annotations = shifted_series_peaks.getStringDataArrays()[0];
      PeakSpectrum::IntegerDataArray& shifted_series_charges = shifted_series_peaks.getIntegerDataArrays()[0];

      // For every charge state
      for (int z = 1; z <= precursor_charge; ++z)
      {
        // 1. create unshifted peaks (a,b,y, MS2 precursor ions up to pc charge)
        PeakSpectrum tmp_shifted_series_peaks;
        partial_loss_spectrum_generator.getSpectrum(tmp_shifted_series_peaks, fixed_and_variable_modified_peptide, z, z);

        PeakSpectrum::StringDataArray& tmp_shifted_series_annotations = tmp_shifted_series_peaks.getStringDataArrays()[0];
        PeakSpectrum::IntegerDataArray& tmp_shifted_series_charges = tmp_shifted_series_peaks.getIntegerDataArrays()[0];

        // 2. shift peaks
        for (auto & p : tmp_shifted_series_peaks) { p.setMZ(p.getMZ() + shift / static_cast<double>(z)); }

        // 3. add shifted peaks to shifted_series_peaks
        shifted_series_peaks.insert(shifted_series_peaks.end(), tmp_shifted_series_peaks.begin(), tmp_shifted_series_peaks.end());
        shifted_series_annotations.insert(
          shifted_series_annotations.end(),
          tmp_shifted_series_annotations.begin(),
          tmp_shifted_series_annotations.end()
        );
        shifted_series_charges.insert(
          shifted_series_charges.end(),
          tmp_shifted_series_charges.begin(),
          tmp_shifted_series_charges.end()
        );
      }

      // 4. add fragment shift name to annotation of shifted peaks
      for (Size j = 0; j != shifted_series_annotations.size(); ++j)
      {
        shifted_series_annotations[j] = shifted_series_annotations[j] + " " + fragment_shift_name;
      }
     
      // append shifted and annotated ion series to partial loss spectrum
      partial_loss_spectrum.insert(partial_loss_spectrum.end(), shifted_series_peaks.begin(), shifted_series_peaks.end());
      partial_loss_spectrum_annotation.insert(
        partial_loss_spectrum_annotation.end(),
        shifted_series_annotations.begin(),
        shifted_series_annotations.end()
      );
      partial_loss_spectrum.getIntegerDataArrays()[0].insert(
        partial_loss_spectrum_charge.end(),
        shifted_series_charges.begin(),
        shifted_series_charges.end()
      );
    }

    partial_loss_spectrum.sortByPosition();
  }

  /* @brief Localization step of the cross-link identification engine.
   * Given a top scoring candidate (based on total loss spectrum) it:
   *  - generates all fragment adducts based on the attached precursor adduct
   *  - annotated peaks
   *  - calculates an additive score that considers the presence or absence of evidence for a cross-linking site
   *  - the maximum score is reported
   */
  void postScoreHits_(const PeakMap& exp, 
                      vector<vector<AnnotatedHit> >& annotated_hits, 
                      Size top_hits, 
                      const RNPxlModificationMassesResult& mm, 
                      const vector<ResidueModification>& fixed_modifications, 
                      const vector<ResidueModification>& variable_modifications, 
                      Size max_variable_mods_per_peptide, 
                      const TheoreticalSpectrumGenerator& partial_loss_spectrum_generator, 
                      double fragment_mass_tolerance, bool fragment_mass_tolerance_unit_ppm, 
                      const PrecursorsToMS2Adducts & all_feasible_adducts)
  {
    assert(exp.size() == annotated_hits.size());

    #ifdef DEBUG_RNPXLSEARCH
      LOG_DEBUG << exp.size() << " : " << annotated_hits.size() << endl;
    #endif

    SpectrumAlignment spectrum_aligner;
    Param pa = spectrum_aligner.getParameters();
    pa.setValue("tolerance", fragment_mass_tolerance, "Defines the absolute (in Da) or relative (in ppm) tolerance in the alignment");
    if (fragment_mass_tolerance_unit_ppm)
    {
      pa.setValue("is_relative_tolerance", "true");
    } 
    else
    {
      pa.setValue("is_relative_tolerance", "false");
    } 
  
    spectrum_aligner.setParameters(pa);

    // remove all but top n scoring for localization (usually all but the first one)
#ifdef _OPENMP
#pragma omp parallel for
#endif
    for (SignedSize scan_index = 0; scan_index < (SignedSize)annotated_hits.size(); ++scan_index)
    {
      // sort and keeps n best elements according to score
      Size topn = top_hits > annotated_hits[scan_index].size() ? annotated_hits[scan_index].size() : top_hits;
      std::partial_sort(annotated_hits[scan_index].begin(), annotated_hits[scan_index].begin() + topn, annotated_hits[scan_index].end(), AnnotatedHit::hasBetterScore);
      annotated_hits[scan_index].resize(topn);
      annotated_hits[scan_index].shrink_to_fit();
    }

#ifdef _OPENMP
#pragma omp parallel for
#endif
    for (SignedSize scan_index = 0; scan_index < (SignedSize)annotated_hits.size(); ++scan_index)
    {
      if (annotated_hits[scan_index].empty()) { continue; }

      const PeakSpectrum & exp_spectrum = exp[scan_index];
      const Size & precursor_charge = exp_spectrum.getPrecursors()[0].getCharge();

      for (auto & a : annotated_hits[scan_index])
      {
        // get unmodified string
        const String unmodified_sequence = a.sequence.getString();

        // initialize result fields
        a.best_localization = unmodified_sequence;
        a.best_localization_score = 0;

        AASequence aas(AASequence::fromString(unmodified_sequence));

        // reapply modifications (because for memory reasons we only stored the index and recreation is fast)
        vector<AASequence> all_modified_peptides;
        ModifiedPeptideGenerator::applyFixedModifications(fixed_modifications.begin(), fixed_modifications.end(), aas);
        ModifiedPeptideGenerator::applyVariableModifications(variable_modifications.begin(), variable_modifications.end(), aas, max_variable_mods_per_peptide, all_modified_peptides);

        // sequence with modifications - note: reannotated version requires much more memory heavy AASequence object
        const AASequence& fixed_and_variable_modified_peptide = all_modified_peptides[a.peptide_mod_index];
        const double fixed_and_variable_modified_peptide_weight = fixed_and_variable_modified_peptide.getMonoWeight();

        // determine RNA on precursor from index in map
        std::map<String, std::set<String> >::const_iterator mod_combinations_it = mm.mod_combinations.begin();
        std::advance(mod_combinations_it, a.rna_mod_index);
        const String precursor_rna_adduct = *mod_combinations_it->second.begin();
        const double precursor_rna_weight = EmpiricalFormula(mod_combinations_it->first).getMonoWeight();

        // we don't post-score non-cross-links for now
        if (precursor_rna_adduct == "none") { continue; }

        // generate all partial loss spectra (excluding the complete loss spectrum) merged into one spectrum
        // 1. get all possible RNA fragment shifts in the MS2 (based on the precursor RNA/DNA)
        const vector<NucleotideToFeasibleFragmentAdducts>& feasible_MS2_adducts = all_feasible_adducts.at(precursor_rna_adduct).feasible_adducts;

        if (feasible_MS2_adducts.empty()) { continue; } // should not be the case - check case of no nucleotide but base fragment ?

        // 2. retrieve the (nucleotide specific) fragment adducts for the cross-linked nucleotide (annotated in main search)
        auto nt_to_adducts = std::find_if(feasible_MS2_adducts.begin(), feasible_MS2_adducts.end(),
          [&a](NucleotideToFeasibleFragmentAdducts const & item)
          {
            return (item.first == a.cross_linked_nucleotide);
          });

        const vector<FragmentAdductDefinition_>& partial_loss_modification = nt_to_adducts->second;

        OPENMS_POSTCONDITION(!partial_loss_modification.empty(), "Nucleotide not found in mapping to feasible adducts.")

        // get marker ions (these are not specific to the cross-linked nucleotide but also depend on the whole oligo bound to the precursor)
        const vector<FragmentAdductDefinition_>& marker_ions = all_feasible_adducts.at(precursor_rna_adduct).marker_ions;

        // generate total loss spectrum for the fixed and variable modified peptide (without RNA) (using the settings for partial loss generation)
        PeakSpectrum total_loss_spectrum;
        partial_loss_spectrum_generator.getSpectrum(total_loss_spectrum, fixed_and_variable_modified_peptide, 1, precursor_charge);

        PeakSpectrum partial_loss_spectrum;
        generatePartialLossSpectrum(unmodified_sequence,
                                    fixed_and_variable_modified_peptide,
                                    fixed_and_variable_modified_peptide_weight,
                                    precursor_rna_adduct,
                                    precursor_rna_weight,
                                    precursor_charge,
                                    partial_loss_modification,
                                    partial_loss_spectrum_generator,
                                    partial_loss_spectrum);

         // add shifted marker ions
         addMS2MarkerIons(
           marker_ions,
           partial_loss_spectrum,
           partial_loss_spectrum.getIntegerDataArrays()[0],
           partial_loss_spectrum.getStringDataArrays()[0]);

        partial_loss_spectrum.sortByPosition(); // need to resort after adding marker ions

        // fill annotated spectrum information
        set<Size> peak_is_annotated;  // experimental peak index

        // ion centric (e.g. b and y-ion) spectrum annotation that records all shifts of specific ions (e.g. y5, y5 + U, y5 + C3O)
        using MapIonIndexToFragmentAnnotation = map<Size, vector<FragmentAnnotationHelper::FragmentAnnotationDetail_> >;
        MapIonIndexToFragmentAnnotation unshifted_b_ions, unshifted_y_ions, unshifted_a_ions, shifted_b_ions, shifted_y_ions, shifted_a_ions;
        vector<PeptideHit::PeakAnnotation> shifted_immonium_ions;
        vector<PeptideHit::PeakAnnotation> annotated_marker_ions;
        vector<PeptideHit::PeakAnnotation> annotated_precursor_ions;

        // first annotate total loss peaks (these give no information where the actual shift occured)
        #ifdef DEBUG_RNPXLSEARCH
          LOG_DEBUG << "Annotating ion (total loss spectrum): " << fixed_and_variable_modified_peptide.toString()  << endl;
        #endif
        vector<pair<Size, Size>> alignment;
        spectrum_aligner.getSpectrumAlignment(alignment, total_loss_spectrum, exp_spectrum);

        const PeakSpectrum::StringDataArray& total_loss_annotations = total_loss_spectrum.getStringDataArrays()[0];
        const PeakSpectrum::IntegerDataArray& total_loss_charges = total_loss_spectrum.getIntegerDataArrays()[0];

        for (const auto & aligned : alignment)
        {
          // information on the experimental fragment in the alignment
          const Size& fragment_index = aligned.second;
          const Peak1D& fragment = exp_spectrum[fragment_index];
          const double fragment_intensity = fragment.getIntensity(); // in percent (%)
          const double fragment_mz = fragment.getMZ();
          const int fragment_charge = exp_spectrum.getIntegerDataArrays().back()[fragment_index];

          const String& ion_name = total_loss_annotations[aligned.first];
          const int charge = total_loss_charges[aligned.first];

          // define which ion names are annotated
          if (ion_name.hasPrefix("y"))
          {
              String ion_nr_string = ion_name;
              ion_nr_string.substitute("y", "");
              ion_nr_string.substitute("+", "");
              auto ion_number = (Size)ion_nr_string.toInt();
            #ifdef DEBUG_RNPXLSEARCH
              const AASequence& peptide_sequence = fixed_and_variable_modified_peptide.getSuffix(ion_number);
              LOG_DEBUG << "Annotating ion: " << ion_name << " at position: " << fragment_mz << " " << peptide_sequence.toString() << " intensity: " << fragment_intensity << endl;
            #endif
            peak_is_annotated.insert(aligned.second);

            // only allow matching charges (if a fragment charge was assigned)
            if (fragment_charge == 0 || fragment_charge == charge)
            {
              FragmentAnnotationHelper::FragmentAnnotationDetail_ d("", charge, fragment_mz, fragment_intensity);
              unshifted_y_ions[ion_number].push_back(d);
            }
            #ifdef DEBUG_RNPXLSEARCH
            else
            {
              LOG_DEBUG << "Charge missmatch in alignment: " << ion_name << " at position: " << fragment_mz << " charge fragment: " << fragment_charge << " theo. charge: " << charge << endl;
            }
            #endif
          }
          else if (ion_name.hasPrefix("b"))
          {
              String ion_nr_string = ion_name;
              ion_nr_string.substitute("b", "");
              ion_nr_string.substitute("+", "");
              auto ion_number = (Size)ion_nr_string.toInt();
            #ifdef DEBUG_RNPXLSEARCH
              const AASequence& peptide_sequence = aas.getPrefix(ion_number);
              LOG_DEBUG << "Annotating ion: " << ion_name << " at position: " << fragment_mz << " " << peptide_sequence.toString() << " intensity: " << fragment_intensity << endl;
            #endif
            peak_is_annotated.insert(aligned.second);

            // only allow matching charges (if a fragment charge was assigned)
            if (fragment_charge == 0 || fragment_charge == charge)
            {
              FragmentAnnotationHelper::FragmentAnnotationDetail_ d("", charge, fragment_mz, fragment_intensity);
              unshifted_b_ions[ion_number].push_back(d);
            }
            #ifdef DEBUG_RNPXLSEARCH
            else
            {
              LOG_DEBUG << "Charge missmatch in alignment: " << ion_name << " at position: " << fragment_mz << " charge fragment: " << fragment_charge << " theo. charge: " << charge << endl;
            }
            #endif
          }
          else if (ion_name.hasPrefix("a"))
          {
              String ion_nr_string = ion_name;
              ion_nr_string.substitute("a", "");
              ion_nr_string.substitute("+", "");
              auto ion_number = (Size)ion_nr_string.toInt();
            #ifdef DEBUG_RNPXLSEARCH
              const AASequence& peptide_sequence = aas.getPrefix(ion_number);
              LOG_DEBUG << "Annotating ion: " << ion_name << " at position: " << fragment_mz << " " << peptide_sequence.toString() << " intensity: " << fragment_intensity << endl;
            #endif
            peak_is_annotated.insert(aligned.second);

            // only allow matching charges (if a fragment charge was assigned)
            if (fragment_charge == 0 || fragment_charge == charge)
            {
              FragmentAnnotationHelper::FragmentAnnotationDetail_ d("", charge, fragment_mz, fragment_intensity);
              unshifted_a_ions[ion_number].push_back(d);
            }
            #ifdef DEBUG_RNPXLSEARCH
            else
            {
              LOG_DEBUG << "Charge missmatch in alignment: " << ion_name << " at position: " << fragment_mz << " charge fragment: " << fragment_charge << " theo. charge: " << charge << endl;
            }
            #endif
          }
          else if (ion_name.hasPrefix("[M+"))
          {
            PeptideHit::PeakAnnotation fa;
            fa.mz = fragment_mz;
            fa.intensity = fragment_intensity;
            fa.charge = 1; // for visualion charge is not really important so we set it to 0
            fa.annotation = ion_name;
            annotated_precursor_ions.push_back(fa);
          }
        }

        // generate fragment annotation strings for unshifted ions
        StringList fa_strings;
        vector<PeptideHit::PeakAnnotation> fas;
        String ub = FragmentAnnotationHelper::fragmentAnnotationDetailsToString("b", unshifted_b_ions);
        if (!ub.empty())
        {
          fa_strings.push_back(ub);
          const vector<PeptideHit::PeakAnnotation>& fas_tmp = FragmentAnnotationHelper::fragmentAnnotationDetailsToPHFA("b", unshifted_b_ions);;
          fas.insert(fas.end(), fas_tmp.begin(), fas_tmp.end());
        }
        String uy = FragmentAnnotationHelper::fragmentAnnotationDetailsToString("y", unshifted_y_ions);
        if (!uy.empty())
        {
          fa_strings.push_back(uy);
          const vector<PeptideHit::PeakAnnotation>& fas_tmp = FragmentAnnotationHelper::fragmentAnnotationDetailsToPHFA("y", unshifted_y_ions);;
          fas.insert(fas.end(), fas_tmp.begin(), fas_tmp.end());
        }
        String ua = FragmentAnnotationHelper::fragmentAnnotationDetailsToString("a", unshifted_a_ions);
        if (!ua.empty())
        {
          fa_strings.push_back(ua);
          const vector<PeptideHit::PeakAnnotation>& fas_tmp = FragmentAnnotationHelper::fragmentAnnotationDetailsToPHFA("a", unshifted_a_ions);;
          fas.insert(fas.end(), fas_tmp.begin(), fas_tmp.end());
        }
        vector<double> sites_sum_score(aas.size(), 0);

        /////////////////
        // Align partial-loss-spectrum to the experimental measured one
        alignment.clear();

        spectrum_aligner.getSpectrumAlignment(alignment, partial_loss_spectrum, exp_spectrum);

        const PeakSpectrum::StringDataArray& partial_loss_annotations = partial_loss_spectrum.getStringDataArrays()[0];
        const PeakSpectrum::IntegerDataArray& partial_loss_charges = partial_loss_spectrum.getIntegerDataArrays()[0];

        if (alignment.empty())
        {
          a.fragment_annotation_string = ListUtils::concatenate(fa_strings, "|");
          a.fragment_annotations = fas;
          continue;
        }

        for (vector<std::pair<Size, Size> >::const_iterator pair_it = alignment.begin(); pair_it != alignment.end(); ++pair_it)
        {
          // only annotate experimental peaks with shift - i.e. do not annotated complete loss peaks again
          if (peak_is_annotated.find(pair_it->second) != peak_is_annotated.end()) { continue; }

          // information on the experimental fragment in the alignment
          const Size & fragment_index = pair_it->second;
          const Peak1D & fragment = exp_spectrum[fragment_index];
          const double & fragment_intensity = fragment.getIntensity(); // in percent (%)
          const double & fragment_mz = fragment.getMZ();
          const int & fragment_charge = exp_spectrum.getIntegerDataArrays().back()[fragment_index];

          String ion_name = partial_loss_annotations[pair_it->first];
          const int charge = partial_loss_charges[pair_it->first];

          vector<String> f;

          ion_name.split(' ', f);  // e.g. "y3 C3O" or just "y2"
          String fragment_shift_name;
          if (f.size() == 2) { fragment_shift_name = f[1]; }

          String fragment_ion_name = f[0]; // e.g. y3

          #ifdef DEBUG_RNPXLSEARCH
            LOG_DEBUG << "Annotating ion: " << ion_name << " at position: " << fragment_mz << " " << " intensity: " << fragment_intensity << endl;
          #endif

          // define which ion names are annotated
          if (fragment_ion_name.hasPrefix("y"))
          {
            String ion_nr_string = fragment_ion_name;
            ion_nr_string.substitute("y", "");
            ion_nr_string.substitute("+", ""); // remove one or multiple '+'
            auto ion_number = (Size)ion_nr_string.toInt();

            // only allow matching charges (if a fragment charge was assigned)
            if (fragment_charge == 0 || fragment_charge == charge)
            {
              FragmentAnnotationHelper::FragmentAnnotationDetail_ d(fragment_shift_name, charge, fragment_mz, fragment_intensity);
              shifted_y_ions[ion_number].push_back(d);
            }
            #ifdef DEBUG_RNPXLSEARCH
            else
            {
              LOG_DEBUG << "Charge missmatch in alignment: " << ion_name << " at position: " << fragment_mz << " charge fragment: " << fragment_charge << " theo. charge: " << charge << endl;
            }
            #endif
          }
          else if (fragment_ion_name.hasPrefix("b"))
          {
            String ion_nr_string = fragment_ion_name;
            ion_nr_string.substitute("b", "");
            ion_nr_string.substitute("+", ""); // remove one or multiple '+'
            auto ion_number = (Size)ion_nr_string.toInt();

            // only allow matching charges (if a fragment charge was assigned)
            if (fragment_charge == 0 || fragment_charge == charge)
            {
              FragmentAnnotationHelper::FragmentAnnotationDetail_ d(fragment_shift_name, charge, fragment_mz, fragment_intensity);
              shifted_b_ions[ion_number].push_back(d);
            }
            #ifdef DEBUG_RNPXLSEARCH
            else
            {
              LOG_DEBUG << "Charge missmatch in alignment: " << ion_name << " at position: " << fragment_mz << " charge fragment: " << fragment_charge << " theo. charge: " << charge << endl;
            }
            #endif
          }
          else if (fragment_ion_name.hasPrefix("a"))
          {
            String ion_nr_string = fragment_ion_name;
            ion_nr_string.substitute("a", "");
            ion_nr_string.substitute("+", ""); // remove one or multiple '+'
            auto ion_number = (Size)ion_nr_string.toInt();

            // only allow matching charges (if a fragment charge was assigned)
            if (fragment_charge == 0 || fragment_charge == charge)
            {
              FragmentAnnotationHelper::FragmentAnnotationDetail_ d(fragment_shift_name, charge, fragment_mz, fragment_intensity);
              shifted_a_ions[ion_number].push_back(d);
            }
            #ifdef DEBUG_RNPXLSEARCH
            else
            {
              LOG_DEBUG << "Charge missmatch in alignment: " << ion_name << " at position: " << fragment_mz << " charge fragment: " << fragment_charge << " theo. charge: " << charge << endl;
            }
            #endif
          }
          else if (ion_name.hasPrefix(ANNOTATIONS_MARKER_ION_PREFIX))
          {
            if (fragment_charge <= 1)
            {
              PeptideHit::PeakAnnotation fa;
              fa.mz = fragment_mz;
              fa.intensity = fragment_intensity;
              fa.charge = 1;
              fa.annotation = ion_name;
              annotated_marker_ions.push_back(fa);
            }
            #ifdef DEBUG_RNPXLSEARCH
            else
            {
              LOG_DEBUG << "Charge missmatch in alignment: " << ion_name << " at position: " << fragment_mz << " charge fragment: " << fragment_charge << " theo. charge: " << 1 << endl;
            }
            #endif
          }
          else if (ion_name.hasPrefix("i"))
          {
            if (fragment_charge <= 1)
            {
              PeptideHit::PeakAnnotation fa;
              fa.mz = fragment_mz;
              fa.intensity = fragment_intensity;
              fa.charge = 1;
              fa.annotation = ion_name;
              shifted_immonium_ions.push_back(fa);
            }
            #ifdef DEBUG_RNPXLSEARCH
            else
            {
              LOG_DEBUG << "Charge missmatch in alignment: " << ion_name << " at position: " << fragment_mz << " charge fragment: " << fragment_charge << " theo. charge: " << 1 << endl;
            }
            #endif
          }
          else if (ion_name.hasPrefix("[M+"))
          {
            PeptideHit::PeakAnnotation fa;
            fa.mz = fragment_mz;
            fa.intensity = fragment_intensity;
            fa.charge = 1; // for visualion charge is not really important so we set it to 1, TODO: read out charge from ion name and set here
            fa.annotation = ion_name;
            annotated_precursor_ions.push_back(fa);
          }
        }

        // track shifts in n- and c-term ladders (in AAs coordinates)
        // n_shifts and c_shifts will contain the summed intensities over all observed shifts at that position
        // the distinction allows to easily detect prefix and suffix ladders in the next step
        vector<double> n_shifts(sites_sum_score.size(), 0);
        vector<double> c_shifts(sites_sum_score.size(), 0);

        for (Size i = 0; i != n_shifts.size(); ++i)
        {
          if (shifted_b_ions.find(i + 1) == shifted_b_ions.end()) { continue; }
          for (auto& k : shifted_b_ions[i + 1]) { n_shifts[i] += k.intensity; }
        }

        for (Size i = 0; i != n_shifts.size(); ++i)
        {
          if (shifted_a_ions.find(i + 1) == shifted_a_ions.end()) { continue; }
          for (auto& k : shifted_a_ions[i + 1]) { n_shifts[i] += k.intensity; }
        }

        for (Size i = 0; i != c_shifts.size(); ++i)
        {
          const Size ion_index = c_shifts.size() - i;
          if (shifted_y_ions.find(ion_index) == shifted_y_ions.end()) { continue; }
          for (auto& k : shifted_y_ions[ion_index]) { c_shifts[i] += k.intensity; }
        }

        vector<double> n_noshifts(sites_sum_score.size(), 0);
        vector<double> c_noshifts(sites_sum_score.size(), 0);
        for (Size i = 0; i != n_noshifts.size(); ++i)
        {
          if (unshifted_b_ions.find(i + 1) == unshifted_b_ions.end()) { continue; }
          for (auto& k : unshifted_b_ions[i + 1]) { n_noshifts[i] += k.intensity; }
        }

        for (Size i = 0; i != n_noshifts.size(); ++i)
        {
          if (unshifted_a_ions.find(i + 1) == unshifted_a_ions.end()) { continue; }
          for (auto& k : unshifted_a_ions[i + 1]) { n_noshifts[i] += k.intensity; }
        }

        for (Size i = 0; i != c_noshifts.size(); ++i)
        {
          const Size ion_index = c_noshifts.size() - i;
          if (unshifted_y_ions.find(ion_index) == unshifted_y_ions.end()) { continue; }
          for (auto& k : unshifted_y_ions[ion_index]) { c_noshifts[i] += k.intensity; }
        }

/*
        cout << "n:";
        for (auto& k : n_shifts) cout << k << " ";
        cout << endl;
        cout << "c:";
        for (auto& k : c_shifts) cout << k << " ";
        cout << endl;
        cout << "n0:";
        for (auto& k : n_noshifts) cout << k << " ";
        cout << endl;
        cout << "c0:";
        for (auto& k : c_noshifts) cout << k << " ";
        cout << endl;
*/

        // Rules implemented:
        // 1. if cross-link on AA, then the prefix or suffix ending at this AA must be shifted
        // 2. if the previous AA in the prefix / suffix had a stronger shifted signal, then the current on is not the correct one
        // 3. if the current AA is cross-linked, then the previous AA is not cross-linked and we should observe an unshifted prefix / suffix ion
        // 4. if the current AA is cross-linked, we should observe a shifted prefix / suffix ion for the next AA, too
        for (Size i = 0; i != sites_sum_score.size(); ++i)
        {
          sites_sum_score[i] = 0.0;
          if (n_shifts[i] == 0 && c_shifts[i] == 0) { continue; } // no shifts? no cross-link at this AA

          if (n_shifts[i] > 0)
          {
            if (i >= 1 && n_shifts[i - 1] > n_shifts[i]) continue; // Strong signal from shifted AA before the current one? Then skip it.
            if (i >= 1 && n_noshifts[i - 1] == 0) continue; // continue if unshifted AA is missing before (left of) the shifted one.
            if (i < n_shifts.size()-1 && n_shifts[i + 1] == 0) continue; // Need a shifted ladder after (maybe too conservative?)
            sites_sum_score[i] += n_shifts[i];
          }

          if (c_shifts[i] > 0)
          {
            if (i < c_shifts.size()-1 && c_shifts[i + 1] > c_shifts[i]) continue; // AA after already shifted. So ignore this one.
            if (i < c_noshifts.size()-1 && c_noshifts[i + 1] == 0) continue; // continue if unshifted AA is missing before (right of) the shifted one.
            if (i >=1 && c_shifts[i - 1] == 0) continue; // Need a shifted ladder after (maybe too conservative?)
            sites_sum_score[i] += c_shifts[i];
          }
        }
/*
        cout << "s:";
        for (auto& k : sites_sum_score) cout << k << " ";
        cout << endl;
*/

        #ifdef DEBUG_RNPXLSEARCH
          LOG_DEBUG << "Localisation based on immonium ions: ";
        #endif
        String aas_unmodified = aas.toUnmodifiedString();
        for (Size i = 0; i != aas_unmodified.size(); ++i)
        {
          String origin = String(aas_unmodified[i]);

          for (auto& a : shifted_immonium_ions)
          {
            // compare origin (the AA) of immonium ion to current AA
            if (a.annotation[1] == aas_unmodified[i])
            {
              sites_sum_score[i] += a.intensity;
            }
          }
        }
/*
        cout << "s:";
        for (auto& k : sites_sum_score) cout << k << " ";
        cout << endl;
*/
        String best_localization = unmodified_sequence;
        double best_localization_score = 0;
        String localization_scores;
        for (Size i = 0; i != sites_sum_score.size(); ++i)
        {
          if (sites_sum_score[i] > best_localization_score) { best_localization_score = sites_sum_score[i]; }
        }

        for (Size i = 0; i != sites_sum_score.size(); ++i)
        {
          #ifdef DEBUG_RNPXLSEARCH
            LOG_DEBUG << String::number(100.0 * sites_sum_score[i], 2);
          #endif

          if (i != 0) localization_scores += ' ';
          if (sites_sum_score[i] > 0 )
          {
            localization_scores += String::number(100.0 * sites_sum_score[i], 2);
          }
          else
          {
            localization_scores += "0";
          }

          if (best_localization_score > 0.0 && sites_sum_score[i] >= best_localization_score - 1e-6)
          {
            best_localization[i] = tolower(best_localization[i]);
          }
        }
        #ifdef DEBUG_RNPXLSEARCH
          LOG_DEBUG << endl;
        #endif

        // create annotation strings for shifted fragment ions
        FragmentAnnotationHelper::addShiftedPeakFragmentAnnotation_(shifted_b_ions,
                                          shifted_y_ions,
                                          shifted_a_ions,
                                          shifted_immonium_ions,
                                          annotated_marker_ions,
                                          annotated_precursor_ions,
                                          fa_strings,
                                          fas);

        // store score of best localization(s)
        a.localization_scores = localization_scores;
        a.best_localization = best_localization;
        a.best_localization_score = best_localization_score;
        a.fragment_annotation_string = ListUtils::concatenate(fa_strings, "|");
        a.fragment_annotations = fas;

        #ifdef DEBUG_RNPXLSEARCH
          LOG_DEBUG << "Ion centric annotation: " << endl;
          LOG_DEBUG << "unshifted b ions: " << endl;
          LOG_DEBUG << FragmentAnnotationHelper::fragmentAnnotationDetailsToString("b", unshifted_b_ions) << endl;
          LOG_DEBUG << "unshifted y ions: " << endl;
          LOG_DEBUG << FragmentAnnotationHelper::fragmentAnnotationDetailsToString("y", unshifted_y_ions) << endl;
          LOG_DEBUG << "unshifted a ions: " << endl;
          LOG_DEBUG << FragmentAnnotationHelper::fragmentAnnotationDetailsToString("a", unshifted_a_ions) << endl;
          LOG_DEBUG << "shifted b ions: " << endl;
          LOG_DEBUG << FragmentAnnotationHelper::fragmentAnnotationDetailsToString("b", shifted_b_ions) << endl;
          LOG_DEBUG << "shifted y ions: " << endl;
          LOG_DEBUG << FragmentAnnotationHelper::fragmentAnnotationDetailsToString("y", shifted_y_ions) << endl;
          LOG_DEBUG << "shifted a ions: " << endl;
          LOG_DEBUG << FragmentAnnotationHelper::fragmentAnnotationDetailsToString("a", shifted_a_ions) << endl;
          LOG_DEBUG << "shifted immonium ions: " << endl;
          LOG_DEBUG << FragmentAnnotationHelper::shiftedIonsToString(shifted_immonium_ions) << endl;
          LOG_DEBUG << "shifted marker ions: " << endl;
          LOG_DEBUG << FragmentAnnotationHelper::shiftedIonsToString(annotated_marker_ions) << endl;
          LOG_DEBUG << "shifted precursor ions: " << endl;
          LOG_DEBUG << FragmentAnnotationHelper::shiftedIonsToString(annotated_precursor_ions) << endl;
          LOG_DEBUG << "Localization scores: ";
          LOG_DEBUG << localization_scores << endl;
          LOG_DEBUG << "Localisation based on ion series and immonium ions of all observed fragments: ";
          LOG_DEBUG << best_localization << endl;
        #endif
      }
    }
  }


  void addPrecursorWithCompleteRNA_(const double fixed_and_variable_modified_peptide_weight,
                                    const String & precursor_rna_adduct,
                                    const double precursor_rna_weight,
                                    const int charge,
                                    PeakSpectrum & partial_loss_spectrum,
                                    MSSpectrum::IntegerDataArray & partial_loss_spectrum_charge,
                                    MSSpectrum::StringDataArray & partial_loss_spectrum_annotation)
  {
    double xl_mz = (fixed_and_variable_modified_peptide_weight + precursor_rna_weight +
      static_cast<double>(charge) * Constants::PROTON_MASS_U) / static_cast<double>(charge);
    partial_loss_spectrum.push_back(Peak1D(xl_mz, 1.0));
    partial_loss_spectrum_charge.push_back(charge);
    partial_loss_spectrum_annotation.push_back(String("[M+") + precursor_rna_adduct + "]");
  }

  /// Filter by top scoring hits, reconstruct original peptide from memory efficient structure, and add additional meta information.
  void postProcessHits_(const PeakMap& exp, 
    vector<vector<AnnotatedHit> >& annotated_hits, 
    vector<ProteinIdentification>& protein_ids, 
    vector<PeptideIdentification>& peptide_ids, 
    Size top_hits, 
    const RNPxlModificationMassesResult& mm, 
    const vector<ResidueModification>& fixed_modifications, 
    const vector<ResidueModification>& variable_modifications, 
    Size max_variable_mods_per_peptide)
  {
  // remove all but top n scoring
#ifdef _OPENMP
#pragma omp parallel for
#endif
    for (SignedSize scan_index = 0; scan_index < (SignedSize)annotated_hits.size(); ++scan_index)
    {
      // sort and keeps n best elements according to score
      Size topn = top_hits > annotated_hits[scan_index].size() ? annotated_hits[scan_index].size() : top_hits;
      std::partial_sort(annotated_hits[scan_index].begin(), annotated_hits[scan_index].begin() + topn, annotated_hits[scan_index].end(), AnnotatedHit::hasBetterScore);
      annotated_hits[scan_index].resize(topn);
      annotated_hits.shrink_to_fit();
    }

#ifdef _OPENMP
#pragma omp parallel for
#endif
    for (SignedSize scan_index = 0; scan_index < (SignedSize)annotated_hits.size(); ++scan_index)
    {
      if (!annotated_hits[scan_index].empty())
      {
        // create empty PeptideIdentification object and fill meta data
        PeptideIdentification pi;
        pi.setMetaValue("scan_index", static_cast<unsigned int>(scan_index));
        pi.setScoreType("hyperscore");
        pi.setHigherScoreBetter(true);
        pi.setRT(exp[scan_index].getRT());
        pi.setMZ(exp[scan_index].getPrecursors()[0].getMZ());
        Size charge = exp[scan_index].getPrecursors()[0].getCharge();

        // create full peptide hit structure from annotated hits
        vector<PeptideHit> phs;
        size_t rank(0);
        for (auto const & ah : annotated_hits[scan_index])
        {
          PeptideHit ph;
          ph.setCharge(charge);

          // get unmodified string
          const String & s = ah.sequence.getString();

          OPENMS_POSTCONDITION(!s.empty(), "Error: empty sequence in annotated hits.");
          AASequence aas = AASequence::fromString(s);

          // reapply modifications (because for memory reasons we only stored the index and recreation is fast)
          vector<AASequence> all_modified_peptides;
          ModifiedPeptideGenerator::applyFixedModifications(fixed_modifications.begin(), fixed_modifications.end(), aas);
          ModifiedPeptideGenerator::applyVariableModifications(variable_modifications.begin(), variable_modifications.end(), aas, max_variable_mods_per_peptide, all_modified_peptides);

          // reannotate much more memory heavy AASequence object
          AASequence fixed_and_variable_modified_peptide = all_modified_peptides[ah.peptide_mod_index]; 
          ph.setScore(ah.score);

          // determine RNA modification from index in map
          std::map<String, std::set<String> >::const_iterator mod_combinations_it = mm.mod_combinations.begin();
          std::advance(mod_combinations_it, ah.rna_mod_index);
          ph.setMetaValue(String("RNPxl:immonium_score"), ah.immonium_score);
          ph.setMetaValue(String("RNPxl:precursor_score"), ah.precursor_score);
          ph.setMetaValue(String("RNPxl:a_ion_score"), ah.a_ion_score);
          ph.setMetaValue(String("RNPxl:marker_ions_score"), ah.marker_ions_score);
          ph.setMetaValue(String("RNPxl:partial_loss_score"), ah.partial_loss_score);

          // total loss and partial loss (pl) related subscores (matched ion current, avg. fragment error, morpheus score)
          ph.setMetaValue(String("RNPxl:MIC"), ah.MIC);
          ph.setMetaValue(String("RNPxl:err"), ah.err);
          ph.setMetaValue(String("RNPxl:Morph"), ah.Morph);
          ph.setMetaValue(String("RNPxl:pl_MIC"), ah.pl_MIC);
          ph.setMetaValue(String("RNPxl:pl_err"), ah.pl_err);
          ph.setMetaValue(String("RNPxl:pl_Morph"), ah.pl_Morph);
          ph.setMetaValue(String("RNPxl:total_MIC"), ah.total_MIC);  // fraction of matched ion current from total + partial losses

          ph.setMetaValue(String("RNPxl:RNA"), *mod_combinations_it->second.begin()); // return first nucleotide formula matching the index of the empirical formula
          ph.setMetaValue(String("RNPxl:NT"), String(ah.cross_linked_nucleotide));  // the cross-linked nucleotide
          ph.setMetaValue(String("RNPxl:RNA_MASS_z0"), EmpiricalFormula(mod_combinations_it->first).getMonoWeight()); // RNA uncharged mass via empirical formula

          ph.setMetaValue(String("RNPxl:best_localization_score"), ah.best_localization_score);
          ph.setMetaValue(String("RNPxl:localization_scores"), ah.localization_scores);
          ph.setMetaValue(String("RNPxl:best_localization"), ah.best_localization);
          ph.setMetaValue(String("RNPxl:fragment_annotation"), ah.fragment_annotation_string);

          ph.setPeakAnnotations(ah.fragment_annotations);
          ph.setMetaValue("isotope_error", static_cast<int>(ah.isotope_error));
          ph.setMetaValue("rank", rank);
          // set the amino acid sequence (for complete loss spectra this is just the variable and modified peptide. For partial loss spectra it additionally contains the loss induced modification)
          ph.setSequence(fixed_and_variable_modified_peptide);
          phs.push_back(ph);
          ++rank;
        }

        pi.setHits(phs);
        pi.assignRanks();

#ifdef _OPENMP
#pragma omp critical (peptide_ids_access)
#endif
        {
          peptide_ids.push_back(pi);
        }
      }
    }

    // protein identifications (leave as is...)
    protein_ids = vector<ProteinIdentification>(1);
    protein_ids[0].setDateTime(DateTime::now());
    protein_ids[0].setSearchEngine("RNPxlSearch");
    protein_ids[0].setSearchEngineVersion(VersionInfo::getVersion());
    ProteinIdentification::SearchParameters search_parameters;
    search_parameters.db = getStringOption_("database");
    search_parameters.charges = String(getIntOption_("precursor:min_charge")) + ":" + String(getIntOption_("precursor:max_charge"));
    search_parameters.fixed_modifications = getStringList_("modifications:fixed");
    search_parameters.variable_modifications = getStringList_("modifications:variable");
    search_parameters.missed_cleavages = getIntOption_("peptide:missed_cleavages");
    search_parameters.fragment_mass_tolerance = getDoubleOption_("fragment:mass_tolerance");
    search_parameters.precursor_mass_tolerance = getDoubleOption_("precursor:mass_tolerance");
    search_parameters.precursor_mass_tolerance_ppm = getStringOption_("precursor:mass_tolerance_unit") == "ppm" ? true : false;
    search_parameters.fragment_mass_tolerance_ppm = getStringOption_("fragment:mass_tolerance_unit") == "ppm" ? true : false;
    search_parameters.digestion_enzyme = *EnzymesDB::getInstance()->getEnzyme(getStringOption_("peptide:enzyme"));
    protein_ids[0].setSearchParameters(search_parameters);
  }

   void normalizeAdductName_(String& name)
   {
     if (!(name.hasSubstring("+") || name.hasSubstring("-"))) // no loss formula contained? only nucleotides (e.g. "AU")
     {
       bool alpha_only = true;
       for (Size i = 0; i != name.size(); ++i)
       {
         if (!isalpha(name[i])) alpha_only = false;
       }

       if (alpha_only) // sort nucleotides alphabetically (if no special characters like "'" are contained)
       {
         std::sort(name.begin(), name.end());  // just sort nucleotides
       }
       return;
     }

      // name has at least one loss formula. Tokenize left of +/- sign
      boost::regex re("(?=[\\+\\-])");
      boost::sregex_token_iterator begin(name.begin(), name.end(), re, -1);
      boost::sregex_token_iterator end;
      vector<string> ss;
      ss.insert(ss.end(), begin, end);

      bool alpha_only = true;
      for (Size i = 0; i != ss[0].size(); ++i)
      {
        if (!isalpha(ss[0][i])) alpha_only = false;
      }

      if (alpha_only) // sort nucleotides alphabetically (if no special characters are contained)
      {
        std::sort(ss[0].begin(), ss[0].end());
      }

      String new_name;
      new_name += ss[0];

      // sort loss formulas
      std::sort(ss.begin() + 1, ss.end());

      for (Size i = 1; i < ss.size(); ++i)
      {
        String without_sign(ss[i].begin() + 1, ss[i].end());
        EmpiricalFormula loss_formula(without_sign);
        new_name += ss[i][0] + loss_formula.toString(); // readd sign
      }
      name = new_name;
   }

  // parse tool parameter to create map from target nucleotide to all its fragment adducts
  NucleotideToFragmentAdductMap getTargetNucleotideToFragmentAdducts_(StringList fragment_adducts)
  {
    NucleotideToFragmentAdductMap nucleotide_to_fragment_adducts;
    for (String t : fragment_adducts)
    {
      t.removeWhitespaces();
       
      EmpiricalFormula formula;
      String name;

      // format is: target_nucletide:formula;name
      char target_nucleotide = t[0];
      if (t[1] != ':') 
      { 
        LOG_WARN << "Missing ':'. Wrong format of fragment_adduct string: " << t << endl; 
        return NucleotideToFragmentAdductMap(); 
      }
      
      // remove target nucleotide and : character from t
      t = t.substr(2);

      // split into formula and name   
      vector<String> fs;
      t.split(";", fs);
      if (fs.size() == 1) // no name provided so we just take the formula as name
      {
        formula = EmpiricalFormula(fs[0]);
        name = formula.toString();
      }
      else if (fs.size() == 2)
      {
        formula = EmpiricalFormula(fs[0]);
        name = fs[1];         
      }
      else
      {
        LOG_WARN << "Wrong format of fragment_adduct string: " << t << endl;
        return NucleotideToFragmentAdductMap(); 
      }

      FragmentAdductDefinition_ fad;
      fad.name = name;
      fad.formula = formula;
      fad.mass = formula.getMonoWeight();

      nucleotide_to_fragment_adducts[target_nucleotide].insert(fad);

      // register all fragment adducts as N- and C-terminal modification (if not already registered)
      if (!ModificationsDB::getInstance()->has(name))
      {
        ResidueModification * c_term = new ResidueModification();
        c_term->setId(name);
        c_term->setName(name);
        c_term->setFullId(name + " (C-term)");
        c_term->setTermSpecificity(ResidueModification::C_TERM);
        c_term->setDiffMonoMass(fad.mass);
        ModificationsDB::getInstance()->addModification(c_term);

        ResidueModification * n_term = new ResidueModification();
        n_term->setId(name);
        n_term->setName(name);
        n_term->setFullId(name + " (N-term)");
        n_term->setTermSpecificity(ResidueModification::N_TERM);
        n_term->setDiffMonoMass(fad.mass);
        ModificationsDB::getInstance()->addModification(n_term);
      }
    }

    #ifdef DEBUG_RNPXLSEARCH
    for (auto const & p2fas : precursor_to_fragment_adducts)
    {
      for (auto const & p2fa : p2fas.second)
      {
        cout << "nucleotide:" << p2fas.first 
             << " fragment adduct:" << p2fa.formula.toString() 
             << " fragment adduct mass:" << p2fa.mass 
             << " name:" <<  p2fa.name << endl;
      }
    }
    #endif

    return nucleotide_to_fragment_adducts;
  }

  void mapPrecursorMassesToScans(Int min_precursor_charge, Int max_precursor_charge, const IntList &precursor_isotopes,
                               double small_peptide_mass_filter_threshold, Size peptide_min_size, PeakMap &spectra,
                               multimap<double, pair<Size, int>> &multimap_mass_2_scan_index) const
  {
    Size fractional_mass_filtered(0), small_peptide_mass_filtered(0);

    for (MSExperiment::ConstIterator s_it = spectra.begin(); s_it != spectra.end(); ++s_it)
    {
      int scan_index = s_it - spectra.begin();
      vector<Precursor> precursor = s_it->getPrecursors();

      // there should only one precursor and MS2 should contain at least a few peaks to be considered (e.g. at least for every AA in the peptide)
      if (precursor.size() == 1 && s_it->size() >= peptide_min_size)
      {
        int precursor_charge = precursor[0].getCharge();

        if (precursor_charge < min_precursor_charge
         || precursor_charge > max_precursor_charge)
        {
          continue;
        }

        double precursor_mz = precursor[0].getMZ();

        // map (corrected) precursor mass to spectra
        for (int i : precursor_isotopes)
        {
          double precursor_mass = (double) precursor_charge * precursor_mz - (double) precursor_charge * Constants::PROTON_MASS_U;

          // corrected for monoisotopic misassignments of the precursor annotation
          if (i != 0) { precursor_mass -= i * Constants::C13C12_MASSDIFF_U; }

          if (getFlag_("RNPxl:filter_fractional_mass"))
          {
            if (precursor_mass < 1750.0 && precursor_mass - floor(precursor_mass) < 0.2)
            {
              fractional_mass_filtered++;
              continue;
            }
          }


          if (precursor_mass < small_peptide_mass_filter_threshold)
          {
            small_peptide_mass_filtered++;
            continue;
          }

          multimap_mass_2_scan_index.insert(make_pair(precursor_mass, make_pair(scan_index, i)));
        }
      }
    }
  }

  void initializeSpectrumGenerators(TheoreticalSpectrumGenerator &total_loss_spectrum_generator,
                                  TheoreticalSpectrumGenerator &partial_loss_spectrum_generator,
                                  TheoreticalSpectrumGenerator &a_ion_sub_score_spectrum_generator,
                                  TheoreticalSpectrumGenerator &immonium_ion_sub_score_spectrum_generator,
                                  TheoreticalSpectrumGenerator &precursor_ion_sub_score_spectrum_generator) const
  {
    Param param(total_loss_spectrum_generator.getParameters());
    param.setValue("add_first_prefix_ion", "true");
    param.setValue("add_abundant_immonium_ions", "false");
    param.setValue("add_precursor_peaks", "false");
    param.setValue("add_metainfo", "true");
    param.setValue("add_a_ions", "false");
    param.setValue("add_b_ions", "true");
    param.setValue("add_c_ions", "false");
    param.setValue("add_x_ions", "false");
    param.setValue("add_y_ions", "true");
    param.setValue("add_z_ions", "false");
    total_loss_spectrum_generator.setParameters(param);
    param = partial_loss_spectrum_generator.getParameters();
    param.setValue("add_first_prefix_ion", "true");
    param.setValue("add_abundant_immonium_ions", "true");
    param.setValue("add_precursor_peaks", "true");
    param.setValue("add_all_precursor_charges", "true");
    param.setValue("add_metainfo", "true");
    param.setValue("add_a_ions", "true");
    param.setValue("add_b_ions", "true");
    param.setValue("add_c_ions", "false");
    param.setValue("add_x_ions", "false");
    param.setValue("add_y_ions", "true");
    param.setValue("add_z_ions", "false");
    partial_loss_spectrum_generator.setParameters(param);

    // generator for sub scores for a-ions, immonium and precursor peaksparam = a_ion_sub_score_spectrum_generator.getParameters();
    param.setValue("add_abundant_immonium_ions", "false");
    param.setValue("add_precursor_peaks", "false");
    param.setValue("add_a_ions", "true");
    param.setValue("add_b_ions", "false");
    param.setValue("add_c_ions", "false");
    param.setValue("add_x_ions", "false");
    param.setValue("add_y_ions", "false");
    param.setValue("add_z_ions", "false");
    param.setValue("add_metainfo", "true");
    a_ion_sub_score_spectrum_generator.setParameters(param);
    param = immonium_ion_sub_score_spectrum_generator.getParameters();
    param.setValue("add_abundant_immonium_ions", "true");
    param.setValue("add_precursor_peaks", "false");
    param.setValue("add_a_ions", "false");
    param.setValue("add_b_ions", "false");
    param.setValue("add_c_ions", "false");
    param.setValue("add_x_ions", "false");
    param.setValue("add_y_ions", "false");
    param.setValue("add_z_ions", "false");
    param.setValue("add_metainfo", "true");
    immonium_ion_sub_score_spectrum_generator.setParameters(param);
    param = precursor_ion_sub_score_spectrum_generator.getParameters();
    param.setValue("add_abundant_immonium_ions", "false");
    param.setValue("add_precursor_peaks", "true");
    param.setValue("add_a_ions", "false");
    param.setValue("add_b_ions", "false");
    param.setValue("add_c_ions", "false");
    param.setValue("add_x_ions", "false");
    param.setValue("add_y_ions", "false");
    param.setValue("add_z_ions", "false");
    param.setValue("add_metainfo", "true");
    precursor_ion_sub_score_spectrum_generator.setParameters(param);
  }

  ExitCodes main_(int, const char**)
  {
    // force initialization of residue db
    AASequence::fromString("GPAVLIMCFYWHKRQNEDST");

    ProgressLogger progresslogger;
    progresslogger.setLogType(log_type_);
    String in_mzml = getStringOption_("in");
    String in_db = getStringOption_("database");
    String out_idxml = getStringOption_("out");
    String out_csv = getStringOption_("out_tsv");

    bool fast_scoring = getStringOption_("RNPxl:scoring") == "fast" ? true : false;

    Int min_precursor_charge = getIntOption_("precursor:min_charge");
    Int max_precursor_charge = getIntOption_("precursor:max_charge");
    double precursor_mass_tolerance = getDoubleOption_("precursor:mass_tolerance");
    bool precursor_mass_tolerance_unit_ppm = (getStringOption_("precursor:mass_tolerance_unit") == "ppm");
    IntList precursor_isotopes = getIntList_("precursor:isotopes");

    double fragment_mass_tolerance = getDoubleOption_("fragment:mass_tolerance");
    bool fragment_mass_tolerance_unit_ppm = (getStringOption_("fragment:mass_tolerance_unit") == "ppm");

    double marker_ions_tolerance = getDoubleOption_("RNPxl:marker_ions_tolerance");

    double small_peptide_mass_filter_threshold = getDoubleOption_("RNPxl:filter_small_peptide_mass");

    StringList fixedModNames = getStringList_("modifications:fixed");
    set<String> fixed_unique(fixedModNames.begin(), fixedModNames.end());

    Size peptide_min_size = getIntOption_("peptide:min_size");

    if (fixed_unique.size() != fixedModNames.size())
    {
      LOG_WARN << "duplicate fixed modification provided." << endl;
      return ILLEGAL_PARAMETERS;
    }

    StringList varModNames = getStringList_("modifications:variable");
    set<String> var_unique(varModNames.begin(), varModNames.end());
    if (var_unique.size() != varModNames.size())
    {
      LOG_WARN << "duplicate variable modification provided." << endl;
      return ILLEGAL_PARAMETERS;
    }

    vector<ResidueModification> fixed_modifications = getModifications_(fixedModNames);
    vector<ResidueModification> variable_modifications = getModifications_(varModNames);
    Size max_variable_mods_per_peptide = getIntOption_("modifications:variable_max_per_peptide");

    size_t report_top_hits = (size_t)getIntOption_("report:top_hits");

    // string format:  target,formula e.g. "A=C10H14N5O7P", ..., "U=C10H14N5O7P", "X=C9H13N2O8PS"  where X represents tU
    StringList target_nucleotides = getStringList_("RNPxl:target_nucleotides");

    // string format:  source->target e.g. "A->A", ..., "U->U", "U->X"
    StringList mappings = getStringList_("RNPxl:mapping");

    // read list of nucleotides that can directly cross-link
    // these are responsible for shifted fragment ions. Their fragment adducts thus determine which shifts will be observed on b-,a-,y-ions
    String can_cross_link = getStringOption_("RNPxl:can_cross_link");
    set<char> can_xl;
    for (auto c : can_cross_link) { can_xl.insert(c); } 

    StringList modifications = getStringList_("RNPxl:modifications");

    String sequence_restriction = getStringOption_("RNPxl:sequence");

    Int max_nucleotide_length = getIntOption_("RNPxl:length");

    bool cysteine_adduct = getFlag_("RNPxl:CysteineAdduct");

    bool localization = getFlag_("RNPxl:localization");

    // generate all precursor adducts
    RNPxlModificationMassesResult mm;
    if (max_nucleotide_length != 0)
    {
      mm = RNPxlModificationsGenerator::initModificationMassesRNA(
            target_nucleotides,
            can_xl,
            mappings,
            modifications, 
            sequence_restriction, 
            cysteine_adduct, 
            max_nucleotide_length);
    }

    mm.mod_masses[""] = 0; // insert "null" modification otherwise peptides without RNA will not be searched
    mm.mod_combinations[""].insert("none");

    // parse tool parameter and generate all fragment adducts

    // first, we determine which fragments adducts can be generated from a single nucleotide (that has no losses)
    NucleotideToFragmentAdductMap nucleotide_to_fragment_adducts = getTargetNucleotideToFragmentAdducts_(getStringList_("RNPxl:fragment_adducts"));

    // calculate all feasible fragment adducts from all possible precursor adducts
    PrecursorsToMS2Adducts all_feasible_fragment_adducts = getAllFeasibleFragmentAdducts_(mm, nucleotide_to_fragment_adducts, can_xl);

    // load MS2 map
    PeakMap spectra;
    MzMLFile f;
    f.setLogType(log_type_);

    PeakFileOptions options;
    options.clearMSLevels();
    options.addMSLevel(2);
    f.getOptions() = options;
    f.load(in_mzml, spectra);
    spectra.sortSpectra(true);

    progresslogger.startProgress(0, 1, "Filtering spectra...");
    const bool convert_to_single_charge = false;  // whether to convert fragment peaks with isotopic patterns to single charge
    const bool annotate_charge = false;  // whether the charge and type is annotated
    preprocessSpectra_(spectra, fragment_mass_tolerance, fragment_mass_tolerance_unit_ppm, convert_to_single_charge, annotate_charge);
    progresslogger.endProgress();

    // build multimap of precursor mass to scan index (and perform some mass and length based filtering)
    using MassToScanMultiMap = multimap<double, pair<Size, int>>;
    MassToScanMultiMap multimap_mass_2_scan_index;  // map precursor mass to scan index and (potential) isotopic missassignment
    mapPrecursorMassesToScans(min_precursor_charge, max_precursor_charge, precursor_isotopes,
                              small_peptide_mass_filter_threshold, peptide_min_size, spectra,
                              multimap_mass_2_scan_index);

    // initialize spectrum generators (generated ions, etc.)
    TheoreticalSpectrumGenerator total_loss_spectrum_generator;
    TheoreticalSpectrumGenerator partial_loss_spectrum_generator;
    TheoreticalSpectrumGenerator a_ion_sub_score_spectrum_generator;
    TheoreticalSpectrumGenerator immonium_ion_sub_score_spectrum_generator;
    TheoreticalSpectrumGenerator precursor_ion_sub_score_spectrum_generator;
    initializeSpectrumGenerators(total_loss_spectrum_generator,
                                 partial_loss_spectrum_generator,
                                 a_ion_sub_score_spectrum_generator,
                                 immonium_ion_sub_score_spectrum_generator,
                                 precursor_ion_sub_score_spectrum_generator);

    // preallocate storage for PSMs
    vector<vector<AnnotatedHit> > annotated_hits(spectra.size(), vector<AnnotatedHit>());
    for (auto & a : annotated_hits) { a.reserve(2 * report_top_hits); }
     
    // we want to do locking at the spectrum level so we get good parallelisation 
    vector<omp_lock_t> annotated_hits_lock(annotated_hits.size());
    for (size_t i = 0; i != annotated_hits_lock.size(); i++) { omp_init_lock(&(annotated_hits_lock[i])); }

    // load fasta file
    progresslogger.startProgress(0, 1, "Load database from FASTA file...");
    FASTAFile fastaFile;
    vector<FASTAFile::FASTAEntry> fasta_db;
    fastaFile.load(in_db, fasta_db);
    progresslogger.endProgress();

    const Size missed_cleavages = getIntOption_("peptide:missed_cleavages");
    ProteaseDigestion digestor;
    digestor.setEnzyme(getStringOption_("peptide:enzyme"));
    digestor.setMissedCleavages(missed_cleavages);

    progresslogger.startProgress(0, (Size)(fasta_db.end() - fasta_db.begin()), "Scoring peptide models against spectra...");

    // lookup for processed peptides. must be defined outside of omp section and synchronized
    set<StringView> processed_petides;

    // set minimum size of peptide after digestion
    auto min_peptide_length = (Size)getIntOption_("peptide:min_size");

    Size count_proteins(0), count_peptides(0);

#ifdef _OPENMP
#pragma omp parallel for
#endif
    for (SignedSize fasta_index = 0; fasta_index < (SignedSize)fasta_db.size(); ++fasta_index)
    {
#ifdef _OPENMP
#pragma omp atomic
#endif
      ++count_proteins;

      IF_MASTERTHREAD
      {
        progresslogger.setProgress((SignedSize)fasta_index * NUMBER_OF_THREADS);
      }

      vector<StringView> current_digest;
      digestor.digestUnmodified(fasta_db[fasta_index].sequence, current_digest, min_peptide_length);

      for (auto cit = current_digest.begin(); cit != current_digest.end(); ++cit)
      {
        bool already_processed = false;
#ifdef _OPENMP
#pragma omp critical (processed_peptides_access)
#endif
        {
          if (processed_petides.find(*cit) != processed_petides.end())
          {
            // peptide (and all modified variants) already processed so skip it
            already_processed = true;
          }
        }

        if (already_processed)
        {
          continue;
        }

#ifdef _OPENMP
#pragma omp critical (processed_peptides_access)
#endif
        {
          processed_petides.insert(*cit);
        }

#ifdef _OPENMP
#pragma omp atomic
#endif
        ++count_peptides;
        vector<AASequence> all_modified_peptides;

        const String unmodified_sequence = cit->getString();

#ifdef _OPENMP
#pragma omp critical (residuedb_access)
#endif
        {
          if (!unmodified_sequence.has('X')) // only process peptides without X (placeholder / any amino acid)
          {
            AASequence aas = AASequence::fromString(unmodified_sequence);
            ModifiedPeptideGenerator::applyFixedModifications(fixed_modifications.begin(), fixed_modifications.end(), aas);
            ModifiedPeptideGenerator::applyVariableModifications(variable_modifications.begin(), variable_modifications.end(), aas, max_variable_mods_per_peptide, all_modified_peptides);
          }
        }

        for (SignedSize mod_pep_idx = 0; mod_pep_idx < (SignedSize)all_modified_peptides.size(); ++mod_pep_idx)
        {
          const AASequence& fixed_and_variable_modified_peptide = all_modified_peptides[mod_pep_idx];
          double current_peptide_mass_without_RNA = fixed_and_variable_modified_peptide.getMonoWeight();

          //create empty theoretical spectrum.  total_loss_spectrum_z2 contains both charge 1 and charge 2 peaks
          PeakSpectrum total_loss_spectrum_z1, total_loss_spectrum_z2;

          // spectrum containing additional peaks for sub scoring
          PeakSpectrum immonium_sub_score_spectrum, 
                       a_ion_sub_score_spectrum, 
                       precursor_sub_score_spectrum,
                       marker_ions_sub_score_spectrum;

          // iterate over all RNA sequences, calculate peptide mass and generate complete loss spectrum only once as this can potentially be reused
          Size rna_mod_index = 0;
          for (std::map<String, double>::const_iterator rna_mod_it = mm.mod_masses.begin(); rna_mod_it != mm.mod_masses.end(); ++rna_mod_it, ++rna_mod_index)
          {
            const double precursor_rna_weight = rna_mod_it->second;
            const double current_peptide_mass = current_peptide_mass_without_RNA + precursor_rna_weight; // add RNA mass

            // determine MS2 precursors that match to the current peptide mass
            MassToScanMultiMap::const_iterator low_it;
            MassToScanMultiMap::const_iterator up_it;

            if (precursor_mass_tolerance_unit_ppm) // ppm
            {
              low_it = multimap_mass_2_scan_index.lower_bound(current_peptide_mass - current_peptide_mass * precursor_mass_tolerance * 1e-6);
              up_it = multimap_mass_2_scan_index.upper_bound(current_peptide_mass + current_peptide_mass * precursor_mass_tolerance * 1e-6);
            }
            else // Dalton
            {
              low_it = multimap_mass_2_scan_index.lower_bound(current_peptide_mass - precursor_mass_tolerance);
              up_it = multimap_mass_2_scan_index.upper_bound(current_peptide_mass + precursor_mass_tolerance);
            }

            if (low_it == up_it) { continue; } // no matching precursor in data

            // add peaks for b- and y- ions with charge 1 (sorted by m/z)

            // total / complete loss spectra are generated for fast and (slow) full scoring
            if (total_loss_spectrum_z1.empty()) // only create complete loss spectrum once as this is rather costly and need only to be done once per petide
            {
              total_loss_spectrum_generator.getSpectrum(total_loss_spectrum_z1, fixed_and_variable_modified_peptide, 1, 1);
              total_loss_spectrum_generator.getSpectrum(total_loss_spectrum_z2, fixed_and_variable_modified_peptide, 1, 2);
              immonium_ion_sub_score_spectrum_generator.getSpectrum(immonium_sub_score_spectrum, fixed_and_variable_modified_peptide, 1, 1);
              precursor_ion_sub_score_spectrum_generator.getSpectrum(precursor_sub_score_spectrum, fixed_and_variable_modified_peptide, 1, 1);
              a_ion_sub_score_spectrum_generator.getSpectrum(a_ion_sub_score_spectrum, fixed_and_variable_modified_peptide, 1, 1);
            }

            if (!fast_scoring)
            {
              PeakSpectrum marker_ions_sub_score_spectrum_z1;
              //shifted_immonium_ions_sub_score_spectrum;
              PeakSpectrum partial_loss_spectrum_z1, partial_loss_spectrum_z2;

              // retrieve RNA adduct name
              auto mod_combinations_it = mm.mod_combinations.begin();
              std::advance(mod_combinations_it, rna_mod_index);
              const String& precursor_rna_adduct = *mod_combinations_it->second.begin();

              if (precursor_rna_adduct == "none")
              {
                // score peptide without RNA (same method as fast scoring)
                for (auto l = low_it; l != up_it; ++l)
                {
                  //const double exp_pc_mass = l->first;
                  const Size &scan_index = l->second.first;
                  const int &isotope_error = l->second.second;
                  const PeakSpectrum &exp_spectrum = spectra[scan_index];
                  const int & exp_pc_charge = exp_spectrum.getPrecursors()[0].getCharge();
                  PeakSpectrum & total_loss_spectrum = (exp_pc_charge < 3) ? total_loss_spectrum_z1 : total_loss_spectrum_z2;

                  float total_loss_score(0), immonium_sub_score(0), 
                        precursor_sub_score(0), a_ion_sub_score(0), tlss_MIC(0),
                        tlss_err(0), tlss_Morph(0);


                  scoreTotalLossFragments_(exp_spectrum,
                                         total_loss_spectrum,
                                         fragment_mass_tolerance,
                                         fragment_mass_tolerance_unit_ppm,
                                         a_ion_sub_score_spectrum,
                                         precursor_sub_score_spectrum,
                                         immonium_sub_score_spectrum,
                                         total_loss_score,
                                         tlss_MIC,
                                         tlss_err,
                                         tlss_Morph,
                                         immonium_sub_score,
                                         precursor_sub_score,
                                         a_ion_sub_score);


                  // no good hit
                  if (total_loss_score < 0.001) { continue; }

                  // add peptide hit
                  AnnotatedHit ah;
                  ah.sequence = *cit; // copy StringView
                  ah.peptide_mod_index = mod_pep_idx;
                  ah.MIC = tlss_MIC;
                  ah.err = tlss_err;
                  ah.Morph = tlss_Morph;
                  ah.immonium_score = immonium_sub_score;
                  ah.precursor_score = precursor_sub_score;
                  ah.a_ion_score = a_ion_sub_score;
                  ah.total_MIC = tlss_MIC + immonium_sub_score + a_ion_sub_score + precursor_sub_score;

                  ah.rna_mod_index = rna_mod_index;
                  ah.isotope_error = isotope_error;

// TODO: currently mainly a tie-breaker!!!!!!!!!!!!!!!!!!!!!!!!!!!!!!!!!!!!!!!!!!!!!!!!!!!!!!!!!!!!!!!!!!!!!!!!!!!!!
                  ah.score = total_loss_score + ah.total_MIC; 

#ifdef DEBUG_RNPXLSEARCH
                  LOG_DEBUG << "best score in pre-score: " << score << endl;
#endif

                  omp_set_lock(&(annotated_hits_lock[scan_index]));
                  {
                    annotated_hits[scan_index].push_back(ah);

                    // prevent vector from growing indefinitly (memory) but don't shrink the vector every time
                    if (annotated_hits[scan_index].size() >= 2 * report_top_hits)
                    {
                      std::partial_sort(annotated_hits[scan_index].begin(), annotated_hits[scan_index].begin() + report_top_hits, annotated_hits[scan_index].end(), AnnotatedHit::hasBetterScore);
                      annotated_hits[scan_index].resize(report_top_hits); 
                    }
                  }
                  omp_unset_lock(&(annotated_hits_lock[scan_index]));
                }
              }
              else  // score peptide with RNA adduct
              {
                // generate all partial loss spectra (excluding the complete loss spectrum) merged into one spectrum
                // get RNA fragment shifts in the MS2 (based on the precursor RNA/DNA)
                const vector<NucleotideToFeasibleFragmentAdducts>& feasible_MS2_adducts = all_feasible_fragment_adducts.at(precursor_rna_adduct).feasible_adducts;

                // get marker ions
                const vector<FragmentAdductDefinition_>& marker_ions = all_feasible_fragment_adducts.at(precursor_rna_adduct).marker_ions;

                //cout << "'" << precursor_rna_adduct << "'" << endl;
                //OPENMS_POSTCONDITION(!feasible_MS2_adducts.empty(),
                //                String("FATAL: No feasible adducts for " + precursor_rna_adduct).c_str());

/*
 * Currently there is a problem if only a base is present. Then we get no feasible adducts.
 */

                // Do we have (nucleotide) specific fragmentation adducts? for the current RNA adduct on the precursor?
                // If so, generate spectra for shifted ion series

                // score individually for every nucleotide
                for (auto const & nuc_2_adducts : feasible_MS2_adducts)
                {
                  char cross_linked_nucleotide = nuc_2_adducts.first;
                  const vector<FragmentAdductDefinition_>& partial_loss_modification = nuc_2_adducts.second;

                  if (!partial_loss_modification.empty())
                  {
                    // shifted b- / y- / a-ions
                    // generate shifted_immonium_ions_sub_score_spectrum.empty
                    generatePartialLossSpectrum(unmodified_sequence,
                                                fixed_and_variable_modified_peptide,
                                                current_peptide_mass_without_RNA,
                                                precursor_rna_adduct,
                                                precursor_rna_weight,
                                                1,
                                                partial_loss_modification,
                                                partial_loss_spectrum_generator,
                                                partial_loss_spectrum_z1);
                    for (auto& n : partial_loss_spectrum_z1.getStringDataArrays()[0]) { n[0] = 'y'; } // hyperscore hack

                    generatePartialLossSpectrum(unmodified_sequence,
                                                fixed_and_variable_modified_peptide,
                                                current_peptide_mass_without_RNA,
                                                precursor_rna_adduct,
                                                precursor_rna_weight,
                                                2, // don't know the charge of the precursor at that point
                                                partial_loss_modification,
                                                partial_loss_spectrum_generator,
                                                partial_loss_spectrum_z2);
                    for (auto& n : partial_loss_spectrum_z2.getStringDataArrays()[0]) { n[0] = 'y'; } // hyperscore hack
                  }

                  // add shifted marker ions
                  marker_ions_sub_score_spectrum_z1.getStringDataArrays().resize(1); // annotation
                  marker_ions_sub_score_spectrum_z1.getIntegerDataArrays().resize(1); // annotation
                  addMS2MarkerIons(
                    marker_ions,
                    marker_ions_sub_score_spectrum_z1,
                    marker_ions_sub_score_spectrum_z1.getIntegerDataArrays()[0],
                    marker_ions_sub_score_spectrum_z1.getStringDataArrays()[0]);

                  for (auto l = low_it; l != up_it; ++l)
                  {
                    //const double exp_pc_mass = l->first;
                    const Size& scan_index = l->second.first;
                    const int& isotope_error = l->second.second;
                    const PeakSpectrum& exp_spectrum = spectra[scan_index];
                    float tlss_MIC(0), tlss_err(0), tlss_Morph(0),
                      immonium_sub_score(0), precursor_sub_score(0),
                      a_ion_sub_score(0), partial_loss_sub_score(0), marker_ions_sub_score(0),
                      plss_MIC(0), plss_err(0), plss_Morph(0), score;

                    const int & exp_pc_charge = exp_spectrum.getPrecursors()[0].getCharge();
                    PeakSpectrum & total_loss_spectrum = (exp_pc_charge < 3) ? total_loss_spectrum_z1 : total_loss_spectrum_z2;

                    scoreTotalLossFragments_(exp_spectrum,
                                             total_loss_spectrum,
                                             fragment_mass_tolerance, fragment_mass_tolerance_unit_ppm,
                                             a_ion_sub_score_spectrum,
                                             precursor_sub_score_spectrum,
                                             immonium_sub_score_spectrum,
                                             score,
                                             tlss_MIC,
                                             tlss_err,
                                             tlss_Morph,
                                             immonium_sub_score,
                                             precursor_sub_score,
                                             a_ion_sub_score);

                    scorePartialLossFragments_(exp_spectrum,
                                               fragment_mass_tolerance, fragment_mass_tolerance_unit_ppm,
                                               partial_loss_spectrum_z1, partial_loss_spectrum_z2,
                                               marker_ions_sub_score_spectrum_z1,
                                               partial_loss_sub_score,
                                               marker_ions_sub_score,
                                               plss_MIC, plss_err, plss_Morph);

                    // no good hit
                    if (score < 0.001) { continue; }

                    // add peptide hit
                    AnnotatedHit ah;
                    ah.sequence = *cit; // copy StringView
                    ah.peptide_mod_index = mod_pep_idx;
                    ah.MIC = tlss_MIC;
                    ah.err = tlss_err;
                    ah.Morph = tlss_Morph;
                    ah.pl_MIC = plss_MIC;
                    ah.pl_err = plss_err;
                    ah.pl_Morph = plss_Morph;
                    ah.immonium_score = immonium_sub_score;
                    ah.precursor_score = precursor_sub_score;
                    ah.a_ion_score = a_ion_sub_score;
                    ah.cross_linked_nucleotide = cross_linked_nucleotide;
                    ah.total_MIC = tlss_MIC + plss_MIC + immonium_sub_score + a_ion_sub_score + precursor_sub_score;

                    // scores from shifted peaks
                    ah.marker_ions_score = marker_ions_sub_score;
                    ah.partial_loss_score = partial_loss_sub_score;

                    ah.rna_mod_index = rna_mod_index;
                    ah.isotope_error = isotope_error;

// TODO: currently mainly a tie-breaker!!!!!!!!!!!!!!!!!!!!!!!!!!!!!!!!!!!!!!!!!!!!!!!!!!!!!!!!!!!!!!!!!!!!!!!!!!!!!
                    ah.score = score + ah.total_MIC; 
#ifdef DEBUG_RNPXLSEARCH
                    LOG_DEBUG << "best score in pre-score: " << score << endl;
#endif

                    omp_set_lock(&(annotated_hits_lock[scan_index]));
                    {
                      annotated_hits[scan_index].push_back(ah);

                      // prevent vector from growing indefinitly (memory) but don't shrink the vector every time
                      if (annotated_hits[scan_index].size() >= 2 * report_top_hits)
                      {
                        std::partial_sort(annotated_hits[scan_index].begin(), annotated_hits[scan_index].begin() + report_top_hits, annotated_hits[scan_index].end(), AnnotatedHit::hasBetterScore);
                        annotated_hits[scan_index].resize(report_top_hits); 
                      }
                    }
                    omp_unset_lock(&(annotated_hits_lock[scan_index]));
                  }
                } // for every nucleotide in the precursor
              }
            }
            else // if (fast_scoring)
            {
              for (auto l = low_it; l != up_it; ++l)
              {
                //const double exp_pc_mass = l->first;
                const Size &scan_index = l->second.first;
                const int &isotope_error = l->second.second;
                const PeakSpectrum &exp_spectrum = spectra[scan_index];
                float total_loss_score;
                float immonium_sub_score;
                float precursor_sub_score;
                float a_ion_sub_score;
                float tlss_MIC;
                float tlss_err;
                float tlss_Morph;

                const int & exp_pc_charge = exp_spectrum.getPrecursors()[0].getCharge();
                PeakSpectrum & total_loss_spectrum = (exp_pc_charge < 3) ? total_loss_spectrum_z1 : total_loss_spectrum_z2;

                scoreTotalLossFragments_(exp_spectrum, total_loss_spectrum, fragment_mass_tolerance,
                                         fragment_mass_tolerance_unit_ppm, a_ion_sub_score_spectrum,
                                         precursor_sub_score_spectrum, 
                                         immonium_sub_score_spectrum, total_loss_score, 
                                         tlss_MIC,
                                         tlss_err,
                                         tlss_Morph,
                                         immonium_sub_score,
                                         precursor_sub_score,
                                         a_ion_sub_score);

                // no good hit
                if (total_loss_score < 0.001) { continue; }

                // add peptide hit
                AnnotatedHit ah;
                ah.sequence = *cit; // copy StringView
                ah.peptide_mod_index = mod_pep_idx;
                ah.MIC = tlss_MIC;
                ah.err = tlss_err;
                ah.Morph = tlss_Morph;
                ah.immonium_score = immonium_sub_score;
                ah.precursor_score = precursor_sub_score;
                ah.a_ion_score = a_ion_sub_score;

                ah.total_MIC = tlss_MIC + immonium_sub_score + a_ion_sub_score + precursor_sub_score;

                ah.rna_mod_index = rna_mod_index;
                ah.isotope_error = isotope_error;

// TODO: currently mainly a tie-breaker!!!!!!!!!!!!!!!!!!!!!!!!!!!!!!!!!!!!!!!!!!!!!!!!!!!!!!!!!!!!!!!!!!!!!!!!!!!!!
                ah.score = total_loss_score + ah.total_MIC; 

#ifdef DEBUG_RNPXLSEARCH
                LOG_DEBUG << "best score in pre-score: " << score << endl;
#endif

                omp_set_lock(&(annotated_hits_lock[scan_index]));
                {
                  annotated_hits[scan_index].push_back(ah);

                  // prevent vector from growing indefinitly (memory) but don't shrink the vector every time
                  if (annotated_hits[scan_index].size() >= 2 * report_top_hits)
                  {
                    std::partial_sort(annotated_hits[scan_index].begin(), annotated_hits[scan_index].begin() + report_top_hits, annotated_hits[scan_index].end(), AnnotatedHit::hasBetterScore);
                    annotated_hits[scan_index].resize(report_top_hits); 
                  }
                }
                omp_unset_lock(&(annotated_hits_lock[scan_index]));
              }
            }
          }
        }
      }
    }
    progresslogger.endProgress();

    LOG_INFO << "Proteins: " << count_proteins << endl;
    LOG_INFO << "Peptides: " << count_peptides << endl;
    LOG_INFO << "Processed peptides: " << processed_petides.size() << endl;

    vector<PeptideIdentification> peptide_ids;
    vector<ProteinIdentification> protein_ids;
    progresslogger.startProgress(0, 1, "Post-processing PSMs...");

    if (localization)
    {
      // reload spectra from disc with same settings as before (important to keep same spectrum indices)
      spectra.clear(true);
      f.load(in_mzml, spectra);
      spectra.sortSpectra(true);    

      // for post scoring don't convert fragments to single charge. Annotate charge instead to every peak.
      preprocessSpectra_(spectra, fragment_mass_tolerance, fragment_mass_tolerance_unit_ppm, false, true); // no single charge (false), annotate charge (true)

      progresslogger.startProgress(0, 1, "localization...");

      // create spectrum generator. For convenience we add more peak types here.
      Param param(total_loss_spectrum_generator.getParameters());
      param.setValue("add_first_prefix_ion", "true");
      param.setValue("add_abundant_immonium_ions", "true");
      param.setValue("add_precursor_peaks", "true");
      param.setValue("add_metainfo", "true");
      param.setValue("add_a_ions", "false");
      param.setValue("add_b_ions", "true");
      param.setValue("add_c_ions", "false");
      param.setValue("add_x_ions", "false");
      param.setValue("add_y_ions", "true");
      param.setValue("add_z_ions", "false");
      total_loss_spectrum_generator.setParameters(param);

      postScoreHits_(spectra, 
                     annotated_hits, 
                     report_top_hits, 
                     mm, fixed_modifications, variable_modifications, max_variable_mods_per_peptide, 
                     partial_loss_spectrum_generator, 
                     fragment_mass_tolerance, fragment_mass_tolerance_unit_ppm, 
                     all_feasible_fragment_adducts);
    }

    progresslogger.startProgress(0, 1, "Post-processing and annotation...");
    postProcessHits_(spectra, 
                     annotated_hits, 
                     protein_ids, peptide_ids, 
                     report_top_hits, 
                     mm, 
                     fixed_modifications, variable_modifications, 
                     max_variable_mods_per_peptide);
    progresslogger.endProgress();

    // annotate RNPxl related information to hits and create report
    vector<RNPxlReportRow> csv_rows = RNPxlReport::annotate(spectra, peptide_ids, marker_ions_tolerance);

    // reindex ids
    PeptideIndexing indexer;
    Param param_pi = indexer.getParameters();
    param_pi.setValue("decoy_string_position", "prefix");
    param_pi.setValue("enzyme:name", getStringOption_("peptide:enzyme"));
    param_pi.setValue("enzyme:specificity", "full");
    param_pi.setValue("missing_decoy_action", "warn");
    param_pi.setValue("log", getStringOption_("log"));
    indexer.setParameters(param_pi);

    PeptideIndexing::ExitCodes indexer_exit = indexer.run(fasta_db, protein_ids, peptide_ids);

    if ((indexer_exit != PeptideIndexing::EXECUTION_OK) &&
        (indexer_exit != PeptideIndexing::PEPTIDE_IDS_EMPTY))
    {
      if (indexer_exit == PeptideIndexing::DATABASE_EMPTY)
      {
        return INPUT_FILE_EMPTY;       
      }
      else if (indexer_exit == PeptideIndexing::UNEXPECTED_RESULT)
      {
        return UNEXPECTED_RESULT;
      }
      else
      {
        return UNKNOWN_ERROR;
      }
    } 

    // write ProteinIdentifications and PeptideIdentifications to IdXML
    IdXMLFile().store(out_idxml, protein_ids, peptide_ids);

    // save report
    if (!out_csv.empty())
    {
      csv_rows = RNPxlReport::annotate(spectra, peptide_ids, marker_ions_tolerance);
      TextFile csv_file;
      csv_file.addLine(RNPxlReportRowHeader().getString("\t"));
      for (Size i = 0; i != csv_rows.size(); ++i)
      {
        csv_file.addLine(csv_rows[i].getString("\t"));
      }
      csv_file.store(out_csv);
    }
 
    // free locks
    for (size_t i = 0; i != annotated_hits_lock.size(); i++) { omp_destroy_lock(&(annotated_hits_lock[i])); }
   
    return EXECUTION_OK;
  }

  // determine main score and sub scores of peaks without shifts
  void scoreTotalLossFragments_(const PeakSpectrum &exp_spectrum,
                                const PeakSpectrum &total_loss_spectrum,
                                double fragment_mass_tolerance,
                                bool fragment_mass_tolerance_unit_ppm,
                                const PeakSpectrum &a_ion_sub_score_spectrum,
                                const PeakSpectrum &precursor_sub_score_spectrum,
                                const PeakSpectrum &immonium_sub_score_spectrum,
                                float &total_loss_score,
                                float &tlss_MIC,
                                float &tlss_err,
                                float &tlss_Morph,
                                float &immonium_sub_score,
                                float &precursor_sub_score,
                                float &a_ion_sub_score) const
  {
    total_loss_score = HyperScore::compute(fragment_mass_tolerance, fragment_mass_tolerance_unit_ppm,
                                           exp_spectrum, total_loss_spectrum);
    immonium_sub_score = 0;
    precursor_sub_score = 0;
    a_ion_sub_score = 0;
    const auto &tl_sub_scores = MorpheusScore::compute(fragment_mass_tolerance,
                                                       fragment_mass_tolerance_unit_ppm,
                                                       exp_spectrum,
                                                       total_loss_spectrum);

    tlss_MIC = tl_sub_scores.TIC != 0 ? tl_sub_scores.MIC / tl_sub_scores.TIC : 0;
    tlss_err = tl_sub_scores.err;
    tlss_Morph = tl_sub_scores.score;

    if (!immonium_sub_score_spectrum.empty())
    {
      const auto &r = MorpheusScore::compute(fragment_mass_tolerance,
                                             fragment_mass_tolerance_unit_ppm,
                                             exp_spectrum,
                                             immonium_sub_score_spectrum);
      immonium_sub_score = r.TIC != 0 ? r.MIC / r.TIC : 0;
    }
    if (!precursor_sub_score_spectrum.empty())
    {
      const auto &r = MorpheusScore::compute(fragment_mass_tolerance,
                                             fragment_mass_tolerance_unit_ppm,
                                             exp_spectrum,
                                             precursor_sub_score_spectrum);
      precursor_sub_score = r.TIC != 0 ? r.MIC / r.TIC : 0;
    }
    if (!a_ion_sub_score_spectrum.empty())
    {
      const auto &r = MorpheusScore::compute(fragment_mass_tolerance,
                                             fragment_mass_tolerance_unit_ppm,
                                             exp_spectrum,
                                             a_ion_sub_score_spectrum);
      a_ion_sub_score = r.TIC != 0 ? r.MIC / r.TIC : 0;
    }
  }

  void scorePartialLossFragments_(const PeakSpectrum &exp_spectrum,
                                  double fragment_mass_tolerance,
                                  bool fragment_mass_tolerance_unit_ppm,
                                  const PeakSpectrum &partial_loss_spectrum_z1,
                                  const PeakSpectrum &partial_loss_spectrum_z2,
                                  const PeakSpectrum &marker_ions_sub_score_spectrum_z1,
                                  float &partial_loss_sub_score,
                                  float &marker_ions_sub_score,
                                  float &plss_MIC, float &plss_err, float &plss_Morph) const
  {
    const SignedSize& exp_pc_charge = exp_spectrum.getPrecursors()[0].getCharge();

    plss_MIC = 0;
    plss_err = 0;
    plss_Morph = 0;


    if (!marker_ions_sub_score_spectrum_z1.empty())
    {
      const auto &r = MorpheusScore::compute(fragment_mass_tolerance,
                                             fragment_mass_tolerance_unit_ppm,
                                             exp_spectrum,
                                             marker_ions_sub_score_spectrum_z1);
      marker_ions_sub_score = r.TIC != 0 ? r.MIC / r.TIC : 0;
    }
    //TODO: these are currently empty
/*
              if (!shifted_immonium_ions_sub_score_spectrum.empty())
              {
                shifted_immonium_ions_sub_score = HyperScore::compute(fragment_mass_tolerance, fragment_mass_tolerance_unit_ppm, exp_spectrum, shifted_immonium_ions_sub_score_spectrum);
                               shifted_immonium_ions_sub_score(0),
              }
*/
    if (!partial_loss_spectrum_z1.empty()) // check if we generated partial loss spectra
    {
      if (exp_pc_charge < 3)
      {
        partial_loss_sub_score = HyperScore::compute(fragment_mass_tolerance, fragment_mass_tolerance_unit_ppm,
                                                     exp_spectrum, partial_loss_spectrum_z1);
        const auto &pl_sub_scores = MorpheusScore::compute(fragment_mass_tolerance,
                                                           fragment_mass_tolerance_unit_ppm,
                                                           exp_spectrum,
                                                           partial_loss_spectrum_z1);

        plss_MIC = pl_sub_scores.TIC != 0 ? pl_sub_scores.MIC / pl_sub_scores.TIC : 0;
        plss_err = pl_sub_scores.err;
        plss_Morph = pl_sub_scores.score;
      }
      else if (exp_pc_charge >= 3)
      {
        partial_loss_sub_score = HyperScore::compute(fragment_mass_tolerance, fragment_mass_tolerance_unit_ppm,
                                                     exp_spectrum, partial_loss_spectrum_z2);
        const auto &pl_sub_scores = MorpheusScore::compute(fragment_mass_tolerance,
                                                           fragment_mass_tolerance_unit_ppm,
                                                           exp_spectrum,
                                                           partial_loss_spectrum_z2);

        plss_MIC = pl_sub_scores.TIC != 0 ? pl_sub_scores.MIC / pl_sub_scores.TIC : 0;
        plss_err = pl_sub_scores.err;
        plss_Morph = pl_sub_scores.score;
      }
    }
#ifdef DEBUG_RNPXLSEARCH
    LOG_DEBUG << "scan index: " << scan_index << " achieved score: " << score << endl;
#endif
  }

};

int main(int argc, const char** argv)
{
  RNPxlSearch tool;
  return tool.main(argc, argv);
}

<|MERGE_RESOLUTION|>--- conflicted
+++ resolved
@@ -1,2708 +1,2703 @@
-// --------------------------------------------------------------------------
-//                   OpenMS -- Open-Source Mass Spectrometry
-// --------------------------------------------------------------------------
-// Copyright The OpenMS Team -- Eberhard Karls University Tuebingen,
-// ETH Zurich, and Freie Universitaet Berlin 2002-2017.
-//
-// This software is released under a three-clause BSD license:
-//  * Redistributions of source code must retain the above copyright
-//    notice, this list of conditions and the following disclaimer.
-//  * Redistributions in binary form must reproduce the above copyright
-//    notice, this list of conditions and the following disclaimer in the
-//    documentation and/or other materials provided with the distribution.
-//  * Neither the name of any author or any participating institution
-//    may be used to endorse or promote products derived from this software
-//    without specific prior written permission.
-// For a full list of authors, refer to the file AUTHORS.
-// --------------------------------------------------------------------------
-// THIS SOFTWARE IS PROVIDED BY THE COPYRIGHT HOLDERS AND CONTRIBUTORS "AS IS"
-// AND ANY EXPRESS OR IMPLIED WARRANTIES, INCLUDING, BUT NOT LIMITED TO, THE
-// IMPLIED WARRANTIES OF MERCHANTABILITY AND FITNESS FOR A PARTICULAR PURPOSE
-// ARE DISCLAIMED. IN NO EVENT SHALL ANY OF THE AUTHORS OR THE CONTRIBUTING
-// INSTITUTIONS BE LIABLE FOR ANY DIRECT, INDIRECT, INCIDENTAL, SPECIAL,
-// EXEMPLARY, OR CONSEQUENTIAL DAMAGES (INCLUDING, BUT NOT LIMITED TO,
-// PROCUREMENT OF SUBSTITUTE GOODS OR SERVICES; LOSS OF USE, DATA, OR PROFITS;
-// OR BUSINESS INTERRUPTION) HOWEVER CAUSED AND ON ANY THEORY OF LIABILITY,
-// WHETHER IN CONTRACT, STRICT LIABILITY, OR TORT (INCLUDING NEGLIGENCE OR
-// OTHERWISE) ARISING IN ANY WAY OUT OF THE USE OF THIS SOFTWARE, EVEN IF
-// ADVISED OF THE POSSIBILITY OF SUCH DAMAGE.
-//
-// --------------------------------------------------------------------------
-// $Maintainer: Timo Sachsenberg $
-// $Authors: Timo Sachsenberg $
-// --------------------------------------------------------------------------
-
-#include <OpenMS/KERNEL/StandardTypes.h>
-#include <OpenMS/CONCEPT/Constants.h>
-#include <OpenMS/APPLICATIONS/TOPPBase.h>
-#include <OpenMS/DATASTRUCTURES/Param.h>
-#include <OpenMS/KERNEL/MSSpectrum.h>
-#include <OpenMS/METADATA/SpectrumSettings.h>
-#include <OpenMS/KERNEL/MSExperiment.h>
-#include <OpenMS/FORMAT/MzMLFile.h>
-#include <OpenMS/FORMAT/FASTAFile.h>
-#include <OpenMS/CHEMISTRY/ProteaseDigestion.h>
-#include <OpenMS/DATASTRUCTURES/ListUtilsIO.h>
-#include <OpenMS/ANALYSIS/ID/PeptideIndexing.h>
-
-#include <OpenMS/ANALYSIS/RNPXL/RNPxlDeisotoper.h>
-#include <OpenMS/ANALYSIS/RNPXL/RNPxlModificationsGenerator.h>
-#include <OpenMS/ANALYSIS/RNPXL/ModifiedPeptideGenerator.h>
-#include <OpenMS/ANALYSIS/RNPXL/RNPxlReport.h>
-#include <OpenMS/ANALYSIS/RNPXL/MorpheusScore.h>
-#include <OpenMS/ANALYSIS/RNPXL/RNPxlMarkerIonExtractor.h>
-#include <OpenMS/ANALYSIS/RNPXL/RNPxlFragmentAnnotationHelper.h>
-
-#include <OpenMS/CHEMISTRY/ElementDB.h>
-#include <OpenMS/CHEMISTRY/ResidueDB.h>
-<<<<<<< HEAD
-#include <OpenMS/CHEMISTRY/EnzymesDB.h>
-#include <OpenMS/CHEMISTRY/ModificationsDB.h>
-
-=======
-#include <OpenMS/CHEMISTRY/ProteaseDB.h>
->>>>>>> 604e4b94
-#include <OpenMS/CHEMISTRY/ResidueModification.h>
-
-// preprocessing and filtering
-#include <OpenMS/FILTERING/TRANSFORMERS/ThresholdMower.h>
-#include <OpenMS/FILTERING/TRANSFORMERS/NLargest.h>
-#include <OpenMS/FILTERING/TRANSFORMERS/WindowMower.h>
-#include <OpenMS/FILTERING/TRANSFORMERS/Normalizer.h>
-
-#include <OpenMS/CHEMISTRY/TheoreticalSpectrumGenerator.h>
-#include <OpenMS/ANALYSIS/RNPXL/HyperScore.h>
-#include <OpenMS/COMPARISON/SPECTRA/SpectrumAlignment.h>
-
-#include <OpenMS/FORMAT/IdXMLFile.h>
-#include <OpenMS/FORMAT/TextFile.h>
-
-#include <boost/regex.hpp>
-
-#include <map>
-#include <algorithm>
-
-#ifdef _OPENMP
-#include <omp.h>
-#define NUMBER_OF_THREADS (omp_get_num_threads())
-#else
-#define NUMBER_OF_THREADS (1)
-#endif
-
-//#define DEBUG_RNPXLSEARCH 
-
-using namespace OpenMS;
-using namespace std;
-
-class RNPxlSearch :
-  public TOPPBase
-{
-public:
-  RNPxlSearch() :
-    TOPPBase("RNPxlSearch", "Annotate RNA/DNA-peptide cross-links in MS/MS spectra.", false)
-  {
-  }
-
-protected:
-  void registerOptionsAndFlags_() override
-  {
-    registerInputFile_("in", "<file>", "", "input file ");
-    setValidFormats_("in", ListUtils::create<String>("mzML"));
-
-    registerInputFile_("database", "<file>", "", "input file ");
-    setValidFormats_("database", ListUtils::create<String>("fasta"));
-
-    registerOutputFile_("out", "<file>", "", "output file ");
-    setValidFormats_("out", ListUtils::create<String>("idXML"));
-
-    registerOutputFile_("out_tsv", "<file>", "", "tsv output file", false);
-    setValidFormats_("out_tsv", ListUtils::create<String>("tsv"));
-
-    registerTOPPSubsection_("precursor", "Precursor (Parent Ion) Options");
-    registerDoubleOption_("precursor:mass_tolerance", "<tolerance>", 10.0, "Precursor mass tolerance (+/- around precursor m/z)", false);
-
-    StringList precursor_mass_tolerance_unit_valid_strings;
-    precursor_mass_tolerance_unit_valid_strings.emplace_back("ppm");
-    precursor_mass_tolerance_unit_valid_strings.emplace_back("Da");
-
-    registerStringOption_("precursor:mass_tolerance_unit", "<unit>", "ppm", "Unit of precursor mass tolerance.", false, false);
-    setValidStrings_("precursor:mass_tolerance_unit", precursor_mass_tolerance_unit_valid_strings);
-
-    registerIntOption_("precursor:min_charge", "<num>", 2, "Minimum precursor charge to be considered.", false, false);
-    registerIntOption_("precursor:max_charge", "<num>", 5, "Maximum precursor charge to be considered.", false, false);
-
-    // consider one before annotated monoisotopic peak and the annotated one
-    IntList isotopes = {0, 1};
-    registerIntList_("precursor:isotopes", "<num>", isotopes, "Corrects for mono-isotopic peak misassignments. (E.g.: 1 = prec. may be misassigned to first isotopic peak)", false, false);
-
-    registerTOPPSubsection_("fragment", "Fragments (Product Ion) Options");
-    registerDoubleOption_("fragment:mass_tolerance", "<tolerance>", 10.0, "Fragment mass tolerance (+/- around fragment m/z)", false);
-
-    StringList fragment_mass_tolerance_unit_valid_strings;
-    fragment_mass_tolerance_unit_valid_strings.emplace_back("ppm");
-    fragment_mass_tolerance_unit_valid_strings.emplace_back("Da");
-
-    registerStringOption_("fragment:mass_tolerance_unit", "<unit>", "ppm", "Unit of fragment m", false, false);
-    setValidStrings_("fragment:mass_tolerance_unit", fragment_mass_tolerance_unit_valid_strings);
-
-    registerTOPPSubsection_("modifications", "Modifications Options");
-    vector<String> all_mods;
-    ModificationsDB::getInstance()->getAllSearchModifications(all_mods);
-    registerStringList_("modifications:fixed", "<mods>", ListUtils::create<String>(""), "Fixed modifications, specified using UniMod (www.unimod.org) terms, e.g. 'Carbamidomethyl (C)'", false);
-    setValidStrings_("modifications:fixed", all_mods);
-    registerStringList_("modifications:variable", "<mods>", ListUtils::create<String>(""), "Variable modifications, specified using UniMod (www.unimod.org) terms, e.g. 'Oxidation (M)'", false);
-    setValidStrings_("modifications:variable", all_mods);
-    registerIntOption_("modifications:variable_max_per_peptide", "<num>", 2, "Maximum number of residues carrying a variable modification per candidate peptide", false, false);
-
-    registerTOPPSubsection_("peptide", "Peptide Options");
-    registerIntOption_("peptide:min_size", "<num>", 6, "Minimum size a peptide must have after digestion to be considered in the search.", false, true);
-    registerIntOption_("peptide:missed_cleavages", "<num>", 1, "Number of missed cleavages.", false, false);
-
-    StringList all_enzymes;
-    ProteaseDB::getInstance()->getAllNames(all_enzymes);
-    registerStringOption_("peptide:enzyme", "<cleavage site>", "Trypsin", "The enzyme used for peptide digestion.", false);
-    setValidStrings_("peptide:enzyme", all_enzymes);
-
-
-    registerTOPPSubsection_("report", "Reporting Options");
-    registerIntOption_("report:top_hits", "<num>", 1, "Maximum number of top scoring hits per spectrum that are reported.", false, true);
-
-    // RNPxl specific
-    registerTOPPSubsection_("RNPxl", "RNPxl Options");
-    registerIntOption_("RNPxl:length", "", 2, "Oligonucleotide maximum length. 0 = disable search for RNA variants.", false);
-
-    registerStringOption_("RNPxl:sequence", "", "", "Sequence to restrict the generation of oligonucleotide chains. (disabled for empty sequence)", false);
-
-    registerStringList_("RNPxl:target_nucleotides", 
-                        "", 
-                        {"A=C10H14N5O7P", "C=C9H14N3O8P", "G=C10H14N5O8P", "U=C9H13N2O9P"}, 
-                        "format:  target nucleotide=empirical formula of nucleoside monophosphate \n e.g. A=C10H14N5O7P, ..., U=C10H14N5O7P, X=C9H13N2O8PS  where X represents e.g. tU \n or e.g. Y=C10H14N5O7PS where Y represents tG", 
-                        false, 
-                        false);
-
-    registerStringList_("RNPxl:mapping", "", {"A->A", "C->C", "G->G", "U->U"}, "format: source->target e.g. A->A, ..., U->U, U->X", false, false);
-
-    // define if nucleotide can cross-link (produce y,b,a,immonium-ion shifts) in addition to marker ions
-    registerStringOption_("RNPxl:can_cross_link", 
-                        "<option>", 
-                        "U", 
-                        "format: 'U' if only U forms cross-links. 'CATG' if C, A, G, and T form cross-links.", 
-                        false, 
-                        false);
-
-    StringList modifications;
-    modifications.emplace_back("");
-    modifications.emplace_back("-H2O");
-    modifications.emplace_back("-H2O-HPO3");
-    modifications.emplace_back("-HPO3");
-
-    // fragment adducts that may occur for every precursor adduct (if chemically feasible in terms of elements may not be negative)
-    StringList fragment_adducts = {"U:C9H10N2O5;U-H3PO4", 
-                                   "U:C4H4N2O2;U'", 
-                                   "U:C4H2N2O1;U'-H2O",
-                                   "U:C3O;C3O",
-                                   "U:C9H13N2O9P1;U",
-                                   "U:C9H11N2O8P1;U-H2O",
-                                   "U:C9H12N2O6;U-HPO3"
-                                  };    
-   /* for DNA:
-      "A=C10H14N5O6P", "C=C9H14N3O7P", "G=C10H14N5O7P", "T=C10H15N2O8P"  
-      
-      Precursor losses for T:
-      "", "-H2O", "-H2O-HPO3", "-HPO3", "+HPO3", "+HPO3-H2O"
-
-      "T:C10H15N2O8P;T",
-      "T:C10H12N2O4;T-H3PO4",
-      "T:C10H13N2O7P;T-H2O",
-      "T:C5H6N2O2;T'",
-      "T:C5H4N2O1;T'-H2O",
-      "T:C10H14N2O5;T-HPO3"
-
-      Precursor losses for C:
-      "", "-H2O", "-NH3", "-H2O-HPO3", "-HPO3", "+HPO3", "+HPO3-H2O", "-NH3-HPO3", "+HPO3-NH3"
-
-      "C:C4H5N3O;C'",
-      "C:C4H2N2O;C'-NH3",
-      "C:C4H3N3;C'-H2O",
-      "C:C9H14N3O7P;C",
-      "C:C9H12N3O6P;C-H2O",
-      "C:C9H9N2O3;C-NH3-H3PO4",
-      "C:C9H11N3O3;C-H3PO4"
-
-      special case: Ribose is cross-linkable
-      Precursor losses for Rib:
-      "", "-H2O", "-H2O-HPO3", "-HPO3", "+HPO3", "+HPO3-H2O"
-
-      "rib:C5H9O6P;rib",
-      "rib:C5H7O5P;rib-H2O",
-      "rib:C5H8O3;rib-HPO3"
-   */
-
-    registerStringList_("RNPxl:fragment_adducts", 
-                        "", 
-                        fragment_adducts, 
-                        "format: [target nucleotide]:[formula] or [precursor adduct]->[fragment adduct formula];[name]: e.g., 'U:C9H10N2O5;U-H3PO4' or 'U:U-H2O->C9H11N2O8P1;U-H2O',", 
-                        false, 
-                        false);
-
-    registerStringList_("RNPxl:modifications", "", modifications, "format: empirical formula e.g -H2O, ..., H2O+PO3", false, false);
-
-    registerStringOption_("RNPxl:scoring", "<method>", "fast", "Scoring algorithm used in prescoring (fast: total-loss, slow: all losses).", false, false);
-    setValidStrings_("RNPxl:scoring", {"fast", "slow"});
-
-    registerFlag_("RNPxl:CysteineAdduct", "Use this flag if the +152 adduct is expected.");
-    registerFlag_("RNPxl:filter_fractional_mass", "Use this flag to filter non-crosslinks by fractional mass.");
-    registerFlag_("RNPxl:localization", "Use this flag to perform crosslink localization by partial loss scoring as post-analysis.");
-    registerFlag_("RNPxl:carbon_labeled_fragments", "Generate fragment shifts assuming full labeling of carbon (e.g. completely labeled U13).");
-    registerDoubleOption_("RNPxl:filter_small_peptide_mass", "<threshold>", 600.0, "Filter precursor that can only correspond to non-crosslinks by mass.", false, true);
-    registerDoubleOption_("RNPxl:marker_ions_tolerance", "<tolerance>", 0.05, "Tolerance used to determine marker ions (Da).", false, true);
-  }
-
-  /// Slimmer structure as storing all scored candidates in PeptideHit objects takes too much space
-  struct AnnotatedHit
-  {
-    StringView sequence;
-    SignedSize peptide_mod_index = 0; // enumeration index of the non-RNA peptide modification
-    Size rna_mod_index = 0; // index of the RNA modification
-    int isotope_error = 0; // wheter the hit has been matched with isotopic misassignment
-
-    static constexpr const char UNKNOWN_NUCLEOTIDE = '?';
-    char cross_linked_nucleotide = UNKNOWN_NUCLEOTIDE;
-    // main score
-    float score = 0;
-
-    // total loss morpheus related subscores
-    float MIC = 0;
-    float err = 0;
-    float Morph = 0;
-
-    // partial loss morpheus related subscores
-    float pl_MIC = 0;
-    float pl_err = 0;
-    float pl_Morph = 0;
-
-    // complete TIC fraction of explained peaks
-    float total_MIC = 0;
-
-    // subscores
-    float immonium_score = 0;
-    float precursor_score = 0;
-    float a_ion_score = 0;
-    float marker_ions_score = 0;
-    float partial_loss_score = 0;
-
-    float best_localization_score = 0;
-    String localization_scores;
-    String best_localization;  
-    String fragment_annotation_string; // for visualizaion in Proteome Discoverer
-    std::vector<PeptideHit::PeakAnnotation> fragment_annotations;
-
-    static bool hasBetterScore(const AnnotatedHit& a, const AnnotatedHit& b)
-    {
-      return a.score > b.score;
-    }
-  };
-
-  /// Query ResidueModifications (given as strings) from ModificationsDB
-  vector<ResidueModification> getModifications_(StringList modNames)
-  {
-    vector<ResidueModification> modifications;
-
-    // iterate over modification names and add to vector
-    for (String modification : modNames)
-    {
-      ResidueModification rm;
-      if (modification.hasSubstring(" (N-term)"))
-      {
-        modification.substitute(" (N-term)", "");
-        rm = ModificationsDB::getInstance()->getModification(modification, "", ResidueModification::N_TERM);
-      }
-      else if (modification.hasSubstring(" (C-term)"))
-      {
-        modification.substitute(" (C-term)", "");
-        rm = ModificationsDB::getInstance()->getModification(modification, "", ResidueModification::C_TERM);
-      }
-      else
-      {
-        rm = ModificationsDB::getInstance()->getModification(modification);
-      }
-      modifications.push_back(rm);
-    }
-
-    return modifications;
-  }
-
-  /* @brief Filter spectra to remove noise.
-     Parameter are passed to spectra filter.
-   */
-  void preprocessSpectra_(PeakMap& exp, double fragment_mass_tolerance, bool fragment_mass_tolerance_unit_ppm, bool single_charge_spectra, bool annotate_charge = false)
-  {
-    // filter MS2 map
-    // remove 0 intensities
-    ThresholdMower threshold_mower_filter;
-    threshold_mower_filter.filterPeakMap(exp);
-
-    Normalizer normalizer;
-    normalizer.filterPeakMap(exp);
-
-    // sort by rt
-    exp.sortSpectra(false);
-
-    // filter settings
-    WindowMower window_mower_filter;
-    Param filter_param = window_mower_filter.getParameters();
-    filter_param.setValue("windowsize", 100.0, "The size of the sliding window along the m/z axis.");
-    filter_param.setValue("peakcount", 20, "The number of peaks that should be kept.");
-    filter_param.setValue("movetype", "jump", "Whether sliding window (one peak steps) or jumping window (window size steps) should be used.");
-    window_mower_filter.setParameters(filter_param);
-
-    NLargest nlargest_filter = NLargest(400);
-
-#ifdef _OPENMP
-#pragma omp parallel for
-#endif
-    for (SignedSize exp_index = 0; exp_index < (SignedSize)exp.size(); ++exp_index)
-    {
-      // sort by mz
-      exp[exp_index].sortByPosition();
-
-      // deisotope
-      Deisotoper::deisotopeAndSingleChargeMSSpectrum(exp[exp_index], 
-                                         fragment_mass_tolerance, fragment_mass_tolerance_unit_ppm, 
-                                         1, 3, 
-                                         false, 
-                                         2, 10, 
-                                         single_charge_spectra, 
-                                         annotate_charge);
-    #ifdef DEBUG_RNPXLSEARCH
-      cout << "after deisotoping..." << endl;
-      cout << "Fragment m/z and intensities for spectrum: " << exp_index << endl;
-//      for (Size i = 0; i != exp[exp_index].size(); ++i) cout << exp[exp_index][i].getMZ() << "\t" << exp[exp_index][i].getIntensity() << endl;
-      cout << "Fragment charges in spectrum: " << exp_index  << endl;
-      if (exp[exp_index].getIntegerDataArrays().size())
-        for (Size i = 0; i != exp[exp_index].size(); ++i) 
-          cout  << exp[exp_index][i].getMZ() << "\t" << exp[exp_index][i].getIntensity() << "\t"  << exp[exp_index].getIntegerDataArrays()[0][i] << endl;
-      cout << endl;
-    #endif
-
-      // remove noise
-      window_mower_filter.filterPeakSpectrum(exp[exp_index]);
-
-    #ifdef DEBUG_RNPXLSEARCH
-      cout << "after mower..." << endl;
-      cout << "Fragment m/z and intensities for spectrum: " << exp_index << endl;
-      for (Size i = 0; i != exp[exp_index].size(); ++i) cout << exp[exp_index][i].getMZ() << "\t" << exp[exp_index][i].getIntensity() << endl;
-      cout << "Fragment charges in spectrum: " << exp_index  << endl;
-      if (exp[exp_index].getIntegerDataArrays().size())
-        for (Size i = 0; i != exp[exp_index].size(); ++i) 
-          cout  << exp[exp_index][i].getMZ() << "\t" << exp[exp_index][i].getIntensity() << "\t"  << exp[exp_index].getIntegerDataArrays()[0][i] << endl;
-    #endif
-    
-      nlargest_filter.filterPeakSpectrum(exp[exp_index]);
-
-    #ifdef DEBUG_RNPXLSEARCH
-      cout << "after nlargest..." << endl;
-      cout << "Fragment m/z and intensities for spectrum: " << exp_index << endl;
-      for (Size i = 0; i != exp[exp_index].size(); ++i) cout << exp[exp_index][i].getMZ() << "\t" << exp[exp_index][i].getIntensity() << endl;
-      cout << "Fragment charges in spectrum: " << exp_index  << endl;
-      if (exp[exp_index].getIntegerDataArrays().size())
-        for (Size i = 0; i != exp[exp_index].size(); ++i) 
-          cout  << exp[exp_index][i].getMZ() << "\t" << exp[exp_index][i].getIntensity() << "\t"  << exp[exp_index].getIntegerDataArrays()[0][i] << endl;
-    #endif
- 
-      // sort (nlargest changes order)
-      exp[exp_index].sortByPosition();
-  
-    #ifdef DEBUG_RNPXLSEARCH
-      cout << "after sort..." << endl;
-      cout << "Fragment m/z and intensities for spectrum: " << exp_index << endl;
-      for (Size i = 0; i != exp[exp_index].size(); ++i) cout << exp[exp_index][i].getMZ() << "\t" << exp[exp_index][i].getIntensity() << endl;
-      if (exp[exp_index].getIntegerDataArrays().size())
-        for (Size i = 0; i != exp[exp_index].size(); ++i) 
-          cout  << exp[exp_index][i].getMZ() << "\t" << exp[exp_index][i].getIntensity() << "\t"  << exp[exp_index].getIntegerDataArrays()[0][i] << endl;
-    #endif
-    }
-
-//    MzMLFile().store(String("RNPxlSearch_a_") + String((int)annotate_charge) + ".mzML", exp);
-  }
-
-
-  struct FragmentAdductDefinition_
-  {
-    EmpiricalFormula formula; // formula
-    String name;  // name used in annotation
-    double mass = 0; 
-
-    FragmentAdductDefinition_() = default;
-
-    FragmentAdductDefinition_(const FragmentAdductDefinition_&) = default;
-
-    FragmentAdductDefinition_(FragmentAdductDefinition_&&) = default;
- 
-    FragmentAdductDefinition_& operator=(const FragmentAdductDefinition_&) = default;
-
-    FragmentAdductDefinition_& operator=(FragmentAdductDefinition_&&) = default;
-
-    bool operator<(const FragmentAdductDefinition_& other) const
-    {
-      String fa = formula.toString();
-      String fb = other.formula.toString();
-      return std::tie(mass, fa, name) < std::tie(other.mass, fb, other.name);
-    }
-
-    bool operator==(const FragmentAdductDefinition_& other) const
-    {
-      return std::tie(formula, name) == std::tie(other.formula, other.name);
-    }
-
-  };
-
-  // map a nucleotide (e.g. U to all possible fragment adducts)
-  using NucleotideToFragmentAdductMap = map<char, set<FragmentAdductDefinition_> >;
-
-  // fast (flat) data structure to store feasible x-,y-,a-ion fragment adducts and observable marker ions
-  using NucleotideToFeasibleFragmentAdducts = pair<char, vector<FragmentAdductDefinition_> >;
-
-  // stores the fragment adducts and marker ions for a given precursor adduct
-  struct MS2AdductsOfSinglePrecursorAdduct
-  {
-    vector<NucleotideToFeasibleFragmentAdducts> feasible_adducts;
-    vector<FragmentAdductDefinition_> marker_ions;
-  };
-
-  // Determines the fragment adducts and marker ions for a given precursor.
-  // Fragment adducts are only added if they can (chemically feasible) be generated from the precursor adduct
-  MS2AdductsOfSinglePrecursorAdduct getFeasibleFragmentAdducts_(
-    const String& exp_pc_adduct, 
-    const String& exp_pc_formula, 
-    const NucleotideToFragmentAdductMap& nucleotide_to_fragment_adducts,
-    const set<char>& can_xl
-    )
-  {
-   // #ifdef DEBUG_RNPXLSEARCH
-    LOG_DEBUG << "Generating fragment adducts for precursor adduct: '" << exp_pc_adduct << "'" << endl;
-  //  #endif
-
-    MS2AdductsOfSinglePrecursorAdduct ret;
-
-    // no precursor adduct? no fragment adducts or marker ions are expected!
-    if (exp_pc_formula.empty()) { return ret; } 
-
-    // count nucleotides in precursor adduct (e.g.: "TCA-H2O" yields map: T->1, C->1, A->1)
-    // and determine the set of cross-linkable nucleotides in the precursor adduct
-    size_t nt_count(0);
-    map<char, Size> exp_pc_nucleotide_count;
-    set<char> exp_pc_xl_nts; 
-    String::const_iterator exp_pc_it = exp_pc_adduct.begin();
-    for (; exp_pc_it != exp_pc_adduct.end(); ++exp_pc_it, ++nt_count)
-    {
-      // we are finished with nucleotides in string if first loss/gain is encountered
-      if (*exp_pc_it == '+' || *exp_pc_it == '-') break;
-
-      // count occurence of nucleotide
-      if (exp_pc_nucleotide_count.count(*exp_pc_it) == 0)
-      {
-        exp_pc_nucleotide_count[*exp_pc_it] = 1;
-        if (can_xl.count(*exp_pc_it)) { exp_pc_xl_nts.insert(*exp_pc_it); };
-      }
-      else
-      {
-        exp_pc_nucleotide_count[*exp_pc_it]++;
-      }
-    }
-
-    // check if at least one nucleotide present that can cross link
-    bool has_xl_nt(false);
-    for (auto const & m : exp_pc_nucleotide_count) { if (can_xl.count(m.first)) { has_xl_nt = true; break; } }
-
-    LOG_DEBUG << exp_pc_adduct << " has cross-linkable nucleotide (0 = false, 1 = true): " << has_xl_nt << endl;
-
-    // no cross-linkable nt contained in the precursor adduct? Return an empty fragment adduct definition set
-    if (!has_xl_nt) { return ret; }
-
-    // HERE: at least one cross-linkable nt present in precursor adduct
-
-    // extract loss string from precursor adduct (e.g.: "-H2O")
-    // String exp_pc_loss_string(exp_pc_it, exp_pc_adduct.end());
-
-    LOG_DEBUG << exp_pc_adduct << " is monomer (1 = true, >1 = false): " << nt_count << endl;
-
-    // Handle the cases of monomer or oligo nucleotide bound to the precursor.
-    // This distinction is made because potential losses on the precursor only allows us to reduce the set of chemical feasible fragment adducts if they are on a monomer.
-    // In the case of an oligo we can't be sure if the cross-linked amino acid or any other in the oligo had the loss.
-    if (nt_count > 1)  // No monomer? For every nucleotide that can be cross-linked: Create all fragment adducts without restriction by losses (no restriction as the loss could be on the other nts) 
-    {
-      // for each nucleotide and potential set of fragment adducts
-      for (auto const & n2fa : nucleotide_to_fragment_adducts)
-      {
-        const char & nucleotide = n2fa.first; // the nucleotide without any associated loss
-        const set<FragmentAdductDefinition_>& fragment_adducts = n2fa.second; // all potential fragment adducts that may arise from the unmodified nucleotide
-        LOG_DEBUG << exp_pc_adduct << " nucleotide: " << String(nucleotide) << " has fragment_adducts: " << fragment_adducts.size() << endl;
-
-        // is the current nucleotide cross-linkable?
-        if (exp_pc_xl_nts.find(nucleotide) != exp_pc_xl_nts.end())
-        {
-          LOG_DEBUG << exp_pc_adduct << " found nucleotide: " << String(nucleotide) << " in precursor RNA." << endl;
-
-          // store feasible adducts associated with a cross-link with character nucleotide
-          vector<FragmentAdductDefinition_> faa;
-          std::copy(fragment_adducts.begin(), fragment_adducts.end(), back_inserter(faa));
-          ret.feasible_adducts.emplace_back(make_pair(nucleotide, faa));
-        }
-      }
- 
-      // Create set of marker ions for all nucleotides contained in the precursor (including those that do not cross-link.)
-      // Note: The non-cross-linked nt in the precursor adduct are more likely to produce the marker ions (=more fragile than the cross-linked nt).
-      set<FragmentAdductDefinition_> marker_ion_set;
-      for (auto const & n2fa : nucleotide_to_fragment_adducts)
-      {
-        const char & nucleotide = n2fa.first; // the nucleotide without any associated loss
-        if (exp_pc_nucleotide_count.find(nucleotide) != exp_pc_nucleotide_count.end()) { marker_ion_set.insert(n2fa.second.begin(), n2fa.second.end()); }
-      }
-      std::move(std::begin(marker_ion_set), std::end(marker_ion_set), std::back_inserter(ret.marker_ions));
-    }
-    else // nt_count == 1: monomer. We need to check if the neutral loss reduces the set of feasible (e.g., chemically sound) fragment adducts
-    {
-      for (auto const & n2fa : nucleotide_to_fragment_adducts)
-      {
-        const char & nucleotide = n2fa.first; // one letter code of the nt
-        set<FragmentAdductDefinition_> fas = n2fa.second; // all potential fragment adducts that may arise from nt (if no losses are considered)
-
-        // check chemical feasibility by checking if subtraction of adduct would result in negative elemental composition
-        for (auto it = fas.begin(); it != fas.end(); ) 
-        {
-          bool negative_elements = (EmpiricalFormula(exp_pc_formula) - it->formula).toString().hasSubstring("-");
-          
-          if (negative_elements) // fragment adduct can't be subformula of precursor adduct
-          {
-            it = fas.erase(it);
-          } 
-          else 
-          {
-            ++it; // STL erase idiom (mind the pre-increment)
-          }
-        }
-
-        // store feasible adducts associated with a cross-link with character nucleotide[0]
-        vector<FragmentAdductDefinition_> faa;
-        std::copy(fas.begin(), fas.end(), back_inserter(faa));
-        ret.feasible_adducts.emplace_back(make_pair(nucleotide, faa));
-
-        // store feasible marker ions (in this case (monomer) we also restrict them on the nt on the precursor)
-        // Note that these peaks are likely missing or of very low intensity, 
-        std::copy(std::begin(fas), std::end(fas), std::back_inserter(ret.marker_ions));
-      }
-    }
-
-    // print feasible fragment adducts
-    for (auto const & ffa : ret.feasible_adducts)
-    {
-      const char & nucleotide = ffa.first;
-      LOG_DEBUG << "  Cross-linkable nucleotide '" << nucleotide << "' and feasible fragment adducts:" << endl;
-      for (auto const & a : ffa.second)
-      {
-        LOG_DEBUG << "    " << a.name << "\t" << a.formula.toString() << "\t" << a.mass << "\n";
-      }
-    }
-
-    return ret; 
-  }
-
-  // calculate all feasible fragment adducts from all possible precursor adducts
-  using PrecursorsToMS2Adducts = map<String, MS2AdductsOfSinglePrecursorAdduct>;
-  PrecursorsToMS2Adducts getAllFeasibleFragmentAdducts_(const RNPxlModificationMassesResult& precursor_adducts, 
-                                                        const NucleotideToFragmentAdductMap& nucleotide_to_fragment_adducts,
-                                                        const set<char>& can_xl)
-  {
-    PrecursorsToMS2Adducts all_pc_all_feasible_adducts;
-
-    // for all possible precursor adducts
-    for (auto const & pa : precursor_adducts.mod_masses)
-    {
-      const String& ef = pa.first;
-      const set<String>& ambiguities = precursor_adducts.mod_combinations.at(ef);
-
-      // for each ambiguous precursor adduct (stored as nucleotide formula e.g.: "AU-H2O")
-      for (auto const & pc_adduct : ambiguities)
-      {
-        // calculate feasible fragment adducts and store them for lookup
-        auto feasible_adducts = getFeasibleFragmentAdducts_(pc_adduct, ef, nucleotide_to_fragment_adducts, can_xl);
-        // TODO: check if needed anymore - std::sort(feasible_adducts.begin(), feasible_adducts.end());
-        all_pc_all_feasible_adducts[pc_adduct] = feasible_adducts;
-        break; // only store one precursor adduct for multiple ambiguities (e.g. AUG, AGU, UAG..)
-      }
-    }
-
-    // print feasible fragment adducts and marker ions
-    for (auto const & fa : all_pc_all_feasible_adducts)
-    {
-      LOG_DEBUG << "Precursor adduct: " << fa.first << "\n";
-
-      for (auto const & ffa : fa.second.feasible_adducts)
-      {
-        const char & nucleotide = ffa.first;
-        LOG_DEBUG << "  Cross-linkable nucleotide '" << nucleotide << "' and feasible fragment adducts:" << endl;
-        for (auto const & a : ffa.second)
-        {
-          LOG_DEBUG << "    " << a.name << "\t" << a.formula.toString() << "\t" << a.mass << "\n";
-        }
-      }
-
-      LOG_DEBUG << "  Marker ions." << endl;
-      for (auto const & ffa : fa.second.marker_ions)
-      {
-        LOG_DEBUG << "    "  << ffa.name << "\t" << ffa.formula.toString() << "\t" << ffa.mass << "\n";
-      }
-    }
-    LOG_DEBUG << endl;
-
-    return all_pc_all_feasible_adducts;
-  }
-
-  // prefix used to denote marker ions in fragment  annotations
-  static constexpr const char* ANNOTATIONS_MARKER_ION_PREFIX = "MI:";
-
-  // add RNA-marker ions of charge 1
-  // this includes the protonated nitrogenous base and all shifts (e.g., U-H2O, U'-H20, ...)
-  void addMS2MarkerIons(
-   const vector<FragmentAdductDefinition_>& marker_ions,
-    PeakSpectrum& spectrum,                                      
-    PeakSpectrum::IntegerDataArray& spectrum_charge,             
-    PeakSpectrum::StringDataArray& spectrum_annotation)
-  {
-    for (auto const & m : marker_ions)
-    { 
-      spectrum.push_back(Peak1D(m.mass + Constants::PROTON_MASS_U, 1.0));
-      spectrum_charge.push_back(1); 
-      spectrum_annotation.push_back(ANNOTATIONS_MARKER_ION_PREFIX + m.name);  // add name (e.g., MI:U-H2O)
-    }
-  }
-
-  void addShiftedImmoniumIons(const String & unmodified_sequence,
-    const String & fragment_shift_name,
-    const double fragment_shift_mass, 
-    PeakSpectrum & partial_loss_spectrum, 
-    PeakSpectrum::IntegerDataArray& partial_loss_spectrum_charge, 
-    PeakSpectrum::StringDataArray& partial_loss_spectrum_annotation)
-  {
-    if (unmodified_sequence.hasSubstring("Y"))
-    {
-      double immonium_ion_mz = EmpiricalFormula("C8H10NO").getMonoWeight() + fragment_shift_mass;
-      partial_loss_spectrum.push_back(Peak1D(immonium_ion_mz, 1.0));
-      partial_loss_spectrum_charge.push_back(1); 
-      partial_loss_spectrum_annotation.push_back(FragmentAnnotationHelper::getAnnotatedImmoniumIon('Y', fragment_shift_name)); 
-    }
-    else if (unmodified_sequence.hasSubstring("W"))
-    {
-      double immonium_ion_mz = EmpiricalFormula("C10H11N2").getMonoWeight() + fragment_shift_mass;
-      partial_loss_spectrum.push_back(Peak1D(immonium_ion_mz, 1.0));
-      partial_loss_spectrum_charge.push_back(1); 
-      partial_loss_spectrum_annotation.push_back(FragmentAnnotationHelper::getAnnotatedImmoniumIon('W', fragment_shift_name)); 
-    }
-    else if (unmodified_sequence.hasSubstring("F"))
-    {
-      double immonium_ion_mz = EmpiricalFormula("C8H10N").getMonoWeight() + fragment_shift_mass;
-      partial_loss_spectrum.push_back(Peak1D(immonium_ion_mz, 1.0));
-      partial_loss_spectrum_charge.push_back(1);
-      partial_loss_spectrum_annotation.push_back(FragmentAnnotationHelper::getAnnotatedImmoniumIon('F', fragment_shift_name));
-    }
-    else if (unmodified_sequence.hasSubstring("H"))
-    {
-      double immonium_ion_mz = EmpiricalFormula("C5H8N3").getMonoWeight() + fragment_shift_mass;
-      partial_loss_spectrum.push_back(Peak1D(immonium_ion_mz, 1.0));
-      partial_loss_spectrum_charge.push_back(1);
-      partial_loss_spectrum_annotation.push_back(FragmentAnnotationHelper::getAnnotatedImmoniumIon('H', fragment_shift_name));
-    }
-    else if (unmodified_sequence.hasSubstring("C"))
-    {
-      double immonium_ion_mz = EmpiricalFormula("C2H6NS").getMonoWeight() + fragment_shift_mass;
-      partial_loss_spectrum.push_back(Peak1D(immonium_ion_mz, 1.0));
-      partial_loss_spectrum_charge.push_back(1);
-      partial_loss_spectrum_annotation.push_back(FragmentAnnotationHelper::getAnnotatedImmoniumIon('C', fragment_shift_name));
-    }
-    else if (unmodified_sequence.hasSubstring("P"))
-    {
-      double immonium_ion_mz = EmpiricalFormula("C4H8N").getMonoWeight() + fragment_shift_mass;
-      partial_loss_spectrum.push_back(Peak1D(immonium_ion_mz, 1.0));
-      partial_loss_spectrum_charge.push_back(1);
-      partial_loss_spectrum_annotation.push_back(FragmentAnnotationHelper::getAnnotatedImmoniumIon('P', fragment_shift_name));
-    }
-    else if (unmodified_sequence.hasSubstring("L") || unmodified_sequence.hasSubstring("I"))
-    {
-      double immonium_ion_mz = EmpiricalFormula("C5H12N").getMonoWeight() + fragment_shift_mass;
-      partial_loss_spectrum.push_back(Peak1D(immonium_ion_mz, 1.0));
-      partial_loss_spectrum_charge.push_back(1);
-      partial_loss_spectrum_annotation.push_back(FragmentAnnotationHelper::getAnnotatedImmoniumIon('L', fragment_shift_name));
-    }
-    else if (unmodified_sequence.hasSubstring("K"))
-    {
-      double immonium_ion_mz = 101.10732 + fragment_shift_mass;
-      partial_loss_spectrum.push_back(Peak1D(immonium_ion_mz, 1.0));
-      partial_loss_spectrum_charge.push_back(1);
-      partial_loss_spectrum_annotation.push_back(FragmentAnnotationHelper::getAnnotatedImmoniumIon('K', fragment_shift_name));
-      // TODO: add a lysin derived fragment (similar to immonium ion) 84. and 129.10 (ask Aleks)
-
-    }
-    else if (unmodified_sequence.hasSubstring("M"))
-    {
-      double immonium_ion_mz = 104.05285 + fragment_shift_mass;
-      partial_loss_spectrum.push_back(Peak1D(immonium_ion_mz, 1.0));
-      partial_loss_spectrum_charge.push_back(1);
-      partial_loss_spectrum_annotation.push_back(FragmentAnnotationHelper::getAnnotatedImmoniumIon('M', fragment_shift_name));
-    }
-  }
-
-  void generatePartialLossSpectrum(const String& unmodified_sequence,
-                                   const AASequence& fixed_and_variable_modified_peptide,
-                                   const double& fixed_and_variable_modified_peptide_weight,
-                                   const String& precursor_rna_adduct,
-                                   const double& precursor_rna_weight,
-                                   const int& precursor_charge,
-                                   const vector<FragmentAdductDefinition_>& partial_loss_modification,
-                                   const TheoreticalSpectrumGenerator& partial_loss_spectrum_generator,
-                                   PeakSpectrum& partial_loss_spectrum) 
-  {
-    partial_loss_spectrum.getIntegerDataArrays().resize(1);
-    PeakSpectrum::IntegerDataArray& partial_loss_spectrum_charge = partial_loss_spectrum.getIntegerDataArrays()[0];
-
-    partial_loss_spectrum.getStringDataArrays().resize(1); // annotation
-    PeakSpectrum::StringDataArray& partial_loss_spectrum_annotation = partial_loss_spectrum.getStringDataArrays()[0];
-
-    // ADD: (mainly for ETD) MS2 precursor peaks of the MS1 adduct (total RNA) carrying peptide for all z <= precursor charge
-    for (int charge = 1; charge <= static_cast<int>(precursor_charge); ++charge)
-    {
-      addPrecursorWithCompleteRNA_(fixed_and_variable_modified_peptide_weight,
-                                   precursor_rna_adduct,
-                                   precursor_rna_weight,
-                                   charge,
-                                   partial_loss_spectrum,
-                                   partial_loss_spectrum_charge,
-                                   partial_loss_spectrum_annotation);
-    }
-
-    for (Size i = 0; i != partial_loss_modification.size(); ++i)
-    {
-      // get name and mass of fragment adduct
-      const String& fragment_shift_name = partial_loss_modification[i].name; // e.g. U-H2O
-      //cout << fragment_shift_name << "\t" << partial_loss_modification[i].formula.toString() << endl;
-      const double fragment_shift_mass = partial_loss_modification[i].mass;
-
-      // ADD: shifted immonium ion peaks of charge 1 (if the amino acid is present in the sequence)
-      addShiftedImmoniumIons(
-        unmodified_sequence,
-        fragment_shift_name,
-        fragment_shift_mass,
-        partial_loss_spectrum, 
-        partial_loss_spectrum_charge, 
-        partial_loss_spectrum_annotation);
-
-      // Generate all possible shifted a,b,y-ion peaks by attaching the current RNA adduct (fragment_shift_name)
-      double shift = ModificationsDB::getInstance()->getModification(fragment_shift_name, "", ResidueModification::N_TERM).getDiffMonoMass();
-
-      // annotate generated a,b,y ions with fragment shift name
-      PeakSpectrum shifted_series_peaks;
-      shifted_series_peaks.getStringDataArrays().resize(1); // annotation
-      shifted_series_peaks.getIntegerDataArrays().resize(1); // charge
-
-      PeakSpectrum::StringDataArray& shifted_series_annotations = shifted_series_peaks.getStringDataArrays()[0];
-      PeakSpectrum::IntegerDataArray& shifted_series_charges = shifted_series_peaks.getIntegerDataArrays()[0];
-
-      // For every charge state
-      for (int z = 1; z <= precursor_charge; ++z)
-      {
-        // 1. create unshifted peaks (a,b,y, MS2 precursor ions up to pc charge)
-        PeakSpectrum tmp_shifted_series_peaks;
-        partial_loss_spectrum_generator.getSpectrum(tmp_shifted_series_peaks, fixed_and_variable_modified_peptide, z, z);
-
-        PeakSpectrum::StringDataArray& tmp_shifted_series_annotations = tmp_shifted_series_peaks.getStringDataArrays()[0];
-        PeakSpectrum::IntegerDataArray& tmp_shifted_series_charges = tmp_shifted_series_peaks.getIntegerDataArrays()[0];
-
-        // 2. shift peaks
-        for (auto & p : tmp_shifted_series_peaks) { p.setMZ(p.getMZ() + shift / static_cast<double>(z)); }
-
-        // 3. add shifted peaks to shifted_series_peaks
-        shifted_series_peaks.insert(shifted_series_peaks.end(), tmp_shifted_series_peaks.begin(), tmp_shifted_series_peaks.end());
-        shifted_series_annotations.insert(
-          shifted_series_annotations.end(),
-          tmp_shifted_series_annotations.begin(),
-          tmp_shifted_series_annotations.end()
-        );
-        shifted_series_charges.insert(
-          shifted_series_charges.end(),
-          tmp_shifted_series_charges.begin(),
-          tmp_shifted_series_charges.end()
-        );
-      }
-
-      // 4. add fragment shift name to annotation of shifted peaks
-      for (Size j = 0; j != shifted_series_annotations.size(); ++j)
-      {
-        shifted_series_annotations[j] = shifted_series_annotations[j] + " " + fragment_shift_name;
-      }
-     
-      // append shifted and annotated ion series to partial loss spectrum
-      partial_loss_spectrum.insert(partial_loss_spectrum.end(), shifted_series_peaks.begin(), shifted_series_peaks.end());
-      partial_loss_spectrum_annotation.insert(
-        partial_loss_spectrum_annotation.end(),
-        shifted_series_annotations.begin(),
-        shifted_series_annotations.end()
-      );
-      partial_loss_spectrum.getIntegerDataArrays()[0].insert(
-        partial_loss_spectrum_charge.end(),
-        shifted_series_charges.begin(),
-        shifted_series_charges.end()
-      );
-    }
-
-    partial_loss_spectrum.sortByPosition();
-  }
-
-  /* @brief Localization step of the cross-link identification engine.
-   * Given a top scoring candidate (based on total loss spectrum) it:
-   *  - generates all fragment adducts based on the attached precursor adduct
-   *  - annotated peaks
-   *  - calculates an additive score that considers the presence or absence of evidence for a cross-linking site
-   *  - the maximum score is reported
-   */
-  void postScoreHits_(const PeakMap& exp, 
-                      vector<vector<AnnotatedHit> >& annotated_hits, 
-                      Size top_hits, 
-                      const RNPxlModificationMassesResult& mm, 
-                      const vector<ResidueModification>& fixed_modifications, 
-                      const vector<ResidueModification>& variable_modifications, 
-                      Size max_variable_mods_per_peptide, 
-                      const TheoreticalSpectrumGenerator& partial_loss_spectrum_generator, 
-                      double fragment_mass_tolerance, bool fragment_mass_tolerance_unit_ppm, 
-                      const PrecursorsToMS2Adducts & all_feasible_adducts)
-  {
-    assert(exp.size() == annotated_hits.size());
-
-    #ifdef DEBUG_RNPXLSEARCH
-      LOG_DEBUG << exp.size() << " : " << annotated_hits.size() << endl;
-    #endif
-
-    SpectrumAlignment spectrum_aligner;
-    Param pa = spectrum_aligner.getParameters();
-    pa.setValue("tolerance", fragment_mass_tolerance, "Defines the absolute (in Da) or relative (in ppm) tolerance in the alignment");
-    if (fragment_mass_tolerance_unit_ppm)
-    {
-      pa.setValue("is_relative_tolerance", "true");
-    } 
-    else
-    {
-      pa.setValue("is_relative_tolerance", "false");
-    } 
-  
-    spectrum_aligner.setParameters(pa);
-
-    // remove all but top n scoring for localization (usually all but the first one)
-#ifdef _OPENMP
-#pragma omp parallel for
-#endif
-    for (SignedSize scan_index = 0; scan_index < (SignedSize)annotated_hits.size(); ++scan_index)
-    {
-      // sort and keeps n best elements according to score
-      Size topn = top_hits > annotated_hits[scan_index].size() ? annotated_hits[scan_index].size() : top_hits;
-      std::partial_sort(annotated_hits[scan_index].begin(), annotated_hits[scan_index].begin() + topn, annotated_hits[scan_index].end(), AnnotatedHit::hasBetterScore);
-      annotated_hits[scan_index].resize(topn);
-      annotated_hits[scan_index].shrink_to_fit();
-    }
-
-#ifdef _OPENMP
-#pragma omp parallel for
-#endif
-    for (SignedSize scan_index = 0; scan_index < (SignedSize)annotated_hits.size(); ++scan_index)
-    {
-      if (annotated_hits[scan_index].empty()) { continue; }
-
-      const PeakSpectrum & exp_spectrum = exp[scan_index];
-      const Size & precursor_charge = exp_spectrum.getPrecursors()[0].getCharge();
-
-      for (auto & a : annotated_hits[scan_index])
-      {
-        // get unmodified string
-        const String unmodified_sequence = a.sequence.getString();
-
-        // initialize result fields
-        a.best_localization = unmodified_sequence;
-        a.best_localization_score = 0;
-
-        AASequence aas(AASequence::fromString(unmodified_sequence));
-
-        // reapply modifications (because for memory reasons we only stored the index and recreation is fast)
-        vector<AASequence> all_modified_peptides;
-        ModifiedPeptideGenerator::applyFixedModifications(fixed_modifications.begin(), fixed_modifications.end(), aas);
-        ModifiedPeptideGenerator::applyVariableModifications(variable_modifications.begin(), variable_modifications.end(), aas, max_variable_mods_per_peptide, all_modified_peptides);
-
-        // sequence with modifications - note: reannotated version requires much more memory heavy AASequence object
-        const AASequence& fixed_and_variable_modified_peptide = all_modified_peptides[a.peptide_mod_index];
-        const double fixed_and_variable_modified_peptide_weight = fixed_and_variable_modified_peptide.getMonoWeight();
-
-        // determine RNA on precursor from index in map
-        std::map<String, std::set<String> >::const_iterator mod_combinations_it = mm.mod_combinations.begin();
-        std::advance(mod_combinations_it, a.rna_mod_index);
-        const String precursor_rna_adduct = *mod_combinations_it->second.begin();
-        const double precursor_rna_weight = EmpiricalFormula(mod_combinations_it->first).getMonoWeight();
-
-        // we don't post-score non-cross-links for now
-        if (precursor_rna_adduct == "none") { continue; }
-
-        // generate all partial loss spectra (excluding the complete loss spectrum) merged into one spectrum
-        // 1. get all possible RNA fragment shifts in the MS2 (based on the precursor RNA/DNA)
-        const vector<NucleotideToFeasibleFragmentAdducts>& feasible_MS2_adducts = all_feasible_adducts.at(precursor_rna_adduct).feasible_adducts;
-
-        if (feasible_MS2_adducts.empty()) { continue; } // should not be the case - check case of no nucleotide but base fragment ?
-
-        // 2. retrieve the (nucleotide specific) fragment adducts for the cross-linked nucleotide (annotated in main search)
-        auto nt_to_adducts = std::find_if(feasible_MS2_adducts.begin(), feasible_MS2_adducts.end(),
-          [&a](NucleotideToFeasibleFragmentAdducts const & item)
-          {
-            return (item.first == a.cross_linked_nucleotide);
-          });
-
-        const vector<FragmentAdductDefinition_>& partial_loss_modification = nt_to_adducts->second;
-
-        OPENMS_POSTCONDITION(!partial_loss_modification.empty(), "Nucleotide not found in mapping to feasible adducts.")
-
-        // get marker ions (these are not specific to the cross-linked nucleotide but also depend on the whole oligo bound to the precursor)
-        const vector<FragmentAdductDefinition_>& marker_ions = all_feasible_adducts.at(precursor_rna_adduct).marker_ions;
-
-        // generate total loss spectrum for the fixed and variable modified peptide (without RNA) (using the settings for partial loss generation)
-        PeakSpectrum total_loss_spectrum;
-        partial_loss_spectrum_generator.getSpectrum(total_loss_spectrum, fixed_and_variable_modified_peptide, 1, precursor_charge);
-
-        PeakSpectrum partial_loss_spectrum;
-        generatePartialLossSpectrum(unmodified_sequence,
-                                    fixed_and_variable_modified_peptide,
-                                    fixed_and_variable_modified_peptide_weight,
-                                    precursor_rna_adduct,
-                                    precursor_rna_weight,
-                                    precursor_charge,
-                                    partial_loss_modification,
-                                    partial_loss_spectrum_generator,
-                                    partial_loss_spectrum);
-
-         // add shifted marker ions
-         addMS2MarkerIons(
-           marker_ions,
-           partial_loss_spectrum,
-           partial_loss_spectrum.getIntegerDataArrays()[0],
-           partial_loss_spectrum.getStringDataArrays()[0]);
-
-        partial_loss_spectrum.sortByPosition(); // need to resort after adding marker ions
-
-        // fill annotated spectrum information
-        set<Size> peak_is_annotated;  // experimental peak index
-
-        // ion centric (e.g. b and y-ion) spectrum annotation that records all shifts of specific ions (e.g. y5, y5 + U, y5 + C3O)
-        using MapIonIndexToFragmentAnnotation = map<Size, vector<FragmentAnnotationHelper::FragmentAnnotationDetail_> >;
-        MapIonIndexToFragmentAnnotation unshifted_b_ions, unshifted_y_ions, unshifted_a_ions, shifted_b_ions, shifted_y_ions, shifted_a_ions;
-        vector<PeptideHit::PeakAnnotation> shifted_immonium_ions;
-        vector<PeptideHit::PeakAnnotation> annotated_marker_ions;
-        vector<PeptideHit::PeakAnnotation> annotated_precursor_ions;
-
-        // first annotate total loss peaks (these give no information where the actual shift occured)
-        #ifdef DEBUG_RNPXLSEARCH
-          LOG_DEBUG << "Annotating ion (total loss spectrum): " << fixed_and_variable_modified_peptide.toString()  << endl;
-        #endif
-        vector<pair<Size, Size>> alignment;
-        spectrum_aligner.getSpectrumAlignment(alignment, total_loss_spectrum, exp_spectrum);
-
-        const PeakSpectrum::StringDataArray& total_loss_annotations = total_loss_spectrum.getStringDataArrays()[0];
-        const PeakSpectrum::IntegerDataArray& total_loss_charges = total_loss_spectrum.getIntegerDataArrays()[0];
-
-        for (const auto & aligned : alignment)
-        {
-          // information on the experimental fragment in the alignment
-          const Size& fragment_index = aligned.second;
-          const Peak1D& fragment = exp_spectrum[fragment_index];
-          const double fragment_intensity = fragment.getIntensity(); // in percent (%)
-          const double fragment_mz = fragment.getMZ();
-          const int fragment_charge = exp_spectrum.getIntegerDataArrays().back()[fragment_index];
-
-          const String& ion_name = total_loss_annotations[aligned.first];
-          const int charge = total_loss_charges[aligned.first];
-
-          // define which ion names are annotated
-          if (ion_name.hasPrefix("y"))
-          {
-              String ion_nr_string = ion_name;
-              ion_nr_string.substitute("y", "");
-              ion_nr_string.substitute("+", "");
-              auto ion_number = (Size)ion_nr_string.toInt();
-            #ifdef DEBUG_RNPXLSEARCH
-              const AASequence& peptide_sequence = fixed_and_variable_modified_peptide.getSuffix(ion_number);
-              LOG_DEBUG << "Annotating ion: " << ion_name << " at position: " << fragment_mz << " " << peptide_sequence.toString() << " intensity: " << fragment_intensity << endl;
-            #endif
-            peak_is_annotated.insert(aligned.second);
-
-            // only allow matching charges (if a fragment charge was assigned)
-            if (fragment_charge == 0 || fragment_charge == charge)
-            {
-              FragmentAnnotationHelper::FragmentAnnotationDetail_ d("", charge, fragment_mz, fragment_intensity);
-              unshifted_y_ions[ion_number].push_back(d);
-            }
-            #ifdef DEBUG_RNPXLSEARCH
-            else
-            {
-              LOG_DEBUG << "Charge missmatch in alignment: " << ion_name << " at position: " << fragment_mz << " charge fragment: " << fragment_charge << " theo. charge: " << charge << endl;
-            }
-            #endif
-          }
-          else if (ion_name.hasPrefix("b"))
-          {
-              String ion_nr_string = ion_name;
-              ion_nr_string.substitute("b", "");
-              ion_nr_string.substitute("+", "");
-              auto ion_number = (Size)ion_nr_string.toInt();
-            #ifdef DEBUG_RNPXLSEARCH
-              const AASequence& peptide_sequence = aas.getPrefix(ion_number);
-              LOG_DEBUG << "Annotating ion: " << ion_name << " at position: " << fragment_mz << " " << peptide_sequence.toString() << " intensity: " << fragment_intensity << endl;
-            #endif
-            peak_is_annotated.insert(aligned.second);
-
-            // only allow matching charges (if a fragment charge was assigned)
-            if (fragment_charge == 0 || fragment_charge == charge)
-            {
-              FragmentAnnotationHelper::FragmentAnnotationDetail_ d("", charge, fragment_mz, fragment_intensity);
-              unshifted_b_ions[ion_number].push_back(d);
-            }
-            #ifdef DEBUG_RNPXLSEARCH
-            else
-            {
-              LOG_DEBUG << "Charge missmatch in alignment: " << ion_name << " at position: " << fragment_mz << " charge fragment: " << fragment_charge << " theo. charge: " << charge << endl;
-            }
-            #endif
-          }
-          else if (ion_name.hasPrefix("a"))
-          {
-              String ion_nr_string = ion_name;
-              ion_nr_string.substitute("a", "");
-              ion_nr_string.substitute("+", "");
-              auto ion_number = (Size)ion_nr_string.toInt();
-            #ifdef DEBUG_RNPXLSEARCH
-              const AASequence& peptide_sequence = aas.getPrefix(ion_number);
-              LOG_DEBUG << "Annotating ion: " << ion_name << " at position: " << fragment_mz << " " << peptide_sequence.toString() << " intensity: " << fragment_intensity << endl;
-            #endif
-            peak_is_annotated.insert(aligned.second);
-
-            // only allow matching charges (if a fragment charge was assigned)
-            if (fragment_charge == 0 || fragment_charge == charge)
-            {
-              FragmentAnnotationHelper::FragmentAnnotationDetail_ d("", charge, fragment_mz, fragment_intensity);
-              unshifted_a_ions[ion_number].push_back(d);
-            }
-            #ifdef DEBUG_RNPXLSEARCH
-            else
-            {
-              LOG_DEBUG << "Charge missmatch in alignment: " << ion_name << " at position: " << fragment_mz << " charge fragment: " << fragment_charge << " theo. charge: " << charge << endl;
-            }
-            #endif
-          }
-          else if (ion_name.hasPrefix("[M+"))
-          {
-            PeptideHit::PeakAnnotation fa;
-            fa.mz = fragment_mz;
-            fa.intensity = fragment_intensity;
-            fa.charge = 1; // for visualion charge is not really important so we set it to 0
-            fa.annotation = ion_name;
-            annotated_precursor_ions.push_back(fa);
-          }
-        }
-
-        // generate fragment annotation strings for unshifted ions
-        StringList fa_strings;
-        vector<PeptideHit::PeakAnnotation> fas;
-        String ub = FragmentAnnotationHelper::fragmentAnnotationDetailsToString("b", unshifted_b_ions);
-        if (!ub.empty())
-        {
-          fa_strings.push_back(ub);
-          const vector<PeptideHit::PeakAnnotation>& fas_tmp = FragmentAnnotationHelper::fragmentAnnotationDetailsToPHFA("b", unshifted_b_ions);;
-          fas.insert(fas.end(), fas_tmp.begin(), fas_tmp.end());
-        }
-        String uy = FragmentAnnotationHelper::fragmentAnnotationDetailsToString("y", unshifted_y_ions);
-        if (!uy.empty())
-        {
-          fa_strings.push_back(uy);
-          const vector<PeptideHit::PeakAnnotation>& fas_tmp = FragmentAnnotationHelper::fragmentAnnotationDetailsToPHFA("y", unshifted_y_ions);;
-          fas.insert(fas.end(), fas_tmp.begin(), fas_tmp.end());
-        }
-        String ua = FragmentAnnotationHelper::fragmentAnnotationDetailsToString("a", unshifted_a_ions);
-        if (!ua.empty())
-        {
-          fa_strings.push_back(ua);
-          const vector<PeptideHit::PeakAnnotation>& fas_tmp = FragmentAnnotationHelper::fragmentAnnotationDetailsToPHFA("a", unshifted_a_ions);;
-          fas.insert(fas.end(), fas_tmp.begin(), fas_tmp.end());
-        }
-        vector<double> sites_sum_score(aas.size(), 0);
-
-        /////////////////
-        // Align partial-loss-spectrum to the experimental measured one
-        alignment.clear();
-
-        spectrum_aligner.getSpectrumAlignment(alignment, partial_loss_spectrum, exp_spectrum);
-
-        const PeakSpectrum::StringDataArray& partial_loss_annotations = partial_loss_spectrum.getStringDataArrays()[0];
-        const PeakSpectrum::IntegerDataArray& partial_loss_charges = partial_loss_spectrum.getIntegerDataArrays()[0];
-
-        if (alignment.empty())
-        {
-          a.fragment_annotation_string = ListUtils::concatenate(fa_strings, "|");
-          a.fragment_annotations = fas;
-          continue;
-        }
-
-        for (vector<std::pair<Size, Size> >::const_iterator pair_it = alignment.begin(); pair_it != alignment.end(); ++pair_it)
-        {
-          // only annotate experimental peaks with shift - i.e. do not annotated complete loss peaks again
-          if (peak_is_annotated.find(pair_it->second) != peak_is_annotated.end()) { continue; }
-
-          // information on the experimental fragment in the alignment
-          const Size & fragment_index = pair_it->second;
-          const Peak1D & fragment = exp_spectrum[fragment_index];
-          const double & fragment_intensity = fragment.getIntensity(); // in percent (%)
-          const double & fragment_mz = fragment.getMZ();
-          const int & fragment_charge = exp_spectrum.getIntegerDataArrays().back()[fragment_index];
-
-          String ion_name = partial_loss_annotations[pair_it->first];
-          const int charge = partial_loss_charges[pair_it->first];
-
-          vector<String> f;
-
-          ion_name.split(' ', f);  // e.g. "y3 C3O" or just "y2"
-          String fragment_shift_name;
-          if (f.size() == 2) { fragment_shift_name = f[1]; }
-
-          String fragment_ion_name = f[0]; // e.g. y3
-
-          #ifdef DEBUG_RNPXLSEARCH
-            LOG_DEBUG << "Annotating ion: " << ion_name << " at position: " << fragment_mz << " " << " intensity: " << fragment_intensity << endl;
-          #endif
-
-          // define which ion names are annotated
-          if (fragment_ion_name.hasPrefix("y"))
-          {
-            String ion_nr_string = fragment_ion_name;
-            ion_nr_string.substitute("y", "");
-            ion_nr_string.substitute("+", ""); // remove one or multiple '+'
-            auto ion_number = (Size)ion_nr_string.toInt();
-
-            // only allow matching charges (if a fragment charge was assigned)
-            if (fragment_charge == 0 || fragment_charge == charge)
-            {
-              FragmentAnnotationHelper::FragmentAnnotationDetail_ d(fragment_shift_name, charge, fragment_mz, fragment_intensity);
-              shifted_y_ions[ion_number].push_back(d);
-            }
-            #ifdef DEBUG_RNPXLSEARCH
-            else
-            {
-              LOG_DEBUG << "Charge missmatch in alignment: " << ion_name << " at position: " << fragment_mz << " charge fragment: " << fragment_charge << " theo. charge: " << charge << endl;
-            }
-            #endif
-          }
-          else if (fragment_ion_name.hasPrefix("b"))
-          {
-            String ion_nr_string = fragment_ion_name;
-            ion_nr_string.substitute("b", "");
-            ion_nr_string.substitute("+", ""); // remove one or multiple '+'
-            auto ion_number = (Size)ion_nr_string.toInt();
-
-            // only allow matching charges (if a fragment charge was assigned)
-            if (fragment_charge == 0 || fragment_charge == charge)
-            {
-              FragmentAnnotationHelper::FragmentAnnotationDetail_ d(fragment_shift_name, charge, fragment_mz, fragment_intensity);
-              shifted_b_ions[ion_number].push_back(d);
-            }
-            #ifdef DEBUG_RNPXLSEARCH
-            else
-            {
-              LOG_DEBUG << "Charge missmatch in alignment: " << ion_name << " at position: " << fragment_mz << " charge fragment: " << fragment_charge << " theo. charge: " << charge << endl;
-            }
-            #endif
-          }
-          else if (fragment_ion_name.hasPrefix("a"))
-          {
-            String ion_nr_string = fragment_ion_name;
-            ion_nr_string.substitute("a", "");
-            ion_nr_string.substitute("+", ""); // remove one or multiple '+'
-            auto ion_number = (Size)ion_nr_string.toInt();
-
-            // only allow matching charges (if a fragment charge was assigned)
-            if (fragment_charge == 0 || fragment_charge == charge)
-            {
-              FragmentAnnotationHelper::FragmentAnnotationDetail_ d(fragment_shift_name, charge, fragment_mz, fragment_intensity);
-              shifted_a_ions[ion_number].push_back(d);
-            }
-            #ifdef DEBUG_RNPXLSEARCH
-            else
-            {
-              LOG_DEBUG << "Charge missmatch in alignment: " << ion_name << " at position: " << fragment_mz << " charge fragment: " << fragment_charge << " theo. charge: " << charge << endl;
-            }
-            #endif
-          }
-          else if (ion_name.hasPrefix(ANNOTATIONS_MARKER_ION_PREFIX))
-          {
-            if (fragment_charge <= 1)
-            {
-              PeptideHit::PeakAnnotation fa;
-              fa.mz = fragment_mz;
-              fa.intensity = fragment_intensity;
-              fa.charge = 1;
-              fa.annotation = ion_name;
-              annotated_marker_ions.push_back(fa);
-            }
-            #ifdef DEBUG_RNPXLSEARCH
-            else
-            {
-              LOG_DEBUG << "Charge missmatch in alignment: " << ion_name << " at position: " << fragment_mz << " charge fragment: " << fragment_charge << " theo. charge: " << 1 << endl;
-            }
-            #endif
-          }
-          else if (ion_name.hasPrefix("i"))
-          {
-            if (fragment_charge <= 1)
-            {
-              PeptideHit::PeakAnnotation fa;
-              fa.mz = fragment_mz;
-              fa.intensity = fragment_intensity;
-              fa.charge = 1;
-              fa.annotation = ion_name;
-              shifted_immonium_ions.push_back(fa);
-            }
-            #ifdef DEBUG_RNPXLSEARCH
-            else
-            {
-              LOG_DEBUG << "Charge missmatch in alignment: " << ion_name << " at position: " << fragment_mz << " charge fragment: " << fragment_charge << " theo. charge: " << 1 << endl;
-            }
-            #endif
-          }
-          else if (ion_name.hasPrefix("[M+"))
-          {
-            PeptideHit::PeakAnnotation fa;
-            fa.mz = fragment_mz;
-            fa.intensity = fragment_intensity;
-            fa.charge = 1; // for visualion charge is not really important so we set it to 1, TODO: read out charge from ion name and set here
-            fa.annotation = ion_name;
-            annotated_precursor_ions.push_back(fa);
-          }
-        }
-
-        // track shifts in n- and c-term ladders (in AAs coordinates)
-        // n_shifts and c_shifts will contain the summed intensities over all observed shifts at that position
-        // the distinction allows to easily detect prefix and suffix ladders in the next step
-        vector<double> n_shifts(sites_sum_score.size(), 0);
-        vector<double> c_shifts(sites_sum_score.size(), 0);
-
-        for (Size i = 0; i != n_shifts.size(); ++i)
-        {
-          if (shifted_b_ions.find(i + 1) == shifted_b_ions.end()) { continue; }
-          for (auto& k : shifted_b_ions[i + 1]) { n_shifts[i] += k.intensity; }
-        }
-
-        for (Size i = 0; i != n_shifts.size(); ++i)
-        {
-          if (shifted_a_ions.find(i + 1) == shifted_a_ions.end()) { continue; }
-          for (auto& k : shifted_a_ions[i + 1]) { n_shifts[i] += k.intensity; }
-        }
-
-        for (Size i = 0; i != c_shifts.size(); ++i)
-        {
-          const Size ion_index = c_shifts.size() - i;
-          if (shifted_y_ions.find(ion_index) == shifted_y_ions.end()) { continue; }
-          for (auto& k : shifted_y_ions[ion_index]) { c_shifts[i] += k.intensity; }
-        }
-
-        vector<double> n_noshifts(sites_sum_score.size(), 0);
-        vector<double> c_noshifts(sites_sum_score.size(), 0);
-        for (Size i = 0; i != n_noshifts.size(); ++i)
-        {
-          if (unshifted_b_ions.find(i + 1) == unshifted_b_ions.end()) { continue; }
-          for (auto& k : unshifted_b_ions[i + 1]) { n_noshifts[i] += k.intensity; }
-        }
-
-        for (Size i = 0; i != n_noshifts.size(); ++i)
-        {
-          if (unshifted_a_ions.find(i + 1) == unshifted_a_ions.end()) { continue; }
-          for (auto& k : unshifted_a_ions[i + 1]) { n_noshifts[i] += k.intensity; }
-        }
-
-        for (Size i = 0; i != c_noshifts.size(); ++i)
-        {
-          const Size ion_index = c_noshifts.size() - i;
-          if (unshifted_y_ions.find(ion_index) == unshifted_y_ions.end()) { continue; }
-          for (auto& k : unshifted_y_ions[ion_index]) { c_noshifts[i] += k.intensity; }
-        }
-
-/*
-        cout << "n:";
-        for (auto& k : n_shifts) cout << k << " ";
-        cout << endl;
-        cout << "c:";
-        for (auto& k : c_shifts) cout << k << " ";
-        cout << endl;
-        cout << "n0:";
-        for (auto& k : n_noshifts) cout << k << " ";
-        cout << endl;
-        cout << "c0:";
-        for (auto& k : c_noshifts) cout << k << " ";
-        cout << endl;
-*/
-
-        // Rules implemented:
-        // 1. if cross-link on AA, then the prefix or suffix ending at this AA must be shifted
-        // 2. if the previous AA in the prefix / suffix had a stronger shifted signal, then the current on is not the correct one
-        // 3. if the current AA is cross-linked, then the previous AA is not cross-linked and we should observe an unshifted prefix / suffix ion
-        // 4. if the current AA is cross-linked, we should observe a shifted prefix / suffix ion for the next AA, too
-        for (Size i = 0; i != sites_sum_score.size(); ++i)
-        {
-          sites_sum_score[i] = 0.0;
-          if (n_shifts[i] == 0 && c_shifts[i] == 0) { continue; } // no shifts? no cross-link at this AA
-
-          if (n_shifts[i] > 0)
-          {
-            if (i >= 1 && n_shifts[i - 1] > n_shifts[i]) continue; // Strong signal from shifted AA before the current one? Then skip it.
-            if (i >= 1 && n_noshifts[i - 1] == 0) continue; // continue if unshifted AA is missing before (left of) the shifted one.
-            if (i < n_shifts.size()-1 && n_shifts[i + 1] == 0) continue; // Need a shifted ladder after (maybe too conservative?)
-            sites_sum_score[i] += n_shifts[i];
-          }
-
-          if (c_shifts[i] > 0)
-          {
-            if (i < c_shifts.size()-1 && c_shifts[i + 1] > c_shifts[i]) continue; // AA after already shifted. So ignore this one.
-            if (i < c_noshifts.size()-1 && c_noshifts[i + 1] == 0) continue; // continue if unshifted AA is missing before (right of) the shifted one.
-            if (i >=1 && c_shifts[i - 1] == 0) continue; // Need a shifted ladder after (maybe too conservative?)
-            sites_sum_score[i] += c_shifts[i];
-          }
-        }
-/*
-        cout << "s:";
-        for (auto& k : sites_sum_score) cout << k << " ";
-        cout << endl;
-*/
-
-        #ifdef DEBUG_RNPXLSEARCH
-          LOG_DEBUG << "Localisation based on immonium ions: ";
-        #endif
-        String aas_unmodified = aas.toUnmodifiedString();
-        for (Size i = 0; i != aas_unmodified.size(); ++i)
-        {
-          String origin = String(aas_unmodified[i]);
-
-          for (auto& a : shifted_immonium_ions)
-          {
-            // compare origin (the AA) of immonium ion to current AA
-            if (a.annotation[1] == aas_unmodified[i])
-            {
-              sites_sum_score[i] += a.intensity;
-            }
-          }
-        }
-/*
-        cout << "s:";
-        for (auto& k : sites_sum_score) cout << k << " ";
-        cout << endl;
-*/
-        String best_localization = unmodified_sequence;
-        double best_localization_score = 0;
-        String localization_scores;
-        for (Size i = 0; i != sites_sum_score.size(); ++i)
-        {
-          if (sites_sum_score[i] > best_localization_score) { best_localization_score = sites_sum_score[i]; }
-        }
-
-        for (Size i = 0; i != sites_sum_score.size(); ++i)
-        {
-          #ifdef DEBUG_RNPXLSEARCH
-            LOG_DEBUG << String::number(100.0 * sites_sum_score[i], 2);
-          #endif
-
-          if (i != 0) localization_scores += ' ';
-          if (sites_sum_score[i] > 0 )
-          {
-            localization_scores += String::number(100.0 * sites_sum_score[i], 2);
-          }
-          else
-          {
-            localization_scores += "0";
-          }
-
-          if (best_localization_score > 0.0 && sites_sum_score[i] >= best_localization_score - 1e-6)
-          {
-            best_localization[i] = tolower(best_localization[i]);
-          }
-        }
-        #ifdef DEBUG_RNPXLSEARCH
-          LOG_DEBUG << endl;
-        #endif
-
-        // create annotation strings for shifted fragment ions
-        FragmentAnnotationHelper::addShiftedPeakFragmentAnnotation_(shifted_b_ions,
-                                          shifted_y_ions,
-                                          shifted_a_ions,
-                                          shifted_immonium_ions,
-                                          annotated_marker_ions,
-                                          annotated_precursor_ions,
-                                          fa_strings,
-                                          fas);
-
-        // store score of best localization(s)
-        a.localization_scores = localization_scores;
-        a.best_localization = best_localization;
-        a.best_localization_score = best_localization_score;
-        a.fragment_annotation_string = ListUtils::concatenate(fa_strings, "|");
-        a.fragment_annotations = fas;
-
-        #ifdef DEBUG_RNPXLSEARCH
-          LOG_DEBUG << "Ion centric annotation: " << endl;
-          LOG_DEBUG << "unshifted b ions: " << endl;
-          LOG_DEBUG << FragmentAnnotationHelper::fragmentAnnotationDetailsToString("b", unshifted_b_ions) << endl;
-          LOG_DEBUG << "unshifted y ions: " << endl;
-          LOG_DEBUG << FragmentAnnotationHelper::fragmentAnnotationDetailsToString("y", unshifted_y_ions) << endl;
-          LOG_DEBUG << "unshifted a ions: " << endl;
-          LOG_DEBUG << FragmentAnnotationHelper::fragmentAnnotationDetailsToString("a", unshifted_a_ions) << endl;
-          LOG_DEBUG << "shifted b ions: " << endl;
-          LOG_DEBUG << FragmentAnnotationHelper::fragmentAnnotationDetailsToString("b", shifted_b_ions) << endl;
-          LOG_DEBUG << "shifted y ions: " << endl;
-          LOG_DEBUG << FragmentAnnotationHelper::fragmentAnnotationDetailsToString("y", shifted_y_ions) << endl;
-          LOG_DEBUG << "shifted a ions: " << endl;
-          LOG_DEBUG << FragmentAnnotationHelper::fragmentAnnotationDetailsToString("a", shifted_a_ions) << endl;
-          LOG_DEBUG << "shifted immonium ions: " << endl;
-          LOG_DEBUG << FragmentAnnotationHelper::shiftedIonsToString(shifted_immonium_ions) << endl;
-          LOG_DEBUG << "shifted marker ions: " << endl;
-          LOG_DEBUG << FragmentAnnotationHelper::shiftedIonsToString(annotated_marker_ions) << endl;
-          LOG_DEBUG << "shifted precursor ions: " << endl;
-          LOG_DEBUG << FragmentAnnotationHelper::shiftedIonsToString(annotated_precursor_ions) << endl;
-          LOG_DEBUG << "Localization scores: ";
-          LOG_DEBUG << localization_scores << endl;
-          LOG_DEBUG << "Localisation based on ion series and immonium ions of all observed fragments: ";
-          LOG_DEBUG << best_localization << endl;
-        #endif
-      }
-    }
-  }
-
-
-  void addPrecursorWithCompleteRNA_(const double fixed_and_variable_modified_peptide_weight,
-                                    const String & precursor_rna_adduct,
-                                    const double precursor_rna_weight,
-                                    const int charge,
-                                    PeakSpectrum & partial_loss_spectrum,
-                                    MSSpectrum::IntegerDataArray & partial_loss_spectrum_charge,
-                                    MSSpectrum::StringDataArray & partial_loss_spectrum_annotation)
-  {
-    double xl_mz = (fixed_and_variable_modified_peptide_weight + precursor_rna_weight +
-      static_cast<double>(charge) * Constants::PROTON_MASS_U) / static_cast<double>(charge);
-    partial_loss_spectrum.push_back(Peak1D(xl_mz, 1.0));
-    partial_loss_spectrum_charge.push_back(charge);
-    partial_loss_spectrum_annotation.push_back(String("[M+") + precursor_rna_adduct + "]");
-  }
-
-  /// Filter by top scoring hits, reconstruct original peptide from memory efficient structure, and add additional meta information.
-  void postProcessHits_(const PeakMap& exp, 
-    vector<vector<AnnotatedHit> >& annotated_hits, 
-    vector<ProteinIdentification>& protein_ids, 
-    vector<PeptideIdentification>& peptide_ids, 
-    Size top_hits, 
-    const RNPxlModificationMassesResult& mm, 
-    const vector<ResidueModification>& fixed_modifications, 
-    const vector<ResidueModification>& variable_modifications, 
-    Size max_variable_mods_per_peptide)
-  {
-  // remove all but top n scoring
-#ifdef _OPENMP
-#pragma omp parallel for
-#endif
-    for (SignedSize scan_index = 0; scan_index < (SignedSize)annotated_hits.size(); ++scan_index)
-    {
-      // sort and keeps n best elements according to score
-      Size topn = top_hits > annotated_hits[scan_index].size() ? annotated_hits[scan_index].size() : top_hits;
-      std::partial_sort(annotated_hits[scan_index].begin(), annotated_hits[scan_index].begin() + topn, annotated_hits[scan_index].end(), AnnotatedHit::hasBetterScore);
-      annotated_hits[scan_index].resize(topn);
-      annotated_hits.shrink_to_fit();
-    }
-
-#ifdef _OPENMP
-#pragma omp parallel for
-#endif
-    for (SignedSize scan_index = 0; scan_index < (SignedSize)annotated_hits.size(); ++scan_index)
-    {
-      if (!annotated_hits[scan_index].empty())
-      {
-        // create empty PeptideIdentification object and fill meta data
-        PeptideIdentification pi;
-        pi.setMetaValue("scan_index", static_cast<unsigned int>(scan_index));
-        pi.setScoreType("hyperscore");
-        pi.setHigherScoreBetter(true);
-        pi.setRT(exp[scan_index].getRT());
-        pi.setMZ(exp[scan_index].getPrecursors()[0].getMZ());
-        Size charge = exp[scan_index].getPrecursors()[0].getCharge();
-
-        // create full peptide hit structure from annotated hits
-        vector<PeptideHit> phs;
-        size_t rank(0);
-        for (auto const & ah : annotated_hits[scan_index])
-        {
-          PeptideHit ph;
-          ph.setCharge(charge);
-
-          // get unmodified string
-          const String & s = ah.sequence.getString();
-
-          OPENMS_POSTCONDITION(!s.empty(), "Error: empty sequence in annotated hits.");
-          AASequence aas = AASequence::fromString(s);
-
-          // reapply modifications (because for memory reasons we only stored the index and recreation is fast)
-          vector<AASequence> all_modified_peptides;
-          ModifiedPeptideGenerator::applyFixedModifications(fixed_modifications.begin(), fixed_modifications.end(), aas);
-          ModifiedPeptideGenerator::applyVariableModifications(variable_modifications.begin(), variable_modifications.end(), aas, max_variable_mods_per_peptide, all_modified_peptides);
-
-          // reannotate much more memory heavy AASequence object
-          AASequence fixed_and_variable_modified_peptide = all_modified_peptides[ah.peptide_mod_index]; 
-          ph.setScore(ah.score);
-
-          // determine RNA modification from index in map
-          std::map<String, std::set<String> >::const_iterator mod_combinations_it = mm.mod_combinations.begin();
-          std::advance(mod_combinations_it, ah.rna_mod_index);
-          ph.setMetaValue(String("RNPxl:immonium_score"), ah.immonium_score);
-          ph.setMetaValue(String("RNPxl:precursor_score"), ah.precursor_score);
-          ph.setMetaValue(String("RNPxl:a_ion_score"), ah.a_ion_score);
-          ph.setMetaValue(String("RNPxl:marker_ions_score"), ah.marker_ions_score);
-          ph.setMetaValue(String("RNPxl:partial_loss_score"), ah.partial_loss_score);
-
-          // total loss and partial loss (pl) related subscores (matched ion current, avg. fragment error, morpheus score)
-          ph.setMetaValue(String("RNPxl:MIC"), ah.MIC);
-          ph.setMetaValue(String("RNPxl:err"), ah.err);
-          ph.setMetaValue(String("RNPxl:Morph"), ah.Morph);
-          ph.setMetaValue(String("RNPxl:pl_MIC"), ah.pl_MIC);
-          ph.setMetaValue(String("RNPxl:pl_err"), ah.pl_err);
-          ph.setMetaValue(String("RNPxl:pl_Morph"), ah.pl_Morph);
-          ph.setMetaValue(String("RNPxl:total_MIC"), ah.total_MIC);  // fraction of matched ion current from total + partial losses
-
-          ph.setMetaValue(String("RNPxl:RNA"), *mod_combinations_it->second.begin()); // return first nucleotide formula matching the index of the empirical formula
-          ph.setMetaValue(String("RNPxl:NT"), String(ah.cross_linked_nucleotide));  // the cross-linked nucleotide
-          ph.setMetaValue(String("RNPxl:RNA_MASS_z0"), EmpiricalFormula(mod_combinations_it->first).getMonoWeight()); // RNA uncharged mass via empirical formula
-
-          ph.setMetaValue(String("RNPxl:best_localization_score"), ah.best_localization_score);
-          ph.setMetaValue(String("RNPxl:localization_scores"), ah.localization_scores);
-          ph.setMetaValue(String("RNPxl:best_localization"), ah.best_localization);
-          ph.setMetaValue(String("RNPxl:fragment_annotation"), ah.fragment_annotation_string);
-
-          ph.setPeakAnnotations(ah.fragment_annotations);
-          ph.setMetaValue("isotope_error", static_cast<int>(ah.isotope_error));
-          ph.setMetaValue("rank", rank);
-          // set the amino acid sequence (for complete loss spectra this is just the variable and modified peptide. For partial loss spectra it additionally contains the loss induced modification)
-          ph.setSequence(fixed_and_variable_modified_peptide);
-          phs.push_back(ph);
-          ++rank;
-        }
-
-        pi.setHits(phs);
-        pi.assignRanks();
-
-#ifdef _OPENMP
-#pragma omp critical (peptide_ids_access)
-#endif
-        {
-          peptide_ids.push_back(pi);
-        }
-      }
-    }
-
-    // protein identifications (leave as is...)
-    protein_ids = vector<ProteinIdentification>(1);
-    protein_ids[0].setDateTime(DateTime::now());
-    protein_ids[0].setSearchEngine("RNPxlSearch");
-    protein_ids[0].setSearchEngineVersion(VersionInfo::getVersion());
-    ProteinIdentification::SearchParameters search_parameters;
-    search_parameters.db = getStringOption_("database");
-    search_parameters.charges = String(getIntOption_("precursor:min_charge")) + ":" + String(getIntOption_("precursor:max_charge"));
-    search_parameters.fixed_modifications = getStringList_("modifications:fixed");
-    search_parameters.variable_modifications = getStringList_("modifications:variable");
-    search_parameters.missed_cleavages = getIntOption_("peptide:missed_cleavages");
-    search_parameters.fragment_mass_tolerance = getDoubleOption_("fragment:mass_tolerance");
-    search_parameters.precursor_mass_tolerance = getDoubleOption_("precursor:mass_tolerance");
-    search_parameters.precursor_mass_tolerance_ppm = getStringOption_("precursor:mass_tolerance_unit") == "ppm" ? true : false;
-    search_parameters.fragment_mass_tolerance_ppm = getStringOption_("fragment:mass_tolerance_unit") == "ppm" ? true : false;
-    search_parameters.digestion_enzyme = *EnzymesDB::getInstance()->getEnzyme(getStringOption_("peptide:enzyme"));
-    protein_ids[0].setSearchParameters(search_parameters);
-  }
-
-   void normalizeAdductName_(String& name)
-   {
-     if (!(name.hasSubstring("+") || name.hasSubstring("-"))) // no loss formula contained? only nucleotides (e.g. "AU")
-     {
-       bool alpha_only = true;
-       for (Size i = 0; i != name.size(); ++i)
-       {
-         if (!isalpha(name[i])) alpha_only = false;
-       }
-
-       if (alpha_only) // sort nucleotides alphabetically (if no special characters like "'" are contained)
-       {
-         std::sort(name.begin(), name.end());  // just sort nucleotides
-       }
-       return;
-     }
-
-      // name has at least one loss formula. Tokenize left of +/- sign
-      boost::regex re("(?=[\\+\\-])");
-      boost::sregex_token_iterator begin(name.begin(), name.end(), re, -1);
-      boost::sregex_token_iterator end;
-      vector<string> ss;
-      ss.insert(ss.end(), begin, end);
-
-      bool alpha_only = true;
-      for (Size i = 0; i != ss[0].size(); ++i)
-      {
-        if (!isalpha(ss[0][i])) alpha_only = false;
-      }
-
-      if (alpha_only) // sort nucleotides alphabetically (if no special characters are contained)
-      {
-        std::sort(ss[0].begin(), ss[0].end());
-      }
-
-      String new_name;
-      new_name += ss[0];
-
-      // sort loss formulas
-      std::sort(ss.begin() + 1, ss.end());
-
-      for (Size i = 1; i < ss.size(); ++i)
-      {
-        String without_sign(ss[i].begin() + 1, ss[i].end());
-        EmpiricalFormula loss_formula(without_sign);
-        new_name += ss[i][0] + loss_formula.toString(); // readd sign
-      }
-      name = new_name;
-   }
-
-  // parse tool parameter to create map from target nucleotide to all its fragment adducts
-  NucleotideToFragmentAdductMap getTargetNucleotideToFragmentAdducts_(StringList fragment_adducts)
-  {
-    NucleotideToFragmentAdductMap nucleotide_to_fragment_adducts;
-    for (String t : fragment_adducts)
-    {
-      t.removeWhitespaces();
-       
-      EmpiricalFormula formula;
-      String name;
-
-      // format is: target_nucletide:formula;name
-      char target_nucleotide = t[0];
-      if (t[1] != ':') 
-      { 
-        LOG_WARN << "Missing ':'. Wrong format of fragment_adduct string: " << t << endl; 
-        return NucleotideToFragmentAdductMap(); 
-      }
-      
-      // remove target nucleotide and : character from t
-      t = t.substr(2);
-
-      // split into formula and name   
-      vector<String> fs;
-      t.split(";", fs);
-      if (fs.size() == 1) // no name provided so we just take the formula as name
-      {
-        formula = EmpiricalFormula(fs[0]);
-        name = formula.toString();
-      }
-      else if (fs.size() == 2)
-      {
-        formula = EmpiricalFormula(fs[0]);
-        name = fs[1];         
-      }
-      else
-      {
-        LOG_WARN << "Wrong format of fragment_adduct string: " << t << endl;
-        return NucleotideToFragmentAdductMap(); 
-      }
-
-      FragmentAdductDefinition_ fad;
-      fad.name = name;
-      fad.formula = formula;
-      fad.mass = formula.getMonoWeight();
-
-      nucleotide_to_fragment_adducts[target_nucleotide].insert(fad);
-
-      // register all fragment adducts as N- and C-terminal modification (if not already registered)
-      if (!ModificationsDB::getInstance()->has(name))
-      {
-        ResidueModification * c_term = new ResidueModification();
-        c_term->setId(name);
-        c_term->setName(name);
-        c_term->setFullId(name + " (C-term)");
-        c_term->setTermSpecificity(ResidueModification::C_TERM);
-        c_term->setDiffMonoMass(fad.mass);
-        ModificationsDB::getInstance()->addModification(c_term);
-
-        ResidueModification * n_term = new ResidueModification();
-        n_term->setId(name);
-        n_term->setName(name);
-        n_term->setFullId(name + " (N-term)");
-        n_term->setTermSpecificity(ResidueModification::N_TERM);
-        n_term->setDiffMonoMass(fad.mass);
-        ModificationsDB::getInstance()->addModification(n_term);
-      }
-    }
-
-    #ifdef DEBUG_RNPXLSEARCH
-    for (auto const & p2fas : precursor_to_fragment_adducts)
-    {
-      for (auto const & p2fa : p2fas.second)
-      {
-        cout << "nucleotide:" << p2fas.first 
-             << " fragment adduct:" << p2fa.formula.toString() 
-             << " fragment adduct mass:" << p2fa.mass 
-             << " name:" <<  p2fa.name << endl;
-      }
-    }
-    #endif
-
-    return nucleotide_to_fragment_adducts;
-  }
-
-  void mapPrecursorMassesToScans(Int min_precursor_charge, Int max_precursor_charge, const IntList &precursor_isotopes,
-                               double small_peptide_mass_filter_threshold, Size peptide_min_size, PeakMap &spectra,
-                               multimap<double, pair<Size, int>> &multimap_mass_2_scan_index) const
-  {
-    Size fractional_mass_filtered(0), small_peptide_mass_filtered(0);
-
-    for (MSExperiment::ConstIterator s_it = spectra.begin(); s_it != spectra.end(); ++s_it)
-    {
-      int scan_index = s_it - spectra.begin();
-      vector<Precursor> precursor = s_it->getPrecursors();
-
-      // there should only one precursor and MS2 should contain at least a few peaks to be considered (e.g. at least for every AA in the peptide)
-      if (precursor.size() == 1 && s_it->size() >= peptide_min_size)
-      {
-        int precursor_charge = precursor[0].getCharge();
-
-        if (precursor_charge < min_precursor_charge
-         || precursor_charge > max_precursor_charge)
-        {
-          continue;
-        }
-
-        double precursor_mz = precursor[0].getMZ();
-
-        // map (corrected) precursor mass to spectra
-        for (int i : precursor_isotopes)
-        {
-          double precursor_mass = (double) precursor_charge * precursor_mz - (double) precursor_charge * Constants::PROTON_MASS_U;
-
-          // corrected for monoisotopic misassignments of the precursor annotation
-          if (i != 0) { precursor_mass -= i * Constants::C13C12_MASSDIFF_U; }
-
-          if (getFlag_("RNPxl:filter_fractional_mass"))
-          {
-            if (precursor_mass < 1750.0 && precursor_mass - floor(precursor_mass) < 0.2)
-            {
-              fractional_mass_filtered++;
-              continue;
-            }
-          }
-
-
-          if (precursor_mass < small_peptide_mass_filter_threshold)
-          {
-            small_peptide_mass_filtered++;
-            continue;
-          }
-
-          multimap_mass_2_scan_index.insert(make_pair(precursor_mass, make_pair(scan_index, i)));
-        }
-      }
-    }
-  }
-
-  void initializeSpectrumGenerators(TheoreticalSpectrumGenerator &total_loss_spectrum_generator,
-                                  TheoreticalSpectrumGenerator &partial_loss_spectrum_generator,
-                                  TheoreticalSpectrumGenerator &a_ion_sub_score_spectrum_generator,
-                                  TheoreticalSpectrumGenerator &immonium_ion_sub_score_spectrum_generator,
-                                  TheoreticalSpectrumGenerator &precursor_ion_sub_score_spectrum_generator) const
-  {
-    Param param(total_loss_spectrum_generator.getParameters());
-    param.setValue("add_first_prefix_ion", "true");
-    param.setValue("add_abundant_immonium_ions", "false");
-    param.setValue("add_precursor_peaks", "false");
-    param.setValue("add_metainfo", "true");
-    param.setValue("add_a_ions", "false");
-    param.setValue("add_b_ions", "true");
-    param.setValue("add_c_ions", "false");
-    param.setValue("add_x_ions", "false");
-    param.setValue("add_y_ions", "true");
-    param.setValue("add_z_ions", "false");
-    total_loss_spectrum_generator.setParameters(param);
-    param = partial_loss_spectrum_generator.getParameters();
-    param.setValue("add_first_prefix_ion", "true");
-    param.setValue("add_abundant_immonium_ions", "true");
-    param.setValue("add_precursor_peaks", "true");
-    param.setValue("add_all_precursor_charges", "true");
-    param.setValue("add_metainfo", "true");
-    param.setValue("add_a_ions", "true");
-    param.setValue("add_b_ions", "true");
-    param.setValue("add_c_ions", "false");
-    param.setValue("add_x_ions", "false");
-    param.setValue("add_y_ions", "true");
-    param.setValue("add_z_ions", "false");
-    partial_loss_spectrum_generator.setParameters(param);
-
-    // generator for sub scores for a-ions, immonium and precursor peaksparam = a_ion_sub_score_spectrum_generator.getParameters();
-    param.setValue("add_abundant_immonium_ions", "false");
-    param.setValue("add_precursor_peaks", "false");
-    param.setValue("add_a_ions", "true");
-    param.setValue("add_b_ions", "false");
-    param.setValue("add_c_ions", "false");
-    param.setValue("add_x_ions", "false");
-    param.setValue("add_y_ions", "false");
-    param.setValue("add_z_ions", "false");
-    param.setValue("add_metainfo", "true");
-    a_ion_sub_score_spectrum_generator.setParameters(param);
-    param = immonium_ion_sub_score_spectrum_generator.getParameters();
-    param.setValue("add_abundant_immonium_ions", "true");
-    param.setValue("add_precursor_peaks", "false");
-    param.setValue("add_a_ions", "false");
-    param.setValue("add_b_ions", "false");
-    param.setValue("add_c_ions", "false");
-    param.setValue("add_x_ions", "false");
-    param.setValue("add_y_ions", "false");
-    param.setValue("add_z_ions", "false");
-    param.setValue("add_metainfo", "true");
-    immonium_ion_sub_score_spectrum_generator.setParameters(param);
-    param = precursor_ion_sub_score_spectrum_generator.getParameters();
-    param.setValue("add_abundant_immonium_ions", "false");
-    param.setValue("add_precursor_peaks", "true");
-    param.setValue("add_a_ions", "false");
-    param.setValue("add_b_ions", "false");
-    param.setValue("add_c_ions", "false");
-    param.setValue("add_x_ions", "false");
-    param.setValue("add_y_ions", "false");
-    param.setValue("add_z_ions", "false");
-    param.setValue("add_metainfo", "true");
-    precursor_ion_sub_score_spectrum_generator.setParameters(param);
-  }
-
-  ExitCodes main_(int, const char**)
-  {
-    // force initialization of residue db
-    AASequence::fromString("GPAVLIMCFYWHKRQNEDST");
-
-    ProgressLogger progresslogger;
-    progresslogger.setLogType(log_type_);
-    String in_mzml = getStringOption_("in");
-    String in_db = getStringOption_("database");
-    String out_idxml = getStringOption_("out");
-    String out_csv = getStringOption_("out_tsv");
-
-    bool fast_scoring = getStringOption_("RNPxl:scoring") == "fast" ? true : false;
-
-    Int min_precursor_charge = getIntOption_("precursor:min_charge");
-    Int max_precursor_charge = getIntOption_("precursor:max_charge");
-    double precursor_mass_tolerance = getDoubleOption_("precursor:mass_tolerance");
-    bool precursor_mass_tolerance_unit_ppm = (getStringOption_("precursor:mass_tolerance_unit") == "ppm");
-    IntList precursor_isotopes = getIntList_("precursor:isotopes");
-
-    double fragment_mass_tolerance = getDoubleOption_("fragment:mass_tolerance");
-    bool fragment_mass_tolerance_unit_ppm = (getStringOption_("fragment:mass_tolerance_unit") == "ppm");
-
-    double marker_ions_tolerance = getDoubleOption_("RNPxl:marker_ions_tolerance");
-
-    double small_peptide_mass_filter_threshold = getDoubleOption_("RNPxl:filter_small_peptide_mass");
-
-    StringList fixedModNames = getStringList_("modifications:fixed");
-    set<String> fixed_unique(fixedModNames.begin(), fixedModNames.end());
-
-    Size peptide_min_size = getIntOption_("peptide:min_size");
-
-    if (fixed_unique.size() != fixedModNames.size())
-    {
-      LOG_WARN << "duplicate fixed modification provided." << endl;
-      return ILLEGAL_PARAMETERS;
-    }
-
-    StringList varModNames = getStringList_("modifications:variable");
-    set<String> var_unique(varModNames.begin(), varModNames.end());
-    if (var_unique.size() != varModNames.size())
-    {
-      LOG_WARN << "duplicate variable modification provided." << endl;
-      return ILLEGAL_PARAMETERS;
-    }
-
-    vector<ResidueModification> fixed_modifications = getModifications_(fixedModNames);
-    vector<ResidueModification> variable_modifications = getModifications_(varModNames);
-    Size max_variable_mods_per_peptide = getIntOption_("modifications:variable_max_per_peptide");
-
-    size_t report_top_hits = (size_t)getIntOption_("report:top_hits");
-
-    // string format:  target,formula e.g. "A=C10H14N5O7P", ..., "U=C10H14N5O7P", "X=C9H13N2O8PS"  where X represents tU
-    StringList target_nucleotides = getStringList_("RNPxl:target_nucleotides");
-
-    // string format:  source->target e.g. "A->A", ..., "U->U", "U->X"
-    StringList mappings = getStringList_("RNPxl:mapping");
-
-    // read list of nucleotides that can directly cross-link
-    // these are responsible for shifted fragment ions. Their fragment adducts thus determine which shifts will be observed on b-,a-,y-ions
-    String can_cross_link = getStringOption_("RNPxl:can_cross_link");
-    set<char> can_xl;
-    for (auto c : can_cross_link) { can_xl.insert(c); } 
-
-    StringList modifications = getStringList_("RNPxl:modifications");
-
-    String sequence_restriction = getStringOption_("RNPxl:sequence");
-
-    Int max_nucleotide_length = getIntOption_("RNPxl:length");
-
-    bool cysteine_adduct = getFlag_("RNPxl:CysteineAdduct");
-
-    bool localization = getFlag_("RNPxl:localization");
-
-    // generate all precursor adducts
-    RNPxlModificationMassesResult mm;
-    if (max_nucleotide_length != 0)
-    {
-      mm = RNPxlModificationsGenerator::initModificationMassesRNA(
-            target_nucleotides,
-            can_xl,
-            mappings,
-            modifications, 
-            sequence_restriction, 
-            cysteine_adduct, 
-            max_nucleotide_length);
-    }
-
-    mm.mod_masses[""] = 0; // insert "null" modification otherwise peptides without RNA will not be searched
-    mm.mod_combinations[""].insert("none");
-
-    // parse tool parameter and generate all fragment adducts
-
-    // first, we determine which fragments adducts can be generated from a single nucleotide (that has no losses)
-    NucleotideToFragmentAdductMap nucleotide_to_fragment_adducts = getTargetNucleotideToFragmentAdducts_(getStringList_("RNPxl:fragment_adducts"));
-
-    // calculate all feasible fragment adducts from all possible precursor adducts
-    PrecursorsToMS2Adducts all_feasible_fragment_adducts = getAllFeasibleFragmentAdducts_(mm, nucleotide_to_fragment_adducts, can_xl);
-
-    // load MS2 map
-    PeakMap spectra;
-    MzMLFile f;
-    f.setLogType(log_type_);
-
-    PeakFileOptions options;
-    options.clearMSLevels();
-    options.addMSLevel(2);
-    f.getOptions() = options;
-    f.load(in_mzml, spectra);
-    spectra.sortSpectra(true);
-
-    progresslogger.startProgress(0, 1, "Filtering spectra...");
-    const bool convert_to_single_charge = false;  // whether to convert fragment peaks with isotopic patterns to single charge
-    const bool annotate_charge = false;  // whether the charge and type is annotated
-    preprocessSpectra_(spectra, fragment_mass_tolerance, fragment_mass_tolerance_unit_ppm, convert_to_single_charge, annotate_charge);
-    progresslogger.endProgress();
-
-    // build multimap of precursor mass to scan index (and perform some mass and length based filtering)
-    using MassToScanMultiMap = multimap<double, pair<Size, int>>;
-    MassToScanMultiMap multimap_mass_2_scan_index;  // map precursor mass to scan index and (potential) isotopic missassignment
-    mapPrecursorMassesToScans(min_precursor_charge, max_precursor_charge, precursor_isotopes,
-                              small_peptide_mass_filter_threshold, peptide_min_size, spectra,
-                              multimap_mass_2_scan_index);
-
-    // initialize spectrum generators (generated ions, etc.)
-    TheoreticalSpectrumGenerator total_loss_spectrum_generator;
-    TheoreticalSpectrumGenerator partial_loss_spectrum_generator;
-    TheoreticalSpectrumGenerator a_ion_sub_score_spectrum_generator;
-    TheoreticalSpectrumGenerator immonium_ion_sub_score_spectrum_generator;
-    TheoreticalSpectrumGenerator precursor_ion_sub_score_spectrum_generator;
-    initializeSpectrumGenerators(total_loss_spectrum_generator,
-                                 partial_loss_spectrum_generator,
-                                 a_ion_sub_score_spectrum_generator,
-                                 immonium_ion_sub_score_spectrum_generator,
-                                 precursor_ion_sub_score_spectrum_generator);
-
-    // preallocate storage for PSMs
-    vector<vector<AnnotatedHit> > annotated_hits(spectra.size(), vector<AnnotatedHit>());
-    for (auto & a : annotated_hits) { a.reserve(2 * report_top_hits); }
-     
-    // we want to do locking at the spectrum level so we get good parallelisation 
-    vector<omp_lock_t> annotated_hits_lock(annotated_hits.size());
-    for (size_t i = 0; i != annotated_hits_lock.size(); i++) { omp_init_lock(&(annotated_hits_lock[i])); }
-
-    // load fasta file
-    progresslogger.startProgress(0, 1, "Load database from FASTA file...");
-    FASTAFile fastaFile;
-    vector<FASTAFile::FASTAEntry> fasta_db;
-    fastaFile.load(in_db, fasta_db);
-    progresslogger.endProgress();
-
-    const Size missed_cleavages = getIntOption_("peptide:missed_cleavages");
-    ProteaseDigestion digestor;
-    digestor.setEnzyme(getStringOption_("peptide:enzyme"));
-    digestor.setMissedCleavages(missed_cleavages);
-
-    progresslogger.startProgress(0, (Size)(fasta_db.end() - fasta_db.begin()), "Scoring peptide models against spectra...");
-
-    // lookup for processed peptides. must be defined outside of omp section and synchronized
-    set<StringView> processed_petides;
-
-    // set minimum size of peptide after digestion
-    auto min_peptide_length = (Size)getIntOption_("peptide:min_size");
-
-    Size count_proteins(0), count_peptides(0);
-
-#ifdef _OPENMP
-#pragma omp parallel for
-#endif
-    for (SignedSize fasta_index = 0; fasta_index < (SignedSize)fasta_db.size(); ++fasta_index)
-    {
-#ifdef _OPENMP
-#pragma omp atomic
-#endif
-      ++count_proteins;
-
-      IF_MASTERTHREAD
-      {
-        progresslogger.setProgress((SignedSize)fasta_index * NUMBER_OF_THREADS);
-      }
-
-      vector<StringView> current_digest;
-      digestor.digestUnmodified(fasta_db[fasta_index].sequence, current_digest, min_peptide_length);
-
-      for (auto cit = current_digest.begin(); cit != current_digest.end(); ++cit)
-      {
-        bool already_processed = false;
-#ifdef _OPENMP
-#pragma omp critical (processed_peptides_access)
-#endif
-        {
-          if (processed_petides.find(*cit) != processed_petides.end())
-          {
-            // peptide (and all modified variants) already processed so skip it
-            already_processed = true;
-          }
-        }
-
-        if (already_processed)
-        {
-          continue;
-        }
-
-#ifdef _OPENMP
-#pragma omp critical (processed_peptides_access)
-#endif
-        {
-          processed_petides.insert(*cit);
-        }
-
-#ifdef _OPENMP
-#pragma omp atomic
-#endif
-        ++count_peptides;
-        vector<AASequence> all_modified_peptides;
-
-        const String unmodified_sequence = cit->getString();
-
-#ifdef _OPENMP
-#pragma omp critical (residuedb_access)
-#endif
-        {
-          if (!unmodified_sequence.has('X')) // only process peptides without X (placeholder / any amino acid)
-          {
-            AASequence aas = AASequence::fromString(unmodified_sequence);
-            ModifiedPeptideGenerator::applyFixedModifications(fixed_modifications.begin(), fixed_modifications.end(), aas);
-            ModifiedPeptideGenerator::applyVariableModifications(variable_modifications.begin(), variable_modifications.end(), aas, max_variable_mods_per_peptide, all_modified_peptides);
-          }
-        }
-
-        for (SignedSize mod_pep_idx = 0; mod_pep_idx < (SignedSize)all_modified_peptides.size(); ++mod_pep_idx)
-        {
-          const AASequence& fixed_and_variable_modified_peptide = all_modified_peptides[mod_pep_idx];
-          double current_peptide_mass_without_RNA = fixed_and_variable_modified_peptide.getMonoWeight();
-
-          //create empty theoretical spectrum.  total_loss_spectrum_z2 contains both charge 1 and charge 2 peaks
-          PeakSpectrum total_loss_spectrum_z1, total_loss_spectrum_z2;
-
-          // spectrum containing additional peaks for sub scoring
-          PeakSpectrum immonium_sub_score_spectrum, 
-                       a_ion_sub_score_spectrum, 
-                       precursor_sub_score_spectrum,
-                       marker_ions_sub_score_spectrum;
-
-          // iterate over all RNA sequences, calculate peptide mass and generate complete loss spectrum only once as this can potentially be reused
-          Size rna_mod_index = 0;
-          for (std::map<String, double>::const_iterator rna_mod_it = mm.mod_masses.begin(); rna_mod_it != mm.mod_masses.end(); ++rna_mod_it, ++rna_mod_index)
-          {
-            const double precursor_rna_weight = rna_mod_it->second;
-            const double current_peptide_mass = current_peptide_mass_without_RNA + precursor_rna_weight; // add RNA mass
-
-            // determine MS2 precursors that match to the current peptide mass
-            MassToScanMultiMap::const_iterator low_it;
-            MassToScanMultiMap::const_iterator up_it;
-
-            if (precursor_mass_tolerance_unit_ppm) // ppm
-            {
-              low_it = multimap_mass_2_scan_index.lower_bound(current_peptide_mass - current_peptide_mass * precursor_mass_tolerance * 1e-6);
-              up_it = multimap_mass_2_scan_index.upper_bound(current_peptide_mass + current_peptide_mass * precursor_mass_tolerance * 1e-6);
-            }
-            else // Dalton
-            {
-              low_it = multimap_mass_2_scan_index.lower_bound(current_peptide_mass - precursor_mass_tolerance);
-              up_it = multimap_mass_2_scan_index.upper_bound(current_peptide_mass + precursor_mass_tolerance);
-            }
-
-            if (low_it == up_it) { continue; } // no matching precursor in data
-
-            // add peaks for b- and y- ions with charge 1 (sorted by m/z)
-
-            // total / complete loss spectra are generated for fast and (slow) full scoring
-            if (total_loss_spectrum_z1.empty()) // only create complete loss spectrum once as this is rather costly and need only to be done once per petide
-            {
-              total_loss_spectrum_generator.getSpectrum(total_loss_spectrum_z1, fixed_and_variable_modified_peptide, 1, 1);
-              total_loss_spectrum_generator.getSpectrum(total_loss_spectrum_z2, fixed_and_variable_modified_peptide, 1, 2);
-              immonium_ion_sub_score_spectrum_generator.getSpectrum(immonium_sub_score_spectrum, fixed_and_variable_modified_peptide, 1, 1);
-              precursor_ion_sub_score_spectrum_generator.getSpectrum(precursor_sub_score_spectrum, fixed_and_variable_modified_peptide, 1, 1);
-              a_ion_sub_score_spectrum_generator.getSpectrum(a_ion_sub_score_spectrum, fixed_and_variable_modified_peptide, 1, 1);
-            }
-
-            if (!fast_scoring)
-            {
-              PeakSpectrum marker_ions_sub_score_spectrum_z1;
-              //shifted_immonium_ions_sub_score_spectrum;
-              PeakSpectrum partial_loss_spectrum_z1, partial_loss_spectrum_z2;
-
-              // retrieve RNA adduct name
-              auto mod_combinations_it = mm.mod_combinations.begin();
-              std::advance(mod_combinations_it, rna_mod_index);
-              const String& precursor_rna_adduct = *mod_combinations_it->second.begin();
-
-              if (precursor_rna_adduct == "none")
-              {
-                // score peptide without RNA (same method as fast scoring)
-                for (auto l = low_it; l != up_it; ++l)
-                {
-                  //const double exp_pc_mass = l->first;
-                  const Size &scan_index = l->second.first;
-                  const int &isotope_error = l->second.second;
-                  const PeakSpectrum &exp_spectrum = spectra[scan_index];
-                  const int & exp_pc_charge = exp_spectrum.getPrecursors()[0].getCharge();
-                  PeakSpectrum & total_loss_spectrum = (exp_pc_charge < 3) ? total_loss_spectrum_z1 : total_loss_spectrum_z2;
-
-                  float total_loss_score(0), immonium_sub_score(0), 
-                        precursor_sub_score(0), a_ion_sub_score(0), tlss_MIC(0),
-                        tlss_err(0), tlss_Morph(0);
-
-
-                  scoreTotalLossFragments_(exp_spectrum,
-                                         total_loss_spectrum,
-                                         fragment_mass_tolerance,
-                                         fragment_mass_tolerance_unit_ppm,
-                                         a_ion_sub_score_spectrum,
-                                         precursor_sub_score_spectrum,
-                                         immonium_sub_score_spectrum,
-                                         total_loss_score,
-                                         tlss_MIC,
-                                         tlss_err,
-                                         tlss_Morph,
-                                         immonium_sub_score,
-                                         precursor_sub_score,
-                                         a_ion_sub_score);
-
-
-                  // no good hit
-                  if (total_loss_score < 0.001) { continue; }
-
-                  // add peptide hit
-                  AnnotatedHit ah;
-                  ah.sequence = *cit; // copy StringView
-                  ah.peptide_mod_index = mod_pep_idx;
-                  ah.MIC = tlss_MIC;
-                  ah.err = tlss_err;
-                  ah.Morph = tlss_Morph;
-                  ah.immonium_score = immonium_sub_score;
-                  ah.precursor_score = precursor_sub_score;
-                  ah.a_ion_score = a_ion_sub_score;
-                  ah.total_MIC = tlss_MIC + immonium_sub_score + a_ion_sub_score + precursor_sub_score;
-
-                  ah.rna_mod_index = rna_mod_index;
-                  ah.isotope_error = isotope_error;
-
-// TODO: currently mainly a tie-breaker!!!!!!!!!!!!!!!!!!!!!!!!!!!!!!!!!!!!!!!!!!!!!!!!!!!!!!!!!!!!!!!!!!!!!!!!!!!!!
-                  ah.score = total_loss_score + ah.total_MIC; 
-
-#ifdef DEBUG_RNPXLSEARCH
-                  LOG_DEBUG << "best score in pre-score: " << score << endl;
-#endif
-
-                  omp_set_lock(&(annotated_hits_lock[scan_index]));
-                  {
-                    annotated_hits[scan_index].push_back(ah);
-
-                    // prevent vector from growing indefinitly (memory) but don't shrink the vector every time
-                    if (annotated_hits[scan_index].size() >= 2 * report_top_hits)
-                    {
-                      std::partial_sort(annotated_hits[scan_index].begin(), annotated_hits[scan_index].begin() + report_top_hits, annotated_hits[scan_index].end(), AnnotatedHit::hasBetterScore);
-                      annotated_hits[scan_index].resize(report_top_hits); 
-                    }
-                  }
-                  omp_unset_lock(&(annotated_hits_lock[scan_index]));
-                }
-              }
-              else  // score peptide with RNA adduct
-              {
-                // generate all partial loss spectra (excluding the complete loss spectrum) merged into one spectrum
-                // get RNA fragment shifts in the MS2 (based on the precursor RNA/DNA)
-                const vector<NucleotideToFeasibleFragmentAdducts>& feasible_MS2_adducts = all_feasible_fragment_adducts.at(precursor_rna_adduct).feasible_adducts;
-
-                // get marker ions
-                const vector<FragmentAdductDefinition_>& marker_ions = all_feasible_fragment_adducts.at(precursor_rna_adduct).marker_ions;
-
-                //cout << "'" << precursor_rna_adduct << "'" << endl;
-                //OPENMS_POSTCONDITION(!feasible_MS2_adducts.empty(),
-                //                String("FATAL: No feasible adducts for " + precursor_rna_adduct).c_str());
-
-/*
- * Currently there is a problem if only a base is present. Then we get no feasible adducts.
- */
-
-                // Do we have (nucleotide) specific fragmentation adducts? for the current RNA adduct on the precursor?
-                // If so, generate spectra for shifted ion series
-
-                // score individually for every nucleotide
-                for (auto const & nuc_2_adducts : feasible_MS2_adducts)
-                {
-                  char cross_linked_nucleotide = nuc_2_adducts.first;
-                  const vector<FragmentAdductDefinition_>& partial_loss_modification = nuc_2_adducts.second;
-
-                  if (!partial_loss_modification.empty())
-                  {
-                    // shifted b- / y- / a-ions
-                    // generate shifted_immonium_ions_sub_score_spectrum.empty
-                    generatePartialLossSpectrum(unmodified_sequence,
-                                                fixed_and_variable_modified_peptide,
-                                                current_peptide_mass_without_RNA,
-                                                precursor_rna_adduct,
-                                                precursor_rna_weight,
-                                                1,
-                                                partial_loss_modification,
-                                                partial_loss_spectrum_generator,
-                                                partial_loss_spectrum_z1);
-                    for (auto& n : partial_loss_spectrum_z1.getStringDataArrays()[0]) { n[0] = 'y'; } // hyperscore hack
-
-                    generatePartialLossSpectrum(unmodified_sequence,
-                                                fixed_and_variable_modified_peptide,
-                                                current_peptide_mass_without_RNA,
-                                                precursor_rna_adduct,
-                                                precursor_rna_weight,
-                                                2, // don't know the charge of the precursor at that point
-                                                partial_loss_modification,
-                                                partial_loss_spectrum_generator,
-                                                partial_loss_spectrum_z2);
-                    for (auto& n : partial_loss_spectrum_z2.getStringDataArrays()[0]) { n[0] = 'y'; } // hyperscore hack
-                  }
-
-                  // add shifted marker ions
-                  marker_ions_sub_score_spectrum_z1.getStringDataArrays().resize(1); // annotation
-                  marker_ions_sub_score_spectrum_z1.getIntegerDataArrays().resize(1); // annotation
-                  addMS2MarkerIons(
-                    marker_ions,
-                    marker_ions_sub_score_spectrum_z1,
-                    marker_ions_sub_score_spectrum_z1.getIntegerDataArrays()[0],
-                    marker_ions_sub_score_spectrum_z1.getStringDataArrays()[0]);
-
-                  for (auto l = low_it; l != up_it; ++l)
-                  {
-                    //const double exp_pc_mass = l->first;
-                    const Size& scan_index = l->second.first;
-                    const int& isotope_error = l->second.second;
-                    const PeakSpectrum& exp_spectrum = spectra[scan_index];
-                    float tlss_MIC(0), tlss_err(0), tlss_Morph(0),
-                      immonium_sub_score(0), precursor_sub_score(0),
-                      a_ion_sub_score(0), partial_loss_sub_score(0), marker_ions_sub_score(0),
-                      plss_MIC(0), plss_err(0), plss_Morph(0), score;
-
-                    const int & exp_pc_charge = exp_spectrum.getPrecursors()[0].getCharge();
-                    PeakSpectrum & total_loss_spectrum = (exp_pc_charge < 3) ? total_loss_spectrum_z1 : total_loss_spectrum_z2;
-
-                    scoreTotalLossFragments_(exp_spectrum,
-                                             total_loss_spectrum,
-                                             fragment_mass_tolerance, fragment_mass_tolerance_unit_ppm,
-                                             a_ion_sub_score_spectrum,
-                                             precursor_sub_score_spectrum,
-                                             immonium_sub_score_spectrum,
-                                             score,
-                                             tlss_MIC,
-                                             tlss_err,
-                                             tlss_Morph,
-                                             immonium_sub_score,
-                                             precursor_sub_score,
-                                             a_ion_sub_score);
-
-                    scorePartialLossFragments_(exp_spectrum,
-                                               fragment_mass_tolerance, fragment_mass_tolerance_unit_ppm,
-                                               partial_loss_spectrum_z1, partial_loss_spectrum_z2,
-                                               marker_ions_sub_score_spectrum_z1,
-                                               partial_loss_sub_score,
-                                               marker_ions_sub_score,
-                                               plss_MIC, plss_err, plss_Morph);
-
-                    // no good hit
-                    if (score < 0.001) { continue; }
-
-                    // add peptide hit
-                    AnnotatedHit ah;
-                    ah.sequence = *cit; // copy StringView
-                    ah.peptide_mod_index = mod_pep_idx;
-                    ah.MIC = tlss_MIC;
-                    ah.err = tlss_err;
-                    ah.Morph = tlss_Morph;
-                    ah.pl_MIC = plss_MIC;
-                    ah.pl_err = plss_err;
-                    ah.pl_Morph = plss_Morph;
-                    ah.immonium_score = immonium_sub_score;
-                    ah.precursor_score = precursor_sub_score;
-                    ah.a_ion_score = a_ion_sub_score;
-                    ah.cross_linked_nucleotide = cross_linked_nucleotide;
-                    ah.total_MIC = tlss_MIC + plss_MIC + immonium_sub_score + a_ion_sub_score + precursor_sub_score;
-
-                    // scores from shifted peaks
-                    ah.marker_ions_score = marker_ions_sub_score;
-                    ah.partial_loss_score = partial_loss_sub_score;
-
-                    ah.rna_mod_index = rna_mod_index;
-                    ah.isotope_error = isotope_error;
-
-// TODO: currently mainly a tie-breaker!!!!!!!!!!!!!!!!!!!!!!!!!!!!!!!!!!!!!!!!!!!!!!!!!!!!!!!!!!!!!!!!!!!!!!!!!!!!!
-                    ah.score = score + ah.total_MIC; 
-#ifdef DEBUG_RNPXLSEARCH
-                    LOG_DEBUG << "best score in pre-score: " << score << endl;
-#endif
-
-                    omp_set_lock(&(annotated_hits_lock[scan_index]));
-                    {
-                      annotated_hits[scan_index].push_back(ah);
-
-                      // prevent vector from growing indefinitly (memory) but don't shrink the vector every time
-                      if (annotated_hits[scan_index].size() >= 2 * report_top_hits)
-                      {
-                        std::partial_sort(annotated_hits[scan_index].begin(), annotated_hits[scan_index].begin() + report_top_hits, annotated_hits[scan_index].end(), AnnotatedHit::hasBetterScore);
-                        annotated_hits[scan_index].resize(report_top_hits); 
-                      }
-                    }
-                    omp_unset_lock(&(annotated_hits_lock[scan_index]));
-                  }
-                } // for every nucleotide in the precursor
-              }
-            }
-            else // if (fast_scoring)
-            {
-              for (auto l = low_it; l != up_it; ++l)
-              {
-                //const double exp_pc_mass = l->first;
-                const Size &scan_index = l->second.first;
-                const int &isotope_error = l->second.second;
-                const PeakSpectrum &exp_spectrum = spectra[scan_index];
-                float total_loss_score;
-                float immonium_sub_score;
-                float precursor_sub_score;
-                float a_ion_sub_score;
-                float tlss_MIC;
-                float tlss_err;
-                float tlss_Morph;
-
-                const int & exp_pc_charge = exp_spectrum.getPrecursors()[0].getCharge();
-                PeakSpectrum & total_loss_spectrum = (exp_pc_charge < 3) ? total_loss_spectrum_z1 : total_loss_spectrum_z2;
-
-                scoreTotalLossFragments_(exp_spectrum, total_loss_spectrum, fragment_mass_tolerance,
-                                         fragment_mass_tolerance_unit_ppm, a_ion_sub_score_spectrum,
-                                         precursor_sub_score_spectrum, 
-                                         immonium_sub_score_spectrum, total_loss_score, 
-                                         tlss_MIC,
-                                         tlss_err,
-                                         tlss_Morph,
-                                         immonium_sub_score,
-                                         precursor_sub_score,
-                                         a_ion_sub_score);
-
-                // no good hit
-                if (total_loss_score < 0.001) { continue; }
-
-                // add peptide hit
-                AnnotatedHit ah;
-                ah.sequence = *cit; // copy StringView
-                ah.peptide_mod_index = mod_pep_idx;
-                ah.MIC = tlss_MIC;
-                ah.err = tlss_err;
-                ah.Morph = tlss_Morph;
-                ah.immonium_score = immonium_sub_score;
-                ah.precursor_score = precursor_sub_score;
-                ah.a_ion_score = a_ion_sub_score;
-
-                ah.total_MIC = tlss_MIC + immonium_sub_score + a_ion_sub_score + precursor_sub_score;
-
-                ah.rna_mod_index = rna_mod_index;
-                ah.isotope_error = isotope_error;
-
-// TODO: currently mainly a tie-breaker!!!!!!!!!!!!!!!!!!!!!!!!!!!!!!!!!!!!!!!!!!!!!!!!!!!!!!!!!!!!!!!!!!!!!!!!!!!!!
-                ah.score = total_loss_score + ah.total_MIC; 
-
-#ifdef DEBUG_RNPXLSEARCH
-                LOG_DEBUG << "best score in pre-score: " << score << endl;
-#endif
-
-                omp_set_lock(&(annotated_hits_lock[scan_index]));
-                {
-                  annotated_hits[scan_index].push_back(ah);
-
-                  // prevent vector from growing indefinitly (memory) but don't shrink the vector every time
-                  if (annotated_hits[scan_index].size() >= 2 * report_top_hits)
-                  {
-                    std::partial_sort(annotated_hits[scan_index].begin(), annotated_hits[scan_index].begin() + report_top_hits, annotated_hits[scan_index].end(), AnnotatedHit::hasBetterScore);
-                    annotated_hits[scan_index].resize(report_top_hits); 
-                  }
-                }
-                omp_unset_lock(&(annotated_hits_lock[scan_index]));
-              }
-            }
-          }
-        }
-      }
-    }
-    progresslogger.endProgress();
-
-    LOG_INFO << "Proteins: " << count_proteins << endl;
-    LOG_INFO << "Peptides: " << count_peptides << endl;
-    LOG_INFO << "Processed peptides: " << processed_petides.size() << endl;
-
-    vector<PeptideIdentification> peptide_ids;
-    vector<ProteinIdentification> protein_ids;
-    progresslogger.startProgress(0, 1, "Post-processing PSMs...");
-
-    if (localization)
-    {
-      // reload spectra from disc with same settings as before (important to keep same spectrum indices)
-      spectra.clear(true);
-      f.load(in_mzml, spectra);
-      spectra.sortSpectra(true);    
-
-      // for post scoring don't convert fragments to single charge. Annotate charge instead to every peak.
-      preprocessSpectra_(spectra, fragment_mass_tolerance, fragment_mass_tolerance_unit_ppm, false, true); // no single charge (false), annotate charge (true)
-
-      progresslogger.startProgress(0, 1, "localization...");
-
-      // create spectrum generator. For convenience we add more peak types here.
-      Param param(total_loss_spectrum_generator.getParameters());
-      param.setValue("add_first_prefix_ion", "true");
-      param.setValue("add_abundant_immonium_ions", "true");
-      param.setValue("add_precursor_peaks", "true");
-      param.setValue("add_metainfo", "true");
-      param.setValue("add_a_ions", "false");
-      param.setValue("add_b_ions", "true");
-      param.setValue("add_c_ions", "false");
-      param.setValue("add_x_ions", "false");
-      param.setValue("add_y_ions", "true");
-      param.setValue("add_z_ions", "false");
-      total_loss_spectrum_generator.setParameters(param);
-
-      postScoreHits_(spectra, 
-                     annotated_hits, 
-                     report_top_hits, 
-                     mm, fixed_modifications, variable_modifications, max_variable_mods_per_peptide, 
-                     partial_loss_spectrum_generator, 
-                     fragment_mass_tolerance, fragment_mass_tolerance_unit_ppm, 
-                     all_feasible_fragment_adducts);
-    }
-
-    progresslogger.startProgress(0, 1, "Post-processing and annotation...");
-    postProcessHits_(spectra, 
-                     annotated_hits, 
-                     protein_ids, peptide_ids, 
-                     report_top_hits, 
-                     mm, 
-                     fixed_modifications, variable_modifications, 
-                     max_variable_mods_per_peptide);
-    progresslogger.endProgress();
-
-    // annotate RNPxl related information to hits and create report
-    vector<RNPxlReportRow> csv_rows = RNPxlReport::annotate(spectra, peptide_ids, marker_ions_tolerance);
-
-    // reindex ids
-    PeptideIndexing indexer;
-    Param param_pi = indexer.getParameters();
-    param_pi.setValue("decoy_string_position", "prefix");
-    param_pi.setValue("enzyme:name", getStringOption_("peptide:enzyme"));
-    param_pi.setValue("enzyme:specificity", "full");
-    param_pi.setValue("missing_decoy_action", "warn");
-    param_pi.setValue("log", getStringOption_("log"));
-    indexer.setParameters(param_pi);
-
-    PeptideIndexing::ExitCodes indexer_exit = indexer.run(fasta_db, protein_ids, peptide_ids);
-
-    if ((indexer_exit != PeptideIndexing::EXECUTION_OK) &&
-        (indexer_exit != PeptideIndexing::PEPTIDE_IDS_EMPTY))
-    {
-      if (indexer_exit == PeptideIndexing::DATABASE_EMPTY)
-      {
-        return INPUT_FILE_EMPTY;       
-      }
-      else if (indexer_exit == PeptideIndexing::UNEXPECTED_RESULT)
-      {
-        return UNEXPECTED_RESULT;
-      }
-      else
-      {
-        return UNKNOWN_ERROR;
-      }
-    } 
-
-    // write ProteinIdentifications and PeptideIdentifications to IdXML
-    IdXMLFile().store(out_idxml, protein_ids, peptide_ids);
-
-    // save report
-    if (!out_csv.empty())
-    {
-      csv_rows = RNPxlReport::annotate(spectra, peptide_ids, marker_ions_tolerance);
-      TextFile csv_file;
-      csv_file.addLine(RNPxlReportRowHeader().getString("\t"));
-      for (Size i = 0; i != csv_rows.size(); ++i)
-      {
-        csv_file.addLine(csv_rows[i].getString("\t"));
-      }
-      csv_file.store(out_csv);
-    }
- 
-    // free locks
-    for (size_t i = 0; i != annotated_hits_lock.size(); i++) { omp_destroy_lock(&(annotated_hits_lock[i])); }
-   
-    return EXECUTION_OK;
-  }
-
-  // determine main score and sub scores of peaks without shifts
-  void scoreTotalLossFragments_(const PeakSpectrum &exp_spectrum,
-                                const PeakSpectrum &total_loss_spectrum,
-                                double fragment_mass_tolerance,
-                                bool fragment_mass_tolerance_unit_ppm,
-                                const PeakSpectrum &a_ion_sub_score_spectrum,
-                                const PeakSpectrum &precursor_sub_score_spectrum,
-                                const PeakSpectrum &immonium_sub_score_spectrum,
-                                float &total_loss_score,
-                                float &tlss_MIC,
-                                float &tlss_err,
-                                float &tlss_Morph,
-                                float &immonium_sub_score,
-                                float &precursor_sub_score,
-                                float &a_ion_sub_score) const
-  {
-    total_loss_score = HyperScore::compute(fragment_mass_tolerance, fragment_mass_tolerance_unit_ppm,
-                                           exp_spectrum, total_loss_spectrum);
-    immonium_sub_score = 0;
-    precursor_sub_score = 0;
-    a_ion_sub_score = 0;
-    const auto &tl_sub_scores = MorpheusScore::compute(fragment_mass_tolerance,
-                                                       fragment_mass_tolerance_unit_ppm,
-                                                       exp_spectrum,
-                                                       total_loss_spectrum);
-
-    tlss_MIC = tl_sub_scores.TIC != 0 ? tl_sub_scores.MIC / tl_sub_scores.TIC : 0;
-    tlss_err = tl_sub_scores.err;
-    tlss_Morph = tl_sub_scores.score;
-
-    if (!immonium_sub_score_spectrum.empty())
-    {
-      const auto &r = MorpheusScore::compute(fragment_mass_tolerance,
-                                             fragment_mass_tolerance_unit_ppm,
-                                             exp_spectrum,
-                                             immonium_sub_score_spectrum);
-      immonium_sub_score = r.TIC != 0 ? r.MIC / r.TIC : 0;
-    }
-    if (!precursor_sub_score_spectrum.empty())
-    {
-      const auto &r = MorpheusScore::compute(fragment_mass_tolerance,
-                                             fragment_mass_tolerance_unit_ppm,
-                                             exp_spectrum,
-                                             precursor_sub_score_spectrum);
-      precursor_sub_score = r.TIC != 0 ? r.MIC / r.TIC : 0;
-    }
-    if (!a_ion_sub_score_spectrum.empty())
-    {
-      const auto &r = MorpheusScore::compute(fragment_mass_tolerance,
-                                             fragment_mass_tolerance_unit_ppm,
-                                             exp_spectrum,
-                                             a_ion_sub_score_spectrum);
-      a_ion_sub_score = r.TIC != 0 ? r.MIC / r.TIC : 0;
-    }
-  }
-
-  void scorePartialLossFragments_(const PeakSpectrum &exp_spectrum,
-                                  double fragment_mass_tolerance,
-                                  bool fragment_mass_tolerance_unit_ppm,
-                                  const PeakSpectrum &partial_loss_spectrum_z1,
-                                  const PeakSpectrum &partial_loss_spectrum_z2,
-                                  const PeakSpectrum &marker_ions_sub_score_spectrum_z1,
-                                  float &partial_loss_sub_score,
-                                  float &marker_ions_sub_score,
-                                  float &plss_MIC, float &plss_err, float &plss_Morph) const
-  {
-    const SignedSize& exp_pc_charge = exp_spectrum.getPrecursors()[0].getCharge();
-
-    plss_MIC = 0;
-    plss_err = 0;
-    plss_Morph = 0;
-
-
-    if (!marker_ions_sub_score_spectrum_z1.empty())
-    {
-      const auto &r = MorpheusScore::compute(fragment_mass_tolerance,
-                                             fragment_mass_tolerance_unit_ppm,
-                                             exp_spectrum,
-                                             marker_ions_sub_score_spectrum_z1);
-      marker_ions_sub_score = r.TIC != 0 ? r.MIC / r.TIC : 0;
-    }
-    //TODO: these are currently empty
-/*
-              if (!shifted_immonium_ions_sub_score_spectrum.empty())
-              {
-                shifted_immonium_ions_sub_score = HyperScore::compute(fragment_mass_tolerance, fragment_mass_tolerance_unit_ppm, exp_spectrum, shifted_immonium_ions_sub_score_spectrum);
-                               shifted_immonium_ions_sub_score(0),
-              }
-*/
-    if (!partial_loss_spectrum_z1.empty()) // check if we generated partial loss spectra
-    {
-      if (exp_pc_charge < 3)
-      {
-        partial_loss_sub_score = HyperScore::compute(fragment_mass_tolerance, fragment_mass_tolerance_unit_ppm,
-                                                     exp_spectrum, partial_loss_spectrum_z1);
-        const auto &pl_sub_scores = MorpheusScore::compute(fragment_mass_tolerance,
-                                                           fragment_mass_tolerance_unit_ppm,
-                                                           exp_spectrum,
-                                                           partial_loss_spectrum_z1);
-
-        plss_MIC = pl_sub_scores.TIC != 0 ? pl_sub_scores.MIC / pl_sub_scores.TIC : 0;
-        plss_err = pl_sub_scores.err;
-        plss_Morph = pl_sub_scores.score;
-      }
-      else if (exp_pc_charge >= 3)
-      {
-        partial_loss_sub_score = HyperScore::compute(fragment_mass_tolerance, fragment_mass_tolerance_unit_ppm,
-                                                     exp_spectrum, partial_loss_spectrum_z2);
-        const auto &pl_sub_scores = MorpheusScore::compute(fragment_mass_tolerance,
-                                                           fragment_mass_tolerance_unit_ppm,
-                                                           exp_spectrum,
-                                                           partial_loss_spectrum_z2);
-
-        plss_MIC = pl_sub_scores.TIC != 0 ? pl_sub_scores.MIC / pl_sub_scores.TIC : 0;
-        plss_err = pl_sub_scores.err;
-        plss_Morph = pl_sub_scores.score;
-      }
-    }
-#ifdef DEBUG_RNPXLSEARCH
-    LOG_DEBUG << "scan index: " << scan_index << " achieved score: " << score << endl;
-#endif
-  }
-
-};
-
-int main(int argc, const char** argv)
-{
-  RNPxlSearch tool;
-  return tool.main(argc, argv);
-}
-
+// --------------------------------------------------------------------------
+//                   OpenMS -- Open-Source Mass Spectrometry
+// --------------------------------------------------------------------------
+// Copyright The OpenMS Team -- Eberhard Karls University Tuebingen,
+// ETH Zurich, and Freie Universitaet Berlin 2002-2017.
+//
+// This software is released under a three-clause BSD license:
+//  * Redistributions of source code must retain the above copyright
+//    notice, this list of conditions and the following disclaimer.
+//  * Redistributions in binary form must reproduce the above copyright
+//    notice, this list of conditions and the following disclaimer in the
+//    documentation and/or other materials provided with the distribution.
+//  * Neither the name of any author or any participating institution
+//    may be used to endorse or promote products derived from this software
+//    without specific prior written permission.
+// For a full list of authors, refer to the file AUTHORS.
+// --------------------------------------------------------------------------
+// THIS SOFTWARE IS PROVIDED BY THE COPYRIGHT HOLDERS AND CONTRIBUTORS "AS IS"
+// AND ANY EXPRESS OR IMPLIED WARRANTIES, INCLUDING, BUT NOT LIMITED TO, THE
+// IMPLIED WARRANTIES OF MERCHANTABILITY AND FITNESS FOR A PARTICULAR PURPOSE
+// ARE DISCLAIMED. IN NO EVENT SHALL ANY OF THE AUTHORS OR THE CONTRIBUTING
+// INSTITUTIONS BE LIABLE FOR ANY DIRECT, INDIRECT, INCIDENTAL, SPECIAL,
+// EXEMPLARY, OR CONSEQUENTIAL DAMAGES (INCLUDING, BUT NOT LIMITED TO,
+// PROCUREMENT OF SUBSTITUTE GOODS OR SERVICES; LOSS OF USE, DATA, OR PROFITS;
+// OR BUSINESS INTERRUPTION) HOWEVER CAUSED AND ON ANY THEORY OF LIABILITY,
+// WHETHER IN CONTRACT, STRICT LIABILITY, OR TORT (INCLUDING NEGLIGENCE OR
+// OTHERWISE) ARISING IN ANY WAY OUT OF THE USE OF THIS SOFTWARE, EVEN IF
+// ADVISED OF THE POSSIBILITY OF SUCH DAMAGE.
+//
+// --------------------------------------------------------------------------
+// $Maintainer: Timo Sachsenberg $
+// $Authors: Timo Sachsenberg $
+// --------------------------------------------------------------------------
+
+#include <OpenMS/KERNEL/StandardTypes.h>
+#include <OpenMS/CONCEPT/Constants.h>
+#include <OpenMS/APPLICATIONS/TOPPBase.h>
+#include <OpenMS/DATASTRUCTURES/Param.h>
+#include <OpenMS/KERNEL/MSSpectrum.h>
+#include <OpenMS/METADATA/SpectrumSettings.h>
+#include <OpenMS/KERNEL/MSExperiment.h>
+#include <OpenMS/FORMAT/MzMLFile.h>
+#include <OpenMS/FORMAT/FASTAFile.h>
+#include <OpenMS/CHEMISTRY/ProteaseDigestion.h>
+#include <OpenMS/DATASTRUCTURES/ListUtilsIO.h>
+#include <OpenMS/ANALYSIS/ID/PeptideIndexing.h>
+
+#include <OpenMS/ANALYSIS/RNPXL/RNPxlDeisotoper.h>
+#include <OpenMS/ANALYSIS/RNPXL/RNPxlModificationsGenerator.h>
+#include <OpenMS/ANALYSIS/RNPXL/ModifiedPeptideGenerator.h>
+#include <OpenMS/ANALYSIS/RNPXL/RNPxlReport.h>
+#include <OpenMS/ANALYSIS/RNPXL/MorpheusScore.h>
+#include <OpenMS/ANALYSIS/RNPXL/RNPxlMarkerIonExtractor.h>
+#include <OpenMS/ANALYSIS/RNPXL/RNPxlFragmentAnnotationHelper.h>
+
+#include <OpenMS/CHEMISTRY/ElementDB.h>
+#include <OpenMS/CHEMISTRY/ResidueDB.h>
+#include <OpenMS/CHEMISTRY/ModificationsDB.h>
+#include <OpenMS/CHEMISTRY/ProteaseDB.h>
+#include <OpenMS/CHEMISTRY/ResidueModification.h>
+
+// preprocessing and filtering
+#include <OpenMS/FILTERING/TRANSFORMERS/ThresholdMower.h>
+#include <OpenMS/FILTERING/TRANSFORMERS/NLargest.h>
+#include <OpenMS/FILTERING/TRANSFORMERS/WindowMower.h>
+#include <OpenMS/FILTERING/TRANSFORMERS/Normalizer.h>
+
+#include <OpenMS/CHEMISTRY/TheoreticalSpectrumGenerator.h>
+#include <OpenMS/ANALYSIS/RNPXL/HyperScore.h>
+#include <OpenMS/COMPARISON/SPECTRA/SpectrumAlignment.h>
+
+#include <OpenMS/FORMAT/IdXMLFile.h>
+#include <OpenMS/FORMAT/TextFile.h>
+
+#include <boost/regex.hpp>
+
+#include <map>
+#include <algorithm>
+
+#ifdef _OPENMP
+#include <omp.h>
+#define NUMBER_OF_THREADS (omp_get_num_threads())
+#else
+#define NUMBER_OF_THREADS (1)
+#endif
+
+//#define DEBUG_RNPXLSEARCH 
+
+using namespace OpenMS;
+using namespace std;
+
+class RNPxlSearch :
+  public TOPPBase
+{
+public:
+  RNPxlSearch() :
+    TOPPBase("RNPxlSearch", "Annotate RNA/DNA-peptide cross-links in MS/MS spectra.", false)
+  {
+  }
+
+protected:
+  void registerOptionsAndFlags_() override
+  {
+    registerInputFile_("in", "<file>", "", "input file ");
+    setValidFormats_("in", ListUtils::create<String>("mzML"));
+
+    registerInputFile_("database", "<file>", "", "input file ");
+    setValidFormats_("database", ListUtils::create<String>("fasta"));
+
+    registerOutputFile_("out", "<file>", "", "output file ");
+    setValidFormats_("out", ListUtils::create<String>("idXML"));
+
+    registerOutputFile_("out_tsv", "<file>", "", "tsv output file", false);
+    setValidFormats_("out_tsv", ListUtils::create<String>("tsv"));
+
+    registerTOPPSubsection_("precursor", "Precursor (Parent Ion) Options");
+    registerDoubleOption_("precursor:mass_tolerance", "<tolerance>", 10.0, "Precursor mass tolerance (+/- around precursor m/z)", false);
+
+    StringList precursor_mass_tolerance_unit_valid_strings;
+    precursor_mass_tolerance_unit_valid_strings.emplace_back("ppm");
+    precursor_mass_tolerance_unit_valid_strings.emplace_back("Da");
+
+    registerStringOption_("precursor:mass_tolerance_unit", "<unit>", "ppm", "Unit of precursor mass tolerance.", false, false);
+    setValidStrings_("precursor:mass_tolerance_unit", precursor_mass_tolerance_unit_valid_strings);
+
+    registerIntOption_("precursor:min_charge", "<num>", 2, "Minimum precursor charge to be considered.", false, false);
+    registerIntOption_("precursor:max_charge", "<num>", 5, "Maximum precursor charge to be considered.", false, false);
+
+    // consider one before annotated monoisotopic peak and the annotated one
+    IntList isotopes = {0, 1};
+    registerIntList_("precursor:isotopes", "<num>", isotopes, "Corrects for mono-isotopic peak misassignments. (E.g.: 1 = prec. may be misassigned to first isotopic peak)", false, false);
+
+    registerTOPPSubsection_("fragment", "Fragments (Product Ion) Options");
+    registerDoubleOption_("fragment:mass_tolerance", "<tolerance>", 10.0, "Fragment mass tolerance (+/- around fragment m/z)", false);
+
+    StringList fragment_mass_tolerance_unit_valid_strings;
+    fragment_mass_tolerance_unit_valid_strings.emplace_back("ppm");
+    fragment_mass_tolerance_unit_valid_strings.emplace_back("Da");
+
+    registerStringOption_("fragment:mass_tolerance_unit", "<unit>", "ppm", "Unit of fragment m", false, false);
+    setValidStrings_("fragment:mass_tolerance_unit", fragment_mass_tolerance_unit_valid_strings);
+
+    registerTOPPSubsection_("modifications", "Modifications Options");
+    vector<String> all_mods;
+    ModificationsDB::getInstance()->getAllSearchModifications(all_mods);
+    registerStringList_("modifications:fixed", "<mods>", ListUtils::create<String>(""), "Fixed modifications, specified using UniMod (www.unimod.org) terms, e.g. 'Carbamidomethyl (C)'", false);
+    setValidStrings_("modifications:fixed", all_mods);
+    registerStringList_("modifications:variable", "<mods>", ListUtils::create<String>(""), "Variable modifications, specified using UniMod (www.unimod.org) terms, e.g. 'Oxidation (M)'", false);
+    setValidStrings_("modifications:variable", all_mods);
+    registerIntOption_("modifications:variable_max_per_peptide", "<num>", 2, "Maximum number of residues carrying a variable modification per candidate peptide", false, false);
+
+    registerTOPPSubsection_("peptide", "Peptide Options");
+    registerIntOption_("peptide:min_size", "<num>", 6, "Minimum size a peptide must have after digestion to be considered in the search.", false, true);
+    registerIntOption_("peptide:missed_cleavages", "<num>", 1, "Number of missed cleavages.", false, false);
+
+    StringList all_enzymes;
+    ProteaseDB::getInstance()->getAllNames(all_enzymes);
+    registerStringOption_("peptide:enzyme", "<cleavage site>", "Trypsin", "The enzyme used for peptide digestion.", false);
+    setValidStrings_("peptide:enzyme", all_enzymes);
+
+
+    registerTOPPSubsection_("report", "Reporting Options");
+    registerIntOption_("report:top_hits", "<num>", 1, "Maximum number of top scoring hits per spectrum that are reported.", false, true);
+
+    // RNPxl specific
+    registerTOPPSubsection_("RNPxl", "RNPxl Options");
+    registerIntOption_("RNPxl:length", "", 2, "Oligonucleotide maximum length. 0 = disable search for RNA variants.", false);
+
+    registerStringOption_("RNPxl:sequence", "", "", "Sequence to restrict the generation of oligonucleotide chains. (disabled for empty sequence)", false);
+
+    registerStringList_("RNPxl:target_nucleotides", 
+                        "", 
+                        {"A=C10H14N5O7P", "C=C9H14N3O8P", "G=C10H14N5O8P", "U=C9H13N2O9P"}, 
+                        "format:  target nucleotide=empirical formula of nucleoside monophosphate \n e.g. A=C10H14N5O7P, ..., U=C10H14N5O7P, X=C9H13N2O8PS  where X represents e.g. tU \n or e.g. Y=C10H14N5O7PS where Y represents tG", 
+                        false, 
+                        false);
+
+    registerStringList_("RNPxl:mapping", "", {"A->A", "C->C", "G->G", "U->U"}, "format: source->target e.g. A->A, ..., U->U, U->X", false, false);
+
+    // define if nucleotide can cross-link (produce y,b,a,immonium-ion shifts) in addition to marker ions
+    registerStringOption_("RNPxl:can_cross_link", 
+                        "<option>", 
+                        "U", 
+                        "format: 'U' if only U forms cross-links. 'CATG' if C, A, G, and T form cross-links.", 
+                        false, 
+                        false);
+
+    StringList modifications;
+    modifications.emplace_back("");
+    modifications.emplace_back("-H2O");
+    modifications.emplace_back("-H2O-HPO3");
+    modifications.emplace_back("-HPO3");
+
+    // fragment adducts that may occur for every precursor adduct (if chemically feasible in terms of elements may not be negative)
+    StringList fragment_adducts = {"U:C9H10N2O5;U-H3PO4", 
+                                   "U:C4H4N2O2;U'", 
+                                   "U:C4H2N2O1;U'-H2O",
+                                   "U:C3O;C3O",
+                                   "U:C9H13N2O9P1;U",
+                                   "U:C9H11N2O8P1;U-H2O",
+                                   "U:C9H12N2O6;U-HPO3"
+                                  };    
+   /* for DNA:
+      "A=C10H14N5O6P", "C=C9H14N3O7P", "G=C10H14N5O7P", "T=C10H15N2O8P"  
+      
+      Precursor losses for T:
+      "", "-H2O", "-H2O-HPO3", "-HPO3", "+HPO3", "+HPO3-H2O"
+
+      "T:C10H15N2O8P;T",
+      "T:C10H12N2O4;T-H3PO4",
+      "T:C10H13N2O7P;T-H2O",
+      "T:C5H6N2O2;T'",
+      "T:C5H4N2O1;T'-H2O",
+      "T:C10H14N2O5;T-HPO3"
+
+      Precursor losses for C:
+      "", "-H2O", "-NH3", "-H2O-HPO3", "-HPO3", "+HPO3", "+HPO3-H2O", "-NH3-HPO3", "+HPO3-NH3"
+
+      "C:C4H5N3O;C'",
+      "C:C4H2N2O;C'-NH3",
+      "C:C4H3N3;C'-H2O",
+      "C:C9H14N3O7P;C",
+      "C:C9H12N3O6P;C-H2O",
+      "C:C9H9N2O3;C-NH3-H3PO4",
+      "C:C9H11N3O3;C-H3PO4"
+
+      special case: Ribose is cross-linkable
+      Precursor losses for Rib:
+      "", "-H2O", "-H2O-HPO3", "-HPO3", "+HPO3", "+HPO3-H2O"
+
+      "rib:C5H9O6P;rib",
+      "rib:C5H7O5P;rib-H2O",
+      "rib:C5H8O3;rib-HPO3"
+   */
+
+    registerStringList_("RNPxl:fragment_adducts", 
+                        "", 
+                        fragment_adducts, 
+                        "format: [target nucleotide]:[formula] or [precursor adduct]->[fragment adduct formula];[name]: e.g., 'U:C9H10N2O5;U-H3PO4' or 'U:U-H2O->C9H11N2O8P1;U-H2O',", 
+                        false, 
+                        false);
+
+    registerStringList_("RNPxl:modifications", "", modifications, "format: empirical formula e.g -H2O, ..., H2O+PO3", false, false);
+
+    registerStringOption_("RNPxl:scoring", "<method>", "fast", "Scoring algorithm used in prescoring (fast: total-loss, slow: all losses).", false, false);
+    setValidStrings_("RNPxl:scoring", {"fast", "slow"});
+
+    registerFlag_("RNPxl:CysteineAdduct", "Use this flag if the +152 adduct is expected.");
+    registerFlag_("RNPxl:filter_fractional_mass", "Use this flag to filter non-crosslinks by fractional mass.");
+    registerFlag_("RNPxl:localization", "Use this flag to perform crosslink localization by partial loss scoring as post-analysis.");
+    registerFlag_("RNPxl:carbon_labeled_fragments", "Generate fragment shifts assuming full labeling of carbon (e.g. completely labeled U13).");
+    registerDoubleOption_("RNPxl:filter_small_peptide_mass", "<threshold>", 600.0, "Filter precursor that can only correspond to non-crosslinks by mass.", false, true);
+    registerDoubleOption_("RNPxl:marker_ions_tolerance", "<tolerance>", 0.05, "Tolerance used to determine marker ions (Da).", false, true);
+  }
+
+  /// Slimmer structure as storing all scored candidates in PeptideHit objects takes too much space
+  struct AnnotatedHit
+  {
+    StringView sequence;
+    SignedSize peptide_mod_index = 0; // enumeration index of the non-RNA peptide modification
+    Size rna_mod_index = 0; // index of the RNA modification
+    int isotope_error = 0; // wheter the hit has been matched with isotopic misassignment
+
+    static constexpr const char UNKNOWN_NUCLEOTIDE = '?';
+    char cross_linked_nucleotide = UNKNOWN_NUCLEOTIDE;
+    // main score
+    float score = 0;
+
+    // total loss morpheus related subscores
+    float MIC = 0;
+    float err = 0;
+    float Morph = 0;
+
+    // partial loss morpheus related subscores
+    float pl_MIC = 0;
+    float pl_err = 0;
+    float pl_Morph = 0;
+
+    // complete TIC fraction of explained peaks
+    float total_MIC = 0;
+
+    // subscores
+    float immonium_score = 0;
+    float precursor_score = 0;
+    float a_ion_score = 0;
+    float marker_ions_score = 0;
+    float partial_loss_score = 0;
+
+    float best_localization_score = 0;
+    String localization_scores;
+    String best_localization;  
+    String fragment_annotation_string; // for visualizaion in Proteome Discoverer
+    std::vector<PeptideHit::PeakAnnotation> fragment_annotations;
+
+    static bool hasBetterScore(const AnnotatedHit& a, const AnnotatedHit& b)
+    {
+      return a.score > b.score;
+    }
+  };
+
+  /// Query ResidueModifications (given as strings) from ModificationsDB
+  vector<ResidueModification> getModifications_(StringList modNames)
+  {
+    vector<ResidueModification> modifications;
+
+    // iterate over modification names and add to vector
+    for (String modification : modNames)
+    {
+      ResidueModification rm;
+      if (modification.hasSubstring(" (N-term)"))
+      {
+        modification.substitute(" (N-term)", "");
+        rm = ModificationsDB::getInstance()->getModification(modification, "", ResidueModification::N_TERM);
+      }
+      else if (modification.hasSubstring(" (C-term)"))
+      {
+        modification.substitute(" (C-term)", "");
+        rm = ModificationsDB::getInstance()->getModification(modification, "", ResidueModification::C_TERM);
+      }
+      else
+      {
+        rm = ModificationsDB::getInstance()->getModification(modification);
+      }
+      modifications.push_back(rm);
+    }
+
+    return modifications;
+  }
+
+  /* @brief Filter spectra to remove noise.
+     Parameter are passed to spectra filter.
+   */
+  void preprocessSpectra_(PeakMap& exp, double fragment_mass_tolerance, bool fragment_mass_tolerance_unit_ppm, bool single_charge_spectra, bool annotate_charge = false)
+  {
+    // filter MS2 map
+    // remove 0 intensities
+    ThresholdMower threshold_mower_filter;
+    threshold_mower_filter.filterPeakMap(exp);
+
+    Normalizer normalizer;
+    normalizer.filterPeakMap(exp);
+
+    // sort by rt
+    exp.sortSpectra(false);
+
+    // filter settings
+    WindowMower window_mower_filter;
+    Param filter_param = window_mower_filter.getParameters();
+    filter_param.setValue("windowsize", 100.0, "The size of the sliding window along the m/z axis.");
+    filter_param.setValue("peakcount", 20, "The number of peaks that should be kept.");
+    filter_param.setValue("movetype", "jump", "Whether sliding window (one peak steps) or jumping window (window size steps) should be used.");
+    window_mower_filter.setParameters(filter_param);
+
+    NLargest nlargest_filter = NLargest(400);
+
+#ifdef _OPENMP
+#pragma omp parallel for
+#endif
+    for (SignedSize exp_index = 0; exp_index < (SignedSize)exp.size(); ++exp_index)
+    {
+      // sort by mz
+      exp[exp_index].sortByPosition();
+
+      // deisotope
+      Deisotoper::deisotopeAndSingleChargeMSSpectrum(exp[exp_index], 
+                                         fragment_mass_tolerance, fragment_mass_tolerance_unit_ppm, 
+                                         1, 3, 
+                                         false, 
+                                         2, 10, 
+                                         single_charge_spectra, 
+                                         annotate_charge);
+    #ifdef DEBUG_RNPXLSEARCH
+      cout << "after deisotoping..." << endl;
+      cout << "Fragment m/z and intensities for spectrum: " << exp_index << endl;
+//      for (Size i = 0; i != exp[exp_index].size(); ++i) cout << exp[exp_index][i].getMZ() << "\t" << exp[exp_index][i].getIntensity() << endl;
+      cout << "Fragment charges in spectrum: " << exp_index  << endl;
+      if (exp[exp_index].getIntegerDataArrays().size())
+        for (Size i = 0; i != exp[exp_index].size(); ++i) 
+          cout  << exp[exp_index][i].getMZ() << "\t" << exp[exp_index][i].getIntensity() << "\t"  << exp[exp_index].getIntegerDataArrays()[0][i] << endl;
+      cout << endl;
+    #endif
+
+      // remove noise
+      window_mower_filter.filterPeakSpectrum(exp[exp_index]);
+
+    #ifdef DEBUG_RNPXLSEARCH
+      cout << "after mower..." << endl;
+      cout << "Fragment m/z and intensities for spectrum: " << exp_index << endl;
+      for (Size i = 0; i != exp[exp_index].size(); ++i) cout << exp[exp_index][i].getMZ() << "\t" << exp[exp_index][i].getIntensity() << endl;
+      cout << "Fragment charges in spectrum: " << exp_index  << endl;
+      if (exp[exp_index].getIntegerDataArrays().size())
+        for (Size i = 0; i != exp[exp_index].size(); ++i) 
+          cout  << exp[exp_index][i].getMZ() << "\t" << exp[exp_index][i].getIntensity() << "\t"  << exp[exp_index].getIntegerDataArrays()[0][i] << endl;
+    #endif
+    
+      nlargest_filter.filterPeakSpectrum(exp[exp_index]);
+
+    #ifdef DEBUG_RNPXLSEARCH
+      cout << "after nlargest..." << endl;
+      cout << "Fragment m/z and intensities for spectrum: " << exp_index << endl;
+      for (Size i = 0; i != exp[exp_index].size(); ++i) cout << exp[exp_index][i].getMZ() << "\t" << exp[exp_index][i].getIntensity() << endl;
+      cout << "Fragment charges in spectrum: " << exp_index  << endl;
+      if (exp[exp_index].getIntegerDataArrays().size())
+        for (Size i = 0; i != exp[exp_index].size(); ++i) 
+          cout  << exp[exp_index][i].getMZ() << "\t" << exp[exp_index][i].getIntensity() << "\t"  << exp[exp_index].getIntegerDataArrays()[0][i] << endl;
+    #endif
+ 
+      // sort (nlargest changes order)
+      exp[exp_index].sortByPosition();
+  
+    #ifdef DEBUG_RNPXLSEARCH
+      cout << "after sort..." << endl;
+      cout << "Fragment m/z and intensities for spectrum: " << exp_index << endl;
+      for (Size i = 0; i != exp[exp_index].size(); ++i) cout << exp[exp_index][i].getMZ() << "\t" << exp[exp_index][i].getIntensity() << endl;
+      if (exp[exp_index].getIntegerDataArrays().size())
+        for (Size i = 0; i != exp[exp_index].size(); ++i) 
+          cout  << exp[exp_index][i].getMZ() << "\t" << exp[exp_index][i].getIntensity() << "\t"  << exp[exp_index].getIntegerDataArrays()[0][i] << endl;
+    #endif
+    }
+
+//    MzMLFile().store(String("RNPxlSearch_a_") + String((int)annotate_charge) + ".mzML", exp);
+  }
+
+
+  struct FragmentAdductDefinition_
+  {
+    EmpiricalFormula formula; // formula
+    String name;  // name used in annotation
+    double mass = 0; 
+
+    FragmentAdductDefinition_() = default;
+
+    FragmentAdductDefinition_(const FragmentAdductDefinition_&) = default;
+
+    FragmentAdductDefinition_(FragmentAdductDefinition_&&) = default;
+ 
+    FragmentAdductDefinition_& operator=(const FragmentAdductDefinition_&) = default;
+
+    FragmentAdductDefinition_& operator=(FragmentAdductDefinition_&&) = default;
+
+    bool operator<(const FragmentAdductDefinition_& other) const
+    {
+      String fa = formula.toString();
+      String fb = other.formula.toString();
+      return std::tie(mass, fa, name) < std::tie(other.mass, fb, other.name);
+    }
+
+    bool operator==(const FragmentAdductDefinition_& other) const
+    {
+      return std::tie(formula, name) == std::tie(other.formula, other.name);
+    }
+
+  };
+
+  // map a nucleotide (e.g. U to all possible fragment adducts)
+  using NucleotideToFragmentAdductMap = map<char, set<FragmentAdductDefinition_> >;
+
+  // fast (flat) data structure to store feasible x-,y-,a-ion fragment adducts and observable marker ions
+  using NucleotideToFeasibleFragmentAdducts = pair<char, vector<FragmentAdductDefinition_> >;
+
+  // stores the fragment adducts and marker ions for a given precursor adduct
+  struct MS2AdductsOfSinglePrecursorAdduct
+  {
+    vector<NucleotideToFeasibleFragmentAdducts> feasible_adducts;
+    vector<FragmentAdductDefinition_> marker_ions;
+  };
+
+  // Determines the fragment adducts and marker ions for a given precursor.
+  // Fragment adducts are only added if they can (chemically feasible) be generated from the precursor adduct
+  MS2AdductsOfSinglePrecursorAdduct getFeasibleFragmentAdducts_(
+    const String& exp_pc_adduct, 
+    const String& exp_pc_formula, 
+    const NucleotideToFragmentAdductMap& nucleotide_to_fragment_adducts,
+    const set<char>& can_xl
+    )
+  {
+   // #ifdef DEBUG_RNPXLSEARCH
+    LOG_DEBUG << "Generating fragment adducts for precursor adduct: '" << exp_pc_adduct << "'" << endl;
+  //  #endif
+
+    MS2AdductsOfSinglePrecursorAdduct ret;
+
+    // no precursor adduct? no fragment adducts or marker ions are expected!
+    if (exp_pc_formula.empty()) { return ret; } 
+
+    // count nucleotides in precursor adduct (e.g.: "TCA-H2O" yields map: T->1, C->1, A->1)
+    // and determine the set of cross-linkable nucleotides in the precursor adduct
+    size_t nt_count(0);
+    map<char, Size> exp_pc_nucleotide_count;
+    set<char> exp_pc_xl_nts; 
+    String::const_iterator exp_pc_it = exp_pc_adduct.begin();
+    for (; exp_pc_it != exp_pc_adduct.end(); ++exp_pc_it, ++nt_count)
+    {
+      // we are finished with nucleotides in string if first loss/gain is encountered
+      if (*exp_pc_it == '+' || *exp_pc_it == '-') break;
+
+      // count occurence of nucleotide
+      if (exp_pc_nucleotide_count.count(*exp_pc_it) == 0)
+      {
+        exp_pc_nucleotide_count[*exp_pc_it] = 1;
+        if (can_xl.count(*exp_pc_it)) { exp_pc_xl_nts.insert(*exp_pc_it); };
+      }
+      else
+      {
+        exp_pc_nucleotide_count[*exp_pc_it]++;
+      }
+    }
+
+    // check if at least one nucleotide present that can cross link
+    bool has_xl_nt(false);
+    for (auto const & m : exp_pc_nucleotide_count) { if (can_xl.count(m.first)) { has_xl_nt = true; break; } }
+
+    LOG_DEBUG << exp_pc_adduct << " has cross-linkable nucleotide (0 = false, 1 = true): " << has_xl_nt << endl;
+
+    // no cross-linkable nt contained in the precursor adduct? Return an empty fragment adduct definition set
+    if (!has_xl_nt) { return ret; }
+
+    // HERE: at least one cross-linkable nt present in precursor adduct
+
+    // extract loss string from precursor adduct (e.g.: "-H2O")
+    // String exp_pc_loss_string(exp_pc_it, exp_pc_adduct.end());
+
+    LOG_DEBUG << exp_pc_adduct << " is monomer (1 = true, >1 = false): " << nt_count << endl;
+
+    // Handle the cases of monomer or oligo nucleotide bound to the precursor.
+    // This distinction is made because potential losses on the precursor only allows us to reduce the set of chemical feasible fragment adducts if they are on a monomer.
+    // In the case of an oligo we can't be sure if the cross-linked amino acid or any other in the oligo had the loss.
+    if (nt_count > 1)  // No monomer? For every nucleotide that can be cross-linked: Create all fragment adducts without restriction by losses (no restriction as the loss could be on the other nts) 
+    {
+      // for each nucleotide and potential set of fragment adducts
+      for (auto const & n2fa : nucleotide_to_fragment_adducts)
+      {
+        const char & nucleotide = n2fa.first; // the nucleotide without any associated loss
+        const set<FragmentAdductDefinition_>& fragment_adducts = n2fa.second; // all potential fragment adducts that may arise from the unmodified nucleotide
+        LOG_DEBUG << exp_pc_adduct << " nucleotide: " << String(nucleotide) << " has fragment_adducts: " << fragment_adducts.size() << endl;
+
+        // is the current nucleotide cross-linkable?
+        if (exp_pc_xl_nts.find(nucleotide) != exp_pc_xl_nts.end())
+        {
+          LOG_DEBUG << exp_pc_adduct << " found nucleotide: " << String(nucleotide) << " in precursor RNA." << endl;
+
+          // store feasible adducts associated with a cross-link with character nucleotide
+          vector<FragmentAdductDefinition_> faa;
+          std::copy(fragment_adducts.begin(), fragment_adducts.end(), back_inserter(faa));
+          ret.feasible_adducts.emplace_back(make_pair(nucleotide, faa));
+        }
+      }
+ 
+      // Create set of marker ions for all nucleotides contained in the precursor (including those that do not cross-link.)
+      // Note: The non-cross-linked nt in the precursor adduct are more likely to produce the marker ions (=more fragile than the cross-linked nt).
+      set<FragmentAdductDefinition_> marker_ion_set;
+      for (auto const & n2fa : nucleotide_to_fragment_adducts)
+      {
+        const char & nucleotide = n2fa.first; // the nucleotide without any associated loss
+        if (exp_pc_nucleotide_count.find(nucleotide) != exp_pc_nucleotide_count.end()) { marker_ion_set.insert(n2fa.second.begin(), n2fa.second.end()); }
+      }
+      std::move(std::begin(marker_ion_set), std::end(marker_ion_set), std::back_inserter(ret.marker_ions));
+    }
+    else // nt_count == 1: monomer. We need to check if the neutral loss reduces the set of feasible (e.g., chemically sound) fragment adducts
+    {
+      for (auto const & n2fa : nucleotide_to_fragment_adducts)
+      {
+        const char & nucleotide = n2fa.first; // one letter code of the nt
+        set<FragmentAdductDefinition_> fas = n2fa.second; // all potential fragment adducts that may arise from nt (if no losses are considered)
+
+        // check chemical feasibility by checking if subtraction of adduct would result in negative elemental composition
+        for (auto it = fas.begin(); it != fas.end(); ) 
+        {
+          bool negative_elements = (EmpiricalFormula(exp_pc_formula) - it->formula).toString().hasSubstring("-");
+          
+          if (negative_elements) // fragment adduct can't be subformula of precursor adduct
+          {
+            it = fas.erase(it);
+          } 
+          else 
+          {
+            ++it; // STL erase idiom (mind the pre-increment)
+          }
+        }
+
+        // store feasible adducts associated with a cross-link with character nucleotide[0]
+        vector<FragmentAdductDefinition_> faa;
+        std::copy(fas.begin(), fas.end(), back_inserter(faa));
+        ret.feasible_adducts.emplace_back(make_pair(nucleotide, faa));
+
+        // store feasible marker ions (in this case (monomer) we also restrict them on the nt on the precursor)
+        // Note that these peaks are likely missing or of very low intensity, 
+        std::copy(std::begin(fas), std::end(fas), std::back_inserter(ret.marker_ions));
+      }
+    }
+
+    // print feasible fragment adducts
+    for (auto const & ffa : ret.feasible_adducts)
+    {
+      const char & nucleotide = ffa.first;
+      LOG_DEBUG << "  Cross-linkable nucleotide '" << nucleotide << "' and feasible fragment adducts:" << endl;
+      for (auto const & a : ffa.second)
+      {
+        LOG_DEBUG << "    " << a.name << "\t" << a.formula.toString() << "\t" << a.mass << "\n";
+      }
+    }
+
+    return ret; 
+  }
+
+  // calculate all feasible fragment adducts from all possible precursor adducts
+  using PrecursorsToMS2Adducts = map<String, MS2AdductsOfSinglePrecursorAdduct>;
+  PrecursorsToMS2Adducts getAllFeasibleFragmentAdducts_(const RNPxlModificationMassesResult& precursor_adducts, 
+                                                        const NucleotideToFragmentAdductMap& nucleotide_to_fragment_adducts,
+                                                        const set<char>& can_xl)
+  {
+    PrecursorsToMS2Adducts all_pc_all_feasible_adducts;
+
+    // for all possible precursor adducts
+    for (auto const & pa : precursor_adducts.mod_masses)
+    {
+      const String& ef = pa.first;
+      const set<String>& ambiguities = precursor_adducts.mod_combinations.at(ef);
+
+      // for each ambiguous precursor adduct (stored as nucleotide formula e.g.: "AU-H2O")
+      for (auto const & pc_adduct : ambiguities)
+      {
+        // calculate feasible fragment adducts and store them for lookup
+        auto feasible_adducts = getFeasibleFragmentAdducts_(pc_adduct, ef, nucleotide_to_fragment_adducts, can_xl);
+        // TODO: check if needed anymore - std::sort(feasible_adducts.begin(), feasible_adducts.end());
+        all_pc_all_feasible_adducts[pc_adduct] = feasible_adducts;
+        break; // only store one precursor adduct for multiple ambiguities (e.g. AUG, AGU, UAG..)
+      }
+    }
+
+    // print feasible fragment adducts and marker ions
+    for (auto const & fa : all_pc_all_feasible_adducts)
+    {
+      LOG_DEBUG << "Precursor adduct: " << fa.first << "\n";
+
+      for (auto const & ffa : fa.second.feasible_adducts)
+      {
+        const char & nucleotide = ffa.first;
+        LOG_DEBUG << "  Cross-linkable nucleotide '" << nucleotide << "' and feasible fragment adducts:" << endl;
+        for (auto const & a : ffa.second)
+        {
+          LOG_DEBUG << "    " << a.name << "\t" << a.formula.toString() << "\t" << a.mass << "\n";
+        }
+      }
+
+      LOG_DEBUG << "  Marker ions." << endl;
+      for (auto const & ffa : fa.second.marker_ions)
+      {
+        LOG_DEBUG << "    "  << ffa.name << "\t" << ffa.formula.toString() << "\t" << ffa.mass << "\n";
+      }
+    }
+    LOG_DEBUG << endl;
+
+    return all_pc_all_feasible_adducts;
+  }
+
+  // prefix used to denote marker ions in fragment  annotations
+  static constexpr const char* ANNOTATIONS_MARKER_ION_PREFIX = "MI:";
+
+  // add RNA-marker ions of charge 1
+  // this includes the protonated nitrogenous base and all shifts (e.g., U-H2O, U'-H20, ...)
+  void addMS2MarkerIons(
+   const vector<FragmentAdductDefinition_>& marker_ions,
+    PeakSpectrum& spectrum,                                      
+    PeakSpectrum::IntegerDataArray& spectrum_charge,             
+    PeakSpectrum::StringDataArray& spectrum_annotation)
+  {
+    for (auto const & m : marker_ions)
+    { 
+      spectrum.push_back(Peak1D(m.mass + Constants::PROTON_MASS_U, 1.0));
+      spectrum_charge.push_back(1); 
+      spectrum_annotation.push_back(ANNOTATIONS_MARKER_ION_PREFIX + m.name);  // add name (e.g., MI:U-H2O)
+    }
+  }
+
+  void addShiftedImmoniumIons(const String & unmodified_sequence,
+    const String & fragment_shift_name,
+    const double fragment_shift_mass, 
+    PeakSpectrum & partial_loss_spectrum, 
+    PeakSpectrum::IntegerDataArray& partial_loss_spectrum_charge, 
+    PeakSpectrum::StringDataArray& partial_loss_spectrum_annotation)
+  {
+    if (unmodified_sequence.hasSubstring("Y"))
+    {
+      double immonium_ion_mz = EmpiricalFormula("C8H10NO").getMonoWeight() + fragment_shift_mass;
+      partial_loss_spectrum.push_back(Peak1D(immonium_ion_mz, 1.0));
+      partial_loss_spectrum_charge.push_back(1); 
+      partial_loss_spectrum_annotation.push_back(FragmentAnnotationHelper::getAnnotatedImmoniumIon('Y', fragment_shift_name)); 
+    }
+    else if (unmodified_sequence.hasSubstring("W"))
+    {
+      double immonium_ion_mz = EmpiricalFormula("C10H11N2").getMonoWeight() + fragment_shift_mass;
+      partial_loss_spectrum.push_back(Peak1D(immonium_ion_mz, 1.0));
+      partial_loss_spectrum_charge.push_back(1); 
+      partial_loss_spectrum_annotation.push_back(FragmentAnnotationHelper::getAnnotatedImmoniumIon('W', fragment_shift_name)); 
+    }
+    else if (unmodified_sequence.hasSubstring("F"))
+    {
+      double immonium_ion_mz = EmpiricalFormula("C8H10N").getMonoWeight() + fragment_shift_mass;
+      partial_loss_spectrum.push_back(Peak1D(immonium_ion_mz, 1.0));
+      partial_loss_spectrum_charge.push_back(1);
+      partial_loss_spectrum_annotation.push_back(FragmentAnnotationHelper::getAnnotatedImmoniumIon('F', fragment_shift_name));
+    }
+    else if (unmodified_sequence.hasSubstring("H"))
+    {
+      double immonium_ion_mz = EmpiricalFormula("C5H8N3").getMonoWeight() + fragment_shift_mass;
+      partial_loss_spectrum.push_back(Peak1D(immonium_ion_mz, 1.0));
+      partial_loss_spectrum_charge.push_back(1);
+      partial_loss_spectrum_annotation.push_back(FragmentAnnotationHelper::getAnnotatedImmoniumIon('H', fragment_shift_name));
+    }
+    else if (unmodified_sequence.hasSubstring("C"))
+    {
+      double immonium_ion_mz = EmpiricalFormula("C2H6NS").getMonoWeight() + fragment_shift_mass;
+      partial_loss_spectrum.push_back(Peak1D(immonium_ion_mz, 1.0));
+      partial_loss_spectrum_charge.push_back(1);
+      partial_loss_spectrum_annotation.push_back(FragmentAnnotationHelper::getAnnotatedImmoniumIon('C', fragment_shift_name));
+    }
+    else if (unmodified_sequence.hasSubstring("P"))
+    {
+      double immonium_ion_mz = EmpiricalFormula("C4H8N").getMonoWeight() + fragment_shift_mass;
+      partial_loss_spectrum.push_back(Peak1D(immonium_ion_mz, 1.0));
+      partial_loss_spectrum_charge.push_back(1);
+      partial_loss_spectrum_annotation.push_back(FragmentAnnotationHelper::getAnnotatedImmoniumIon('P', fragment_shift_name));
+    }
+    else if (unmodified_sequence.hasSubstring("L") || unmodified_sequence.hasSubstring("I"))
+    {
+      double immonium_ion_mz = EmpiricalFormula("C5H12N").getMonoWeight() + fragment_shift_mass;
+      partial_loss_spectrum.push_back(Peak1D(immonium_ion_mz, 1.0));
+      partial_loss_spectrum_charge.push_back(1);
+      partial_loss_spectrum_annotation.push_back(FragmentAnnotationHelper::getAnnotatedImmoniumIon('L', fragment_shift_name));
+    }
+    else if (unmodified_sequence.hasSubstring("K"))
+    {
+      double immonium_ion_mz = 101.10732 + fragment_shift_mass;
+      partial_loss_spectrum.push_back(Peak1D(immonium_ion_mz, 1.0));
+      partial_loss_spectrum_charge.push_back(1);
+      partial_loss_spectrum_annotation.push_back(FragmentAnnotationHelper::getAnnotatedImmoniumIon('K', fragment_shift_name));
+      // TODO: add a lysin derived fragment (similar to immonium ion) 84. and 129.10 (ask Aleks)
+
+    }
+    else if (unmodified_sequence.hasSubstring("M"))
+    {
+      double immonium_ion_mz = 104.05285 + fragment_shift_mass;
+      partial_loss_spectrum.push_back(Peak1D(immonium_ion_mz, 1.0));
+      partial_loss_spectrum_charge.push_back(1);
+      partial_loss_spectrum_annotation.push_back(FragmentAnnotationHelper::getAnnotatedImmoniumIon('M', fragment_shift_name));
+    }
+  }
+
+  void generatePartialLossSpectrum(const String& unmodified_sequence,
+                                   const AASequence& fixed_and_variable_modified_peptide,
+                                   const double& fixed_and_variable_modified_peptide_weight,
+                                   const String& precursor_rna_adduct,
+                                   const double& precursor_rna_weight,
+                                   const int& precursor_charge,
+                                   const vector<FragmentAdductDefinition_>& partial_loss_modification,
+                                   const TheoreticalSpectrumGenerator& partial_loss_spectrum_generator,
+                                   PeakSpectrum& partial_loss_spectrum) 
+  {
+    partial_loss_spectrum.getIntegerDataArrays().resize(1);
+    PeakSpectrum::IntegerDataArray& partial_loss_spectrum_charge = partial_loss_spectrum.getIntegerDataArrays()[0];
+
+    partial_loss_spectrum.getStringDataArrays().resize(1); // annotation
+    PeakSpectrum::StringDataArray& partial_loss_spectrum_annotation = partial_loss_spectrum.getStringDataArrays()[0];
+
+    // ADD: (mainly for ETD) MS2 precursor peaks of the MS1 adduct (total RNA) carrying peptide for all z <= precursor charge
+    for (int charge = 1; charge <= static_cast<int>(precursor_charge); ++charge)
+    {
+      addPrecursorWithCompleteRNA_(fixed_and_variable_modified_peptide_weight,
+                                   precursor_rna_adduct,
+                                   precursor_rna_weight,
+                                   charge,
+                                   partial_loss_spectrum,
+                                   partial_loss_spectrum_charge,
+                                   partial_loss_spectrum_annotation);
+    }
+
+    for (Size i = 0; i != partial_loss_modification.size(); ++i)
+    {
+      // get name and mass of fragment adduct
+      const String& fragment_shift_name = partial_loss_modification[i].name; // e.g. U-H2O
+      //cout << fragment_shift_name << "\t" << partial_loss_modification[i].formula.toString() << endl;
+      const double fragment_shift_mass = partial_loss_modification[i].mass;
+
+      // ADD: shifted immonium ion peaks of charge 1 (if the amino acid is present in the sequence)
+      addShiftedImmoniumIons(
+        unmodified_sequence,
+        fragment_shift_name,
+        fragment_shift_mass,
+        partial_loss_spectrum, 
+        partial_loss_spectrum_charge, 
+        partial_loss_spectrum_annotation);
+
+      // Generate all possible shifted a,b,y-ion peaks by attaching the current RNA adduct (fragment_shift_name)
+      double shift = ModificationsDB::getInstance()->getModification(fragment_shift_name, "", ResidueModification::N_TERM).getDiffMonoMass();
+
+      // annotate generated a,b,y ions with fragment shift name
+      PeakSpectrum shifted_series_peaks;
+      shifted_series_peaks.getStringDataArrays().resize(1); // annotation
+      shifted_series_peaks.getIntegerDataArrays().resize(1); // charge
+
+      PeakSpectrum::StringDataArray& shifted_series_annotations = shifted_series_peaks.getStringDataArrays()[0];
+      PeakSpectrum::IntegerDataArray& shifted_series_charges = shifted_series_peaks.getIntegerDataArrays()[0];
+
+      // For every charge state
+      for (int z = 1; z <= precursor_charge; ++z)
+      {
+        // 1. create unshifted peaks (a,b,y, MS2 precursor ions up to pc charge)
+        PeakSpectrum tmp_shifted_series_peaks;
+        partial_loss_spectrum_generator.getSpectrum(tmp_shifted_series_peaks, fixed_and_variable_modified_peptide, z, z);
+
+        PeakSpectrum::StringDataArray& tmp_shifted_series_annotations = tmp_shifted_series_peaks.getStringDataArrays()[0];
+        PeakSpectrum::IntegerDataArray& tmp_shifted_series_charges = tmp_shifted_series_peaks.getIntegerDataArrays()[0];
+
+        // 2. shift peaks
+        for (auto & p : tmp_shifted_series_peaks) { p.setMZ(p.getMZ() + shift / static_cast<double>(z)); }
+
+        // 3. add shifted peaks to shifted_series_peaks
+        shifted_series_peaks.insert(shifted_series_peaks.end(), tmp_shifted_series_peaks.begin(), tmp_shifted_series_peaks.end());
+        shifted_series_annotations.insert(
+          shifted_series_annotations.end(),
+          tmp_shifted_series_annotations.begin(),
+          tmp_shifted_series_annotations.end()
+        );
+        shifted_series_charges.insert(
+          shifted_series_charges.end(),
+          tmp_shifted_series_charges.begin(),
+          tmp_shifted_series_charges.end()
+        );
+      }
+
+      // 4. add fragment shift name to annotation of shifted peaks
+      for (Size j = 0; j != shifted_series_annotations.size(); ++j)
+      {
+        shifted_series_annotations[j] = shifted_series_annotations[j] + " " + fragment_shift_name;
+      }
+     
+      // append shifted and annotated ion series to partial loss spectrum
+      partial_loss_spectrum.insert(partial_loss_spectrum.end(), shifted_series_peaks.begin(), shifted_series_peaks.end());
+      partial_loss_spectrum_annotation.insert(
+        partial_loss_spectrum_annotation.end(),
+        shifted_series_annotations.begin(),
+        shifted_series_annotations.end()
+      );
+      partial_loss_spectrum.getIntegerDataArrays()[0].insert(
+        partial_loss_spectrum_charge.end(),
+        shifted_series_charges.begin(),
+        shifted_series_charges.end()
+      );
+    }
+
+    partial_loss_spectrum.sortByPosition();
+  }
+
+  /* @brief Localization step of the cross-link identification engine.
+   * Given a top scoring candidate (based on total loss spectrum) it:
+   *  - generates all fragment adducts based on the attached precursor adduct
+   *  - annotated peaks
+   *  - calculates an additive score that considers the presence or absence of evidence for a cross-linking site
+   *  - the maximum score is reported
+   */
+  void postScoreHits_(const PeakMap& exp, 
+                      vector<vector<AnnotatedHit> >& annotated_hits, 
+                      Size top_hits, 
+                      const RNPxlModificationMassesResult& mm, 
+                      const vector<ResidueModification>& fixed_modifications, 
+                      const vector<ResidueModification>& variable_modifications, 
+                      Size max_variable_mods_per_peptide, 
+                      const TheoreticalSpectrumGenerator& partial_loss_spectrum_generator, 
+                      double fragment_mass_tolerance, bool fragment_mass_tolerance_unit_ppm, 
+                      const PrecursorsToMS2Adducts & all_feasible_adducts)
+  {
+    assert(exp.size() == annotated_hits.size());
+
+    #ifdef DEBUG_RNPXLSEARCH
+      LOG_DEBUG << exp.size() << " : " << annotated_hits.size() << endl;
+    #endif
+
+    SpectrumAlignment spectrum_aligner;
+    Param pa = spectrum_aligner.getParameters();
+    pa.setValue("tolerance", fragment_mass_tolerance, "Defines the absolute (in Da) or relative (in ppm) tolerance in the alignment");
+    if (fragment_mass_tolerance_unit_ppm)
+    {
+      pa.setValue("is_relative_tolerance", "true");
+    } 
+    else
+    {
+      pa.setValue("is_relative_tolerance", "false");
+    } 
+  
+    spectrum_aligner.setParameters(pa);
+
+    // remove all but top n scoring for localization (usually all but the first one)
+#ifdef _OPENMP
+#pragma omp parallel for
+#endif
+    for (SignedSize scan_index = 0; scan_index < (SignedSize)annotated_hits.size(); ++scan_index)
+    {
+      // sort and keeps n best elements according to score
+      Size topn = top_hits > annotated_hits[scan_index].size() ? annotated_hits[scan_index].size() : top_hits;
+      std::partial_sort(annotated_hits[scan_index].begin(), annotated_hits[scan_index].begin() + topn, annotated_hits[scan_index].end(), AnnotatedHit::hasBetterScore);
+      annotated_hits[scan_index].resize(topn);
+      annotated_hits[scan_index].shrink_to_fit();
+    }
+
+#ifdef _OPENMP
+#pragma omp parallel for
+#endif
+    for (SignedSize scan_index = 0; scan_index < (SignedSize)annotated_hits.size(); ++scan_index)
+    {
+      if (annotated_hits[scan_index].empty()) { continue; }
+
+      const PeakSpectrum & exp_spectrum = exp[scan_index];
+      const Size & precursor_charge = exp_spectrum.getPrecursors()[0].getCharge();
+
+      for (auto & a : annotated_hits[scan_index])
+      {
+        // get unmodified string
+        const String unmodified_sequence = a.sequence.getString();
+
+        // initialize result fields
+        a.best_localization = unmodified_sequence;
+        a.best_localization_score = 0;
+
+        AASequence aas(AASequence::fromString(unmodified_sequence));
+
+        // reapply modifications (because for memory reasons we only stored the index and recreation is fast)
+        vector<AASequence> all_modified_peptides;
+        ModifiedPeptideGenerator::applyFixedModifications(fixed_modifications.begin(), fixed_modifications.end(), aas);
+        ModifiedPeptideGenerator::applyVariableModifications(variable_modifications.begin(), variable_modifications.end(), aas, max_variable_mods_per_peptide, all_modified_peptides);
+
+        // sequence with modifications - note: reannotated version requires much more memory heavy AASequence object
+        const AASequence& fixed_and_variable_modified_peptide = all_modified_peptides[a.peptide_mod_index];
+        const double fixed_and_variable_modified_peptide_weight = fixed_and_variable_modified_peptide.getMonoWeight();
+
+        // determine RNA on precursor from index in map
+        std::map<String, std::set<String> >::const_iterator mod_combinations_it = mm.mod_combinations.begin();
+        std::advance(mod_combinations_it, a.rna_mod_index);
+        const String precursor_rna_adduct = *mod_combinations_it->second.begin();
+        const double precursor_rna_weight = EmpiricalFormula(mod_combinations_it->first).getMonoWeight();
+
+        // we don't post-score non-cross-links for now
+        if (precursor_rna_adduct == "none") { continue; }
+
+        // generate all partial loss spectra (excluding the complete loss spectrum) merged into one spectrum
+        // 1. get all possible RNA fragment shifts in the MS2 (based on the precursor RNA/DNA)
+        const vector<NucleotideToFeasibleFragmentAdducts>& feasible_MS2_adducts = all_feasible_adducts.at(precursor_rna_adduct).feasible_adducts;
+
+        if (feasible_MS2_adducts.empty()) { continue; } // should not be the case - check case of no nucleotide but base fragment ?
+
+        // 2. retrieve the (nucleotide specific) fragment adducts for the cross-linked nucleotide (annotated in main search)
+        auto nt_to_adducts = std::find_if(feasible_MS2_adducts.begin(), feasible_MS2_adducts.end(),
+          [&a](NucleotideToFeasibleFragmentAdducts const & item)
+          {
+            return (item.first == a.cross_linked_nucleotide);
+          });
+
+        const vector<FragmentAdductDefinition_>& partial_loss_modification = nt_to_adducts->second;
+
+        OPENMS_POSTCONDITION(!partial_loss_modification.empty(), "Nucleotide not found in mapping to feasible adducts.")
+
+        // get marker ions (these are not specific to the cross-linked nucleotide but also depend on the whole oligo bound to the precursor)
+        const vector<FragmentAdductDefinition_>& marker_ions = all_feasible_adducts.at(precursor_rna_adduct).marker_ions;
+
+        // generate total loss spectrum for the fixed and variable modified peptide (without RNA) (using the settings for partial loss generation)
+        PeakSpectrum total_loss_spectrum;
+        partial_loss_spectrum_generator.getSpectrum(total_loss_spectrum, fixed_and_variable_modified_peptide, 1, precursor_charge);
+
+        PeakSpectrum partial_loss_spectrum;
+        generatePartialLossSpectrum(unmodified_sequence,
+                                    fixed_and_variable_modified_peptide,
+                                    fixed_and_variable_modified_peptide_weight,
+                                    precursor_rna_adduct,
+                                    precursor_rna_weight,
+                                    precursor_charge,
+                                    partial_loss_modification,
+                                    partial_loss_spectrum_generator,
+                                    partial_loss_spectrum);
+
+         // add shifted marker ions
+         addMS2MarkerIons(
+           marker_ions,
+           partial_loss_spectrum,
+           partial_loss_spectrum.getIntegerDataArrays()[0],
+           partial_loss_spectrum.getStringDataArrays()[0]);
+
+        partial_loss_spectrum.sortByPosition(); // need to resort after adding marker ions
+
+        // fill annotated spectrum information
+        set<Size> peak_is_annotated;  // experimental peak index
+
+        // ion centric (e.g. b and y-ion) spectrum annotation that records all shifts of specific ions (e.g. y5, y5 + U, y5 + C3O)
+        using MapIonIndexToFragmentAnnotation = map<Size, vector<FragmentAnnotationHelper::FragmentAnnotationDetail_> >;
+        MapIonIndexToFragmentAnnotation unshifted_b_ions, unshifted_y_ions, unshifted_a_ions, shifted_b_ions, shifted_y_ions, shifted_a_ions;
+        vector<PeptideHit::PeakAnnotation> shifted_immonium_ions;
+        vector<PeptideHit::PeakAnnotation> annotated_marker_ions;
+        vector<PeptideHit::PeakAnnotation> annotated_precursor_ions;
+
+        // first annotate total loss peaks (these give no information where the actual shift occured)
+        #ifdef DEBUG_RNPXLSEARCH
+          LOG_DEBUG << "Annotating ion (total loss spectrum): " << fixed_and_variable_modified_peptide.toString()  << endl;
+        #endif
+        vector<pair<Size, Size>> alignment;
+        spectrum_aligner.getSpectrumAlignment(alignment, total_loss_spectrum, exp_spectrum);
+
+        const PeakSpectrum::StringDataArray& total_loss_annotations = total_loss_spectrum.getStringDataArrays()[0];
+        const PeakSpectrum::IntegerDataArray& total_loss_charges = total_loss_spectrum.getIntegerDataArrays()[0];
+
+        for (const auto & aligned : alignment)
+        {
+          // information on the experimental fragment in the alignment
+          const Size& fragment_index = aligned.second;
+          const Peak1D& fragment = exp_spectrum[fragment_index];
+          const double fragment_intensity = fragment.getIntensity(); // in percent (%)
+          const double fragment_mz = fragment.getMZ();
+          const int fragment_charge = exp_spectrum.getIntegerDataArrays().back()[fragment_index];
+
+          const String& ion_name = total_loss_annotations[aligned.first];
+          const int charge = total_loss_charges[aligned.first];
+
+          // define which ion names are annotated
+          if (ion_name.hasPrefix("y"))
+          {
+              String ion_nr_string = ion_name;
+              ion_nr_string.substitute("y", "");
+              ion_nr_string.substitute("+", "");
+              auto ion_number = (Size)ion_nr_string.toInt();
+            #ifdef DEBUG_RNPXLSEARCH
+              const AASequence& peptide_sequence = fixed_and_variable_modified_peptide.getSuffix(ion_number);
+              LOG_DEBUG << "Annotating ion: " << ion_name << " at position: " << fragment_mz << " " << peptide_sequence.toString() << " intensity: " << fragment_intensity << endl;
+            #endif
+            peak_is_annotated.insert(aligned.second);
+
+            // only allow matching charges (if a fragment charge was assigned)
+            if (fragment_charge == 0 || fragment_charge == charge)
+            {
+              FragmentAnnotationHelper::FragmentAnnotationDetail_ d("", charge, fragment_mz, fragment_intensity);
+              unshifted_y_ions[ion_number].push_back(d);
+            }
+            #ifdef DEBUG_RNPXLSEARCH
+            else
+            {
+              LOG_DEBUG << "Charge missmatch in alignment: " << ion_name << " at position: " << fragment_mz << " charge fragment: " << fragment_charge << " theo. charge: " << charge << endl;
+            }
+            #endif
+          }
+          else if (ion_name.hasPrefix("b"))
+          {
+              String ion_nr_string = ion_name;
+              ion_nr_string.substitute("b", "");
+              ion_nr_string.substitute("+", "");
+              auto ion_number = (Size)ion_nr_string.toInt();
+            #ifdef DEBUG_RNPXLSEARCH
+              const AASequence& peptide_sequence = aas.getPrefix(ion_number);
+              LOG_DEBUG << "Annotating ion: " << ion_name << " at position: " << fragment_mz << " " << peptide_sequence.toString() << " intensity: " << fragment_intensity << endl;
+            #endif
+            peak_is_annotated.insert(aligned.second);
+
+            // only allow matching charges (if a fragment charge was assigned)
+            if (fragment_charge == 0 || fragment_charge == charge)
+            {
+              FragmentAnnotationHelper::FragmentAnnotationDetail_ d("", charge, fragment_mz, fragment_intensity);
+              unshifted_b_ions[ion_number].push_back(d);
+            }
+            #ifdef DEBUG_RNPXLSEARCH
+            else
+            {
+              LOG_DEBUG << "Charge missmatch in alignment: " << ion_name << " at position: " << fragment_mz << " charge fragment: " << fragment_charge << " theo. charge: " << charge << endl;
+            }
+            #endif
+          }
+          else if (ion_name.hasPrefix("a"))
+          {
+              String ion_nr_string = ion_name;
+              ion_nr_string.substitute("a", "");
+              ion_nr_string.substitute("+", "");
+              auto ion_number = (Size)ion_nr_string.toInt();
+            #ifdef DEBUG_RNPXLSEARCH
+              const AASequence& peptide_sequence = aas.getPrefix(ion_number);
+              LOG_DEBUG << "Annotating ion: " << ion_name << " at position: " << fragment_mz << " " << peptide_sequence.toString() << " intensity: " << fragment_intensity << endl;
+            #endif
+            peak_is_annotated.insert(aligned.second);
+
+            // only allow matching charges (if a fragment charge was assigned)
+            if (fragment_charge == 0 || fragment_charge == charge)
+            {
+              FragmentAnnotationHelper::FragmentAnnotationDetail_ d("", charge, fragment_mz, fragment_intensity);
+              unshifted_a_ions[ion_number].push_back(d);
+            }
+            #ifdef DEBUG_RNPXLSEARCH
+            else
+            {
+              LOG_DEBUG << "Charge missmatch in alignment: " << ion_name << " at position: " << fragment_mz << " charge fragment: " << fragment_charge << " theo. charge: " << charge << endl;
+            }
+            #endif
+          }
+          else if (ion_name.hasPrefix("[M+"))
+          {
+            PeptideHit::PeakAnnotation fa;
+            fa.mz = fragment_mz;
+            fa.intensity = fragment_intensity;
+            fa.charge = 1; // for visualion charge is not really important so we set it to 0
+            fa.annotation = ion_name;
+            annotated_precursor_ions.push_back(fa);
+          }
+        }
+
+        // generate fragment annotation strings for unshifted ions
+        StringList fa_strings;
+        vector<PeptideHit::PeakAnnotation> fas;
+        String ub = FragmentAnnotationHelper::fragmentAnnotationDetailsToString("b", unshifted_b_ions);
+        if (!ub.empty())
+        {
+          fa_strings.push_back(ub);
+          const vector<PeptideHit::PeakAnnotation>& fas_tmp = FragmentAnnotationHelper::fragmentAnnotationDetailsToPHFA("b", unshifted_b_ions);;
+          fas.insert(fas.end(), fas_tmp.begin(), fas_tmp.end());
+        }
+        String uy = FragmentAnnotationHelper::fragmentAnnotationDetailsToString("y", unshifted_y_ions);
+        if (!uy.empty())
+        {
+          fa_strings.push_back(uy);
+          const vector<PeptideHit::PeakAnnotation>& fas_tmp = FragmentAnnotationHelper::fragmentAnnotationDetailsToPHFA("y", unshifted_y_ions);;
+          fas.insert(fas.end(), fas_tmp.begin(), fas_tmp.end());
+        }
+        String ua = FragmentAnnotationHelper::fragmentAnnotationDetailsToString("a", unshifted_a_ions);
+        if (!ua.empty())
+        {
+          fa_strings.push_back(ua);
+          const vector<PeptideHit::PeakAnnotation>& fas_tmp = FragmentAnnotationHelper::fragmentAnnotationDetailsToPHFA("a", unshifted_a_ions);;
+          fas.insert(fas.end(), fas_tmp.begin(), fas_tmp.end());
+        }
+        vector<double> sites_sum_score(aas.size(), 0);
+
+        /////////////////
+        // Align partial-loss-spectrum to the experimental measured one
+        alignment.clear();
+
+        spectrum_aligner.getSpectrumAlignment(alignment, partial_loss_spectrum, exp_spectrum);
+
+        const PeakSpectrum::StringDataArray& partial_loss_annotations = partial_loss_spectrum.getStringDataArrays()[0];
+        const PeakSpectrum::IntegerDataArray& partial_loss_charges = partial_loss_spectrum.getIntegerDataArrays()[0];
+
+        if (alignment.empty())
+        {
+          a.fragment_annotation_string = ListUtils::concatenate(fa_strings, "|");
+          a.fragment_annotations = fas;
+          continue;
+        }
+
+        for (vector<std::pair<Size, Size> >::const_iterator pair_it = alignment.begin(); pair_it != alignment.end(); ++pair_it)
+        {
+          // only annotate experimental peaks with shift - i.e. do not annotated complete loss peaks again
+          if (peak_is_annotated.find(pair_it->second) != peak_is_annotated.end()) { continue; }
+
+          // information on the experimental fragment in the alignment
+          const Size & fragment_index = pair_it->second;
+          const Peak1D & fragment = exp_spectrum[fragment_index];
+          const double & fragment_intensity = fragment.getIntensity(); // in percent (%)
+          const double & fragment_mz = fragment.getMZ();
+          const int & fragment_charge = exp_spectrum.getIntegerDataArrays().back()[fragment_index];
+
+          String ion_name = partial_loss_annotations[pair_it->first];
+          const int charge = partial_loss_charges[pair_it->first];
+
+          vector<String> f;
+
+          ion_name.split(' ', f);  // e.g. "y3 C3O" or just "y2"
+          String fragment_shift_name;
+          if (f.size() == 2) { fragment_shift_name = f[1]; }
+
+          String fragment_ion_name = f[0]; // e.g. y3
+
+          #ifdef DEBUG_RNPXLSEARCH
+            LOG_DEBUG << "Annotating ion: " << ion_name << " at position: " << fragment_mz << " " << " intensity: " << fragment_intensity << endl;
+          #endif
+
+          // define which ion names are annotated
+          if (fragment_ion_name.hasPrefix("y"))
+          {
+            String ion_nr_string = fragment_ion_name;
+            ion_nr_string.substitute("y", "");
+            ion_nr_string.substitute("+", ""); // remove one or multiple '+'
+            auto ion_number = (Size)ion_nr_string.toInt();
+
+            // only allow matching charges (if a fragment charge was assigned)
+            if (fragment_charge == 0 || fragment_charge == charge)
+            {
+              FragmentAnnotationHelper::FragmentAnnotationDetail_ d(fragment_shift_name, charge, fragment_mz, fragment_intensity);
+              shifted_y_ions[ion_number].push_back(d);
+            }
+            #ifdef DEBUG_RNPXLSEARCH
+            else
+            {
+              LOG_DEBUG << "Charge missmatch in alignment: " << ion_name << " at position: " << fragment_mz << " charge fragment: " << fragment_charge << " theo. charge: " << charge << endl;
+            }
+            #endif
+          }
+          else if (fragment_ion_name.hasPrefix("b"))
+          {
+            String ion_nr_string = fragment_ion_name;
+            ion_nr_string.substitute("b", "");
+            ion_nr_string.substitute("+", ""); // remove one or multiple '+'
+            auto ion_number = (Size)ion_nr_string.toInt();
+
+            // only allow matching charges (if a fragment charge was assigned)
+            if (fragment_charge == 0 || fragment_charge == charge)
+            {
+              FragmentAnnotationHelper::FragmentAnnotationDetail_ d(fragment_shift_name, charge, fragment_mz, fragment_intensity);
+              shifted_b_ions[ion_number].push_back(d);
+            }
+            #ifdef DEBUG_RNPXLSEARCH
+            else
+            {
+              LOG_DEBUG << "Charge missmatch in alignment: " << ion_name << " at position: " << fragment_mz << " charge fragment: " << fragment_charge << " theo. charge: " << charge << endl;
+            }
+            #endif
+          }
+          else if (fragment_ion_name.hasPrefix("a"))
+          {
+            String ion_nr_string = fragment_ion_name;
+            ion_nr_string.substitute("a", "");
+            ion_nr_string.substitute("+", ""); // remove one or multiple '+'
+            auto ion_number = (Size)ion_nr_string.toInt();
+
+            // only allow matching charges (if a fragment charge was assigned)
+            if (fragment_charge == 0 || fragment_charge == charge)
+            {
+              FragmentAnnotationHelper::FragmentAnnotationDetail_ d(fragment_shift_name, charge, fragment_mz, fragment_intensity);
+              shifted_a_ions[ion_number].push_back(d);
+            }
+            #ifdef DEBUG_RNPXLSEARCH
+            else
+            {
+              LOG_DEBUG << "Charge missmatch in alignment: " << ion_name << " at position: " << fragment_mz << " charge fragment: " << fragment_charge << " theo. charge: " << charge << endl;
+            }
+            #endif
+          }
+          else if (ion_name.hasPrefix(ANNOTATIONS_MARKER_ION_PREFIX))
+          {
+            if (fragment_charge <= 1)
+            {
+              PeptideHit::PeakAnnotation fa;
+              fa.mz = fragment_mz;
+              fa.intensity = fragment_intensity;
+              fa.charge = 1;
+              fa.annotation = ion_name;
+              annotated_marker_ions.push_back(fa);
+            }
+            #ifdef DEBUG_RNPXLSEARCH
+            else
+            {
+              LOG_DEBUG << "Charge missmatch in alignment: " << ion_name << " at position: " << fragment_mz << " charge fragment: " << fragment_charge << " theo. charge: " << 1 << endl;
+            }
+            #endif
+          }
+          else if (ion_name.hasPrefix("i"))
+          {
+            if (fragment_charge <= 1)
+            {
+              PeptideHit::PeakAnnotation fa;
+              fa.mz = fragment_mz;
+              fa.intensity = fragment_intensity;
+              fa.charge = 1;
+              fa.annotation = ion_name;
+              shifted_immonium_ions.push_back(fa);
+            }
+            #ifdef DEBUG_RNPXLSEARCH
+            else
+            {
+              LOG_DEBUG << "Charge missmatch in alignment: " << ion_name << " at position: " << fragment_mz << " charge fragment: " << fragment_charge << " theo. charge: " << 1 << endl;
+            }
+            #endif
+          }
+          else if (ion_name.hasPrefix("[M+"))
+          {
+            PeptideHit::PeakAnnotation fa;
+            fa.mz = fragment_mz;
+            fa.intensity = fragment_intensity;
+            fa.charge = 1; // for visualion charge is not really important so we set it to 1, TODO: read out charge from ion name and set here
+            fa.annotation = ion_name;
+            annotated_precursor_ions.push_back(fa);
+          }
+        }
+
+        // track shifts in n- and c-term ladders (in AAs coordinates)
+        // n_shifts and c_shifts will contain the summed intensities over all observed shifts at that position
+        // the distinction allows to easily detect prefix and suffix ladders in the next step
+        vector<double> n_shifts(sites_sum_score.size(), 0);
+        vector<double> c_shifts(sites_sum_score.size(), 0);
+
+        for (Size i = 0; i != n_shifts.size(); ++i)
+        {
+          if (shifted_b_ions.find(i + 1) == shifted_b_ions.end()) { continue; }
+          for (auto& k : shifted_b_ions[i + 1]) { n_shifts[i] += k.intensity; }
+        }
+
+        for (Size i = 0; i != n_shifts.size(); ++i)
+        {
+          if (shifted_a_ions.find(i + 1) == shifted_a_ions.end()) { continue; }
+          for (auto& k : shifted_a_ions[i + 1]) { n_shifts[i] += k.intensity; }
+        }
+
+        for (Size i = 0; i != c_shifts.size(); ++i)
+        {
+          const Size ion_index = c_shifts.size() - i;
+          if (shifted_y_ions.find(ion_index) == shifted_y_ions.end()) { continue; }
+          for (auto& k : shifted_y_ions[ion_index]) { c_shifts[i] += k.intensity; }
+        }
+
+        vector<double> n_noshifts(sites_sum_score.size(), 0);
+        vector<double> c_noshifts(sites_sum_score.size(), 0);
+        for (Size i = 0; i != n_noshifts.size(); ++i)
+        {
+          if (unshifted_b_ions.find(i + 1) == unshifted_b_ions.end()) { continue; }
+          for (auto& k : unshifted_b_ions[i + 1]) { n_noshifts[i] += k.intensity; }
+        }
+
+        for (Size i = 0; i != n_noshifts.size(); ++i)
+        {
+          if (unshifted_a_ions.find(i + 1) == unshifted_a_ions.end()) { continue; }
+          for (auto& k : unshifted_a_ions[i + 1]) { n_noshifts[i] += k.intensity; }
+        }
+
+        for (Size i = 0; i != c_noshifts.size(); ++i)
+        {
+          const Size ion_index = c_noshifts.size() - i;
+          if (unshifted_y_ions.find(ion_index) == unshifted_y_ions.end()) { continue; }
+          for (auto& k : unshifted_y_ions[ion_index]) { c_noshifts[i] += k.intensity; }
+        }
+
+/*
+        cout << "n:";
+        for (auto& k : n_shifts) cout << k << " ";
+        cout << endl;
+        cout << "c:";
+        for (auto& k : c_shifts) cout << k << " ";
+        cout << endl;
+        cout << "n0:";
+        for (auto& k : n_noshifts) cout << k << " ";
+        cout << endl;
+        cout << "c0:";
+        for (auto& k : c_noshifts) cout << k << " ";
+        cout << endl;
+*/
+
+        // Rules implemented:
+        // 1. if cross-link on AA, then the prefix or suffix ending at this AA must be shifted
+        // 2. if the previous AA in the prefix / suffix had a stronger shifted signal, then the current on is not the correct one
+        // 3. if the current AA is cross-linked, then the previous AA is not cross-linked and we should observe an unshifted prefix / suffix ion
+        // 4. if the current AA is cross-linked, we should observe a shifted prefix / suffix ion for the next AA, too
+        for (Size i = 0; i != sites_sum_score.size(); ++i)
+        {
+          sites_sum_score[i] = 0.0;
+          if (n_shifts[i] == 0 && c_shifts[i] == 0) { continue; } // no shifts? no cross-link at this AA
+
+          if (n_shifts[i] > 0)
+          {
+            if (i >= 1 && n_shifts[i - 1] > n_shifts[i]) continue; // Strong signal from shifted AA before the current one? Then skip it.
+            if (i >= 1 && n_noshifts[i - 1] == 0) continue; // continue if unshifted AA is missing before (left of) the shifted one.
+            if (i < n_shifts.size()-1 && n_shifts[i + 1] == 0) continue; // Need a shifted ladder after (maybe too conservative?)
+            sites_sum_score[i] += n_shifts[i];
+          }
+
+          if (c_shifts[i] > 0)
+          {
+            if (i < c_shifts.size()-1 && c_shifts[i + 1] > c_shifts[i]) continue; // AA after already shifted. So ignore this one.
+            if (i < c_noshifts.size()-1 && c_noshifts[i + 1] == 0) continue; // continue if unshifted AA is missing before (right of) the shifted one.
+            if (i >=1 && c_shifts[i - 1] == 0) continue; // Need a shifted ladder after (maybe too conservative?)
+            sites_sum_score[i] += c_shifts[i];
+          }
+        }
+/*
+        cout << "s:";
+        for (auto& k : sites_sum_score) cout << k << " ";
+        cout << endl;
+*/
+
+        #ifdef DEBUG_RNPXLSEARCH
+          LOG_DEBUG << "Localisation based on immonium ions: ";
+        #endif
+        String aas_unmodified = aas.toUnmodifiedString();
+        for (Size i = 0; i != aas_unmodified.size(); ++i)
+        {
+          String origin = String(aas_unmodified[i]);
+
+          for (auto& a : shifted_immonium_ions)
+          {
+            // compare origin (the AA) of immonium ion to current AA
+            if (a.annotation[1] == aas_unmodified[i])
+            {
+              sites_sum_score[i] += a.intensity;
+            }
+          }
+        }
+/*
+        cout << "s:";
+        for (auto& k : sites_sum_score) cout << k << " ";
+        cout << endl;
+*/
+        String best_localization = unmodified_sequence;
+        double best_localization_score = 0;
+        String localization_scores;
+        for (Size i = 0; i != sites_sum_score.size(); ++i)
+        {
+          if (sites_sum_score[i] > best_localization_score) { best_localization_score = sites_sum_score[i]; }
+        }
+
+        for (Size i = 0; i != sites_sum_score.size(); ++i)
+        {
+          #ifdef DEBUG_RNPXLSEARCH
+            LOG_DEBUG << String::number(100.0 * sites_sum_score[i], 2);
+          #endif
+
+          if (i != 0) localization_scores += ' ';
+          if (sites_sum_score[i] > 0 )
+          {
+            localization_scores += String::number(100.0 * sites_sum_score[i], 2);
+          }
+          else
+          {
+            localization_scores += "0";
+          }
+
+          if (best_localization_score > 0.0 && sites_sum_score[i] >= best_localization_score - 1e-6)
+          {
+            best_localization[i] = tolower(best_localization[i]);
+          }
+        }
+        #ifdef DEBUG_RNPXLSEARCH
+          LOG_DEBUG << endl;
+        #endif
+
+        // create annotation strings for shifted fragment ions
+        FragmentAnnotationHelper::addShiftedPeakFragmentAnnotation_(shifted_b_ions,
+                                          shifted_y_ions,
+                                          shifted_a_ions,
+                                          shifted_immonium_ions,
+                                          annotated_marker_ions,
+                                          annotated_precursor_ions,
+                                          fa_strings,
+                                          fas);
+
+        // store score of best localization(s)
+        a.localization_scores = localization_scores;
+        a.best_localization = best_localization;
+        a.best_localization_score = best_localization_score;
+        a.fragment_annotation_string = ListUtils::concatenate(fa_strings, "|");
+        a.fragment_annotations = fas;
+
+        #ifdef DEBUG_RNPXLSEARCH
+          LOG_DEBUG << "Ion centric annotation: " << endl;
+          LOG_DEBUG << "unshifted b ions: " << endl;
+          LOG_DEBUG << FragmentAnnotationHelper::fragmentAnnotationDetailsToString("b", unshifted_b_ions) << endl;
+          LOG_DEBUG << "unshifted y ions: " << endl;
+          LOG_DEBUG << FragmentAnnotationHelper::fragmentAnnotationDetailsToString("y", unshifted_y_ions) << endl;
+          LOG_DEBUG << "unshifted a ions: " << endl;
+          LOG_DEBUG << FragmentAnnotationHelper::fragmentAnnotationDetailsToString("a", unshifted_a_ions) << endl;
+          LOG_DEBUG << "shifted b ions: " << endl;
+          LOG_DEBUG << FragmentAnnotationHelper::fragmentAnnotationDetailsToString("b", shifted_b_ions) << endl;
+          LOG_DEBUG << "shifted y ions: " << endl;
+          LOG_DEBUG << FragmentAnnotationHelper::fragmentAnnotationDetailsToString("y", shifted_y_ions) << endl;
+          LOG_DEBUG << "shifted a ions: " << endl;
+          LOG_DEBUG << FragmentAnnotationHelper::fragmentAnnotationDetailsToString("a", shifted_a_ions) << endl;
+          LOG_DEBUG << "shifted immonium ions: " << endl;
+          LOG_DEBUG << FragmentAnnotationHelper::shiftedIonsToString(shifted_immonium_ions) << endl;
+          LOG_DEBUG << "shifted marker ions: " << endl;
+          LOG_DEBUG << FragmentAnnotationHelper::shiftedIonsToString(annotated_marker_ions) << endl;
+          LOG_DEBUG << "shifted precursor ions: " << endl;
+          LOG_DEBUG << FragmentAnnotationHelper::shiftedIonsToString(annotated_precursor_ions) << endl;
+          LOG_DEBUG << "Localization scores: ";
+          LOG_DEBUG << localization_scores << endl;
+          LOG_DEBUG << "Localisation based on ion series and immonium ions of all observed fragments: ";
+          LOG_DEBUG << best_localization << endl;
+        #endif
+      }
+    }
+  }
+
+
+  void addPrecursorWithCompleteRNA_(const double fixed_and_variable_modified_peptide_weight,
+                                    const String & precursor_rna_adduct,
+                                    const double precursor_rna_weight,
+                                    const int charge,
+                                    PeakSpectrum & partial_loss_spectrum,
+                                    MSSpectrum::IntegerDataArray & partial_loss_spectrum_charge,
+                                    MSSpectrum::StringDataArray & partial_loss_spectrum_annotation)
+  {
+    double xl_mz = (fixed_and_variable_modified_peptide_weight + precursor_rna_weight +
+      static_cast<double>(charge) * Constants::PROTON_MASS_U) / static_cast<double>(charge);
+    partial_loss_spectrum.push_back(Peak1D(xl_mz, 1.0));
+    partial_loss_spectrum_charge.push_back(charge);
+    partial_loss_spectrum_annotation.push_back(String("[M+") + precursor_rna_adduct + "]");
+  }
+
+  /// Filter by top scoring hits, reconstruct original peptide from memory efficient structure, and add additional meta information.
+  void postProcessHits_(const PeakMap& exp, 
+    vector<vector<AnnotatedHit> >& annotated_hits, 
+    vector<ProteinIdentification>& protein_ids, 
+    vector<PeptideIdentification>& peptide_ids, 
+    Size top_hits, 
+    const RNPxlModificationMassesResult& mm, 
+    const vector<ResidueModification>& fixed_modifications, 
+    const vector<ResidueModification>& variable_modifications, 
+    Size max_variable_mods_per_peptide)
+  {
+  // remove all but top n scoring
+#ifdef _OPENMP
+#pragma omp parallel for
+#endif
+    for (SignedSize scan_index = 0; scan_index < (SignedSize)annotated_hits.size(); ++scan_index)
+    {
+      // sort and keeps n best elements according to score
+      Size topn = top_hits > annotated_hits[scan_index].size() ? annotated_hits[scan_index].size() : top_hits;
+      std::partial_sort(annotated_hits[scan_index].begin(), annotated_hits[scan_index].begin() + topn, annotated_hits[scan_index].end(), AnnotatedHit::hasBetterScore);
+      annotated_hits[scan_index].resize(topn);
+      annotated_hits.shrink_to_fit();
+    }
+
+#ifdef _OPENMP
+#pragma omp parallel for
+#endif
+    for (SignedSize scan_index = 0; scan_index < (SignedSize)annotated_hits.size(); ++scan_index)
+    {
+      if (!annotated_hits[scan_index].empty())
+      {
+        // create empty PeptideIdentification object and fill meta data
+        PeptideIdentification pi;
+        pi.setMetaValue("scan_index", static_cast<unsigned int>(scan_index));
+        pi.setScoreType("hyperscore");
+        pi.setHigherScoreBetter(true);
+        pi.setRT(exp[scan_index].getRT());
+        pi.setMZ(exp[scan_index].getPrecursors()[0].getMZ());
+        Size charge = exp[scan_index].getPrecursors()[0].getCharge();
+
+        // create full peptide hit structure from annotated hits
+        vector<PeptideHit> phs;
+        size_t rank(0);
+        for (auto const & ah : annotated_hits[scan_index])
+        {
+          PeptideHit ph;
+          ph.setCharge(charge);
+
+          // get unmodified string
+          const String & s = ah.sequence.getString();
+
+          OPENMS_POSTCONDITION(!s.empty(), "Error: empty sequence in annotated hits.");
+          AASequence aas = AASequence::fromString(s);
+
+          // reapply modifications (because for memory reasons we only stored the index and recreation is fast)
+          vector<AASequence> all_modified_peptides;
+          ModifiedPeptideGenerator::applyFixedModifications(fixed_modifications.begin(), fixed_modifications.end(), aas);
+          ModifiedPeptideGenerator::applyVariableModifications(variable_modifications.begin(), variable_modifications.end(), aas, max_variable_mods_per_peptide, all_modified_peptides);
+
+          // reannotate much more memory heavy AASequence object
+          AASequence fixed_and_variable_modified_peptide = all_modified_peptides[ah.peptide_mod_index]; 
+          ph.setScore(ah.score);
+
+          // determine RNA modification from index in map
+          std::map<String, std::set<String> >::const_iterator mod_combinations_it = mm.mod_combinations.begin();
+          std::advance(mod_combinations_it, ah.rna_mod_index);
+          ph.setMetaValue(String("RNPxl:immonium_score"), ah.immonium_score);
+          ph.setMetaValue(String("RNPxl:precursor_score"), ah.precursor_score);
+          ph.setMetaValue(String("RNPxl:a_ion_score"), ah.a_ion_score);
+          ph.setMetaValue(String("RNPxl:marker_ions_score"), ah.marker_ions_score);
+          ph.setMetaValue(String("RNPxl:partial_loss_score"), ah.partial_loss_score);
+
+          // total loss and partial loss (pl) related subscores (matched ion current, avg. fragment error, morpheus score)
+          ph.setMetaValue(String("RNPxl:MIC"), ah.MIC);
+          ph.setMetaValue(String("RNPxl:err"), ah.err);
+          ph.setMetaValue(String("RNPxl:Morph"), ah.Morph);
+          ph.setMetaValue(String("RNPxl:pl_MIC"), ah.pl_MIC);
+          ph.setMetaValue(String("RNPxl:pl_err"), ah.pl_err);
+          ph.setMetaValue(String("RNPxl:pl_Morph"), ah.pl_Morph);
+          ph.setMetaValue(String("RNPxl:total_MIC"), ah.total_MIC);  // fraction of matched ion current from total + partial losses
+
+          ph.setMetaValue(String("RNPxl:RNA"), *mod_combinations_it->second.begin()); // return first nucleotide formula matching the index of the empirical formula
+          ph.setMetaValue(String("RNPxl:NT"), String(ah.cross_linked_nucleotide));  // the cross-linked nucleotide
+          ph.setMetaValue(String("RNPxl:RNA_MASS_z0"), EmpiricalFormula(mod_combinations_it->first).getMonoWeight()); // RNA uncharged mass via empirical formula
+
+          ph.setMetaValue(String("RNPxl:best_localization_score"), ah.best_localization_score);
+          ph.setMetaValue(String("RNPxl:localization_scores"), ah.localization_scores);
+          ph.setMetaValue(String("RNPxl:best_localization"), ah.best_localization);
+          ph.setMetaValue(String("RNPxl:fragment_annotation"), ah.fragment_annotation_string);
+
+          ph.setPeakAnnotations(ah.fragment_annotations);
+          ph.setMetaValue("isotope_error", static_cast<int>(ah.isotope_error));
+          ph.setMetaValue("rank", rank);
+          // set the amino acid sequence (for complete loss spectra this is just the variable and modified peptide. For partial loss spectra it additionally contains the loss induced modification)
+          ph.setSequence(fixed_and_variable_modified_peptide);
+          phs.push_back(ph);
+          ++rank;
+        }
+
+        pi.setHits(phs);
+        pi.assignRanks();
+
+#ifdef _OPENMP
+#pragma omp critical (peptide_ids_access)
+#endif
+        {
+          peptide_ids.push_back(pi);
+        }
+      }
+    }
+
+    // protein identifications (leave as is...)
+    protein_ids = vector<ProteinIdentification>(1);
+    protein_ids[0].setDateTime(DateTime::now());
+    protein_ids[0].setSearchEngine("RNPxlSearch");
+    protein_ids[0].setSearchEngineVersion(VersionInfo::getVersion());
+    ProteinIdentification::SearchParameters search_parameters;
+    search_parameters.db = getStringOption_("database");
+    search_parameters.charges = String(getIntOption_("precursor:min_charge")) + ":" + String(getIntOption_("precursor:max_charge"));
+    search_parameters.fixed_modifications = getStringList_("modifications:fixed");
+    search_parameters.variable_modifications = getStringList_("modifications:variable");
+    search_parameters.missed_cleavages = getIntOption_("peptide:missed_cleavages");
+    search_parameters.fragment_mass_tolerance = getDoubleOption_("fragment:mass_tolerance");
+    search_parameters.precursor_mass_tolerance = getDoubleOption_("precursor:mass_tolerance");
+    search_parameters.precursor_mass_tolerance_ppm = getStringOption_("precursor:mass_tolerance_unit") == "ppm" ? true : false;
+    search_parameters.fragment_mass_tolerance_ppm = getStringOption_("fragment:mass_tolerance_unit") == "ppm" ? true : false;
+    search_parameters.digestion_enzyme = *ProteaseDB::getInstance()->getEnzyme(getStringOption_("peptide:enzyme"));
+    protein_ids[0].setSearchParameters(search_parameters);
+  }
+
+   void normalizeAdductName_(String& name)
+   {
+     if (!(name.hasSubstring("+") || name.hasSubstring("-"))) // no loss formula contained? only nucleotides (e.g. "AU")
+     {
+       bool alpha_only = true;
+       for (Size i = 0; i != name.size(); ++i)
+       {
+         if (!isalpha(name[i])) alpha_only = false;
+       }
+
+       if (alpha_only) // sort nucleotides alphabetically (if no special characters like "'" are contained)
+       {
+         std::sort(name.begin(), name.end());  // just sort nucleotides
+       }
+       return;
+     }
+
+      // name has at least one loss formula. Tokenize left of +/- sign
+      boost::regex re("(?=[\\+\\-])");
+      boost::sregex_token_iterator begin(name.begin(), name.end(), re, -1);
+      boost::sregex_token_iterator end;
+      vector<string> ss;
+      ss.insert(ss.end(), begin, end);
+
+      bool alpha_only = true;
+      for (Size i = 0; i != ss[0].size(); ++i)
+      {
+        if (!isalpha(ss[0][i])) alpha_only = false;
+      }
+
+      if (alpha_only) // sort nucleotides alphabetically (if no special characters are contained)
+      {
+        std::sort(ss[0].begin(), ss[0].end());
+      }
+
+      String new_name;
+      new_name += ss[0];
+
+      // sort loss formulas
+      std::sort(ss.begin() + 1, ss.end());
+
+      for (Size i = 1; i < ss.size(); ++i)
+      {
+        String without_sign(ss[i].begin() + 1, ss[i].end());
+        EmpiricalFormula loss_formula(without_sign);
+        new_name += ss[i][0] + loss_formula.toString(); // readd sign
+      }
+      name = new_name;
+   }
+
+  // parse tool parameter to create map from target nucleotide to all its fragment adducts
+  NucleotideToFragmentAdductMap getTargetNucleotideToFragmentAdducts_(StringList fragment_adducts)
+  {
+    NucleotideToFragmentAdductMap nucleotide_to_fragment_adducts;
+    for (String t : fragment_adducts)
+    {
+      t.removeWhitespaces();
+       
+      EmpiricalFormula formula;
+      String name;
+
+      // format is: target_nucletide:formula;name
+      char target_nucleotide = t[0];
+      if (t[1] != ':') 
+      { 
+        LOG_WARN << "Missing ':'. Wrong format of fragment_adduct string: " << t << endl; 
+        return NucleotideToFragmentAdductMap(); 
+      }
+      
+      // remove target nucleotide and : character from t
+      t = t.substr(2);
+
+      // split into formula and name   
+      vector<String> fs;
+      t.split(";", fs);
+      if (fs.size() == 1) // no name provided so we just take the formula as name
+      {
+        formula = EmpiricalFormula(fs[0]);
+        name = formula.toString();
+      }
+      else if (fs.size() == 2)
+      {
+        formula = EmpiricalFormula(fs[0]);
+        name = fs[1];         
+      }
+      else
+      {
+        LOG_WARN << "Wrong format of fragment_adduct string: " << t << endl;
+        return NucleotideToFragmentAdductMap(); 
+      }
+
+      FragmentAdductDefinition_ fad;
+      fad.name = name;
+      fad.formula = formula;
+      fad.mass = formula.getMonoWeight();
+
+      nucleotide_to_fragment_adducts[target_nucleotide].insert(fad);
+
+      // register all fragment adducts as N- and C-terminal modification (if not already registered)
+      if (!ModificationsDB::getInstance()->has(name))
+      {
+        ResidueModification * c_term = new ResidueModification();
+        c_term->setId(name);
+        c_term->setName(name);
+        c_term->setFullId(name + " (C-term)");
+        c_term->setTermSpecificity(ResidueModification::C_TERM);
+        c_term->setDiffMonoMass(fad.mass);
+        ModificationsDB::getInstance()->addModification(c_term);
+
+        ResidueModification * n_term = new ResidueModification();
+        n_term->setId(name);
+        n_term->setName(name);
+        n_term->setFullId(name + " (N-term)");
+        n_term->setTermSpecificity(ResidueModification::N_TERM);
+        n_term->setDiffMonoMass(fad.mass);
+        ModificationsDB::getInstance()->addModification(n_term);
+      }
+    }
+
+    #ifdef DEBUG_RNPXLSEARCH
+    for (auto const & p2fas : precursor_to_fragment_adducts)
+    {
+      for (auto const & p2fa : p2fas.second)
+      {
+        cout << "nucleotide:" << p2fas.first 
+             << " fragment adduct:" << p2fa.formula.toString() 
+             << " fragment adduct mass:" << p2fa.mass 
+             << " name:" <<  p2fa.name << endl;
+      }
+    }
+    #endif
+
+    return nucleotide_to_fragment_adducts;
+  }
+
+  void mapPrecursorMassesToScans(Int min_precursor_charge, Int max_precursor_charge, const IntList &precursor_isotopes,
+                               double small_peptide_mass_filter_threshold, Size peptide_min_size, PeakMap &spectra,
+                               multimap<double, pair<Size, int>> &multimap_mass_2_scan_index) const
+  {
+    Size fractional_mass_filtered(0), small_peptide_mass_filtered(0);
+
+    for (MSExperiment::ConstIterator s_it = spectra.begin(); s_it != spectra.end(); ++s_it)
+    {
+      int scan_index = s_it - spectra.begin();
+      vector<Precursor> precursor = s_it->getPrecursors();
+
+      // there should only one precursor and MS2 should contain at least a few peaks to be considered (e.g. at least for every AA in the peptide)
+      if (precursor.size() == 1 && s_it->size() >= peptide_min_size)
+      {
+        int precursor_charge = precursor[0].getCharge();
+
+        if (precursor_charge < min_precursor_charge
+         || precursor_charge > max_precursor_charge)
+        {
+          continue;
+        }
+
+        double precursor_mz = precursor[0].getMZ();
+
+        // map (corrected) precursor mass to spectra
+        for (int i : precursor_isotopes)
+        {
+          double precursor_mass = (double) precursor_charge * precursor_mz - (double) precursor_charge * Constants::PROTON_MASS_U;
+
+          // corrected for monoisotopic misassignments of the precursor annotation
+          if (i != 0) { precursor_mass -= i * Constants::C13C12_MASSDIFF_U; }
+
+          if (getFlag_("RNPxl:filter_fractional_mass"))
+          {
+            if (precursor_mass < 1750.0 && precursor_mass - floor(precursor_mass) < 0.2)
+            {
+              fractional_mass_filtered++;
+              continue;
+            }
+          }
+
+
+          if (precursor_mass < small_peptide_mass_filter_threshold)
+          {
+            small_peptide_mass_filtered++;
+            continue;
+          }
+
+          multimap_mass_2_scan_index.insert(make_pair(precursor_mass, make_pair(scan_index, i)));
+        }
+      }
+    }
+  }
+
+  void initializeSpectrumGenerators(TheoreticalSpectrumGenerator &total_loss_spectrum_generator,
+                                  TheoreticalSpectrumGenerator &partial_loss_spectrum_generator,
+                                  TheoreticalSpectrumGenerator &a_ion_sub_score_spectrum_generator,
+                                  TheoreticalSpectrumGenerator &immonium_ion_sub_score_spectrum_generator,
+                                  TheoreticalSpectrumGenerator &precursor_ion_sub_score_spectrum_generator) const
+  {
+    Param param(total_loss_spectrum_generator.getParameters());
+    param.setValue("add_first_prefix_ion", "true");
+    param.setValue("add_abundant_immonium_ions", "false");
+    param.setValue("add_precursor_peaks", "false");
+    param.setValue("add_metainfo", "true");
+    param.setValue("add_a_ions", "false");
+    param.setValue("add_b_ions", "true");
+    param.setValue("add_c_ions", "false");
+    param.setValue("add_x_ions", "false");
+    param.setValue("add_y_ions", "true");
+    param.setValue("add_z_ions", "false");
+    total_loss_spectrum_generator.setParameters(param);
+    param = partial_loss_spectrum_generator.getParameters();
+    param.setValue("add_first_prefix_ion", "true");
+    param.setValue("add_abundant_immonium_ions", "true");
+    param.setValue("add_precursor_peaks", "true");
+    param.setValue("add_all_precursor_charges", "true");
+    param.setValue("add_metainfo", "true");
+    param.setValue("add_a_ions", "true");
+    param.setValue("add_b_ions", "true");
+    param.setValue("add_c_ions", "false");
+    param.setValue("add_x_ions", "false");
+    param.setValue("add_y_ions", "true");
+    param.setValue("add_z_ions", "false");
+    partial_loss_spectrum_generator.setParameters(param);
+
+    // generator for sub scores for a-ions, immonium and precursor peaksparam = a_ion_sub_score_spectrum_generator.getParameters();
+    param.setValue("add_abundant_immonium_ions", "false");
+    param.setValue("add_precursor_peaks", "false");
+    param.setValue("add_a_ions", "true");
+    param.setValue("add_b_ions", "false");
+    param.setValue("add_c_ions", "false");
+    param.setValue("add_x_ions", "false");
+    param.setValue("add_y_ions", "false");
+    param.setValue("add_z_ions", "false");
+    param.setValue("add_metainfo", "true");
+    a_ion_sub_score_spectrum_generator.setParameters(param);
+    param = immonium_ion_sub_score_spectrum_generator.getParameters();
+    param.setValue("add_abundant_immonium_ions", "true");
+    param.setValue("add_precursor_peaks", "false");
+    param.setValue("add_a_ions", "false");
+    param.setValue("add_b_ions", "false");
+    param.setValue("add_c_ions", "false");
+    param.setValue("add_x_ions", "false");
+    param.setValue("add_y_ions", "false");
+    param.setValue("add_z_ions", "false");
+    param.setValue("add_metainfo", "true");
+    immonium_ion_sub_score_spectrum_generator.setParameters(param);
+    param = precursor_ion_sub_score_spectrum_generator.getParameters();
+    param.setValue("add_abundant_immonium_ions", "false");
+    param.setValue("add_precursor_peaks", "true");
+    param.setValue("add_a_ions", "false");
+    param.setValue("add_b_ions", "false");
+    param.setValue("add_c_ions", "false");
+    param.setValue("add_x_ions", "false");
+    param.setValue("add_y_ions", "false");
+    param.setValue("add_z_ions", "false");
+    param.setValue("add_metainfo", "true");
+    precursor_ion_sub_score_spectrum_generator.setParameters(param);
+  }
+
+  ExitCodes main_(int, const char**)
+  {
+    // force initialization of residue db
+    AASequence::fromString("GPAVLIMCFYWHKRQNEDST");
+
+    ProgressLogger progresslogger;
+    progresslogger.setLogType(log_type_);
+    String in_mzml = getStringOption_("in");
+    String in_db = getStringOption_("database");
+    String out_idxml = getStringOption_("out");
+    String out_csv = getStringOption_("out_tsv");
+
+    bool fast_scoring = getStringOption_("RNPxl:scoring") == "fast" ? true : false;
+
+    Int min_precursor_charge = getIntOption_("precursor:min_charge");
+    Int max_precursor_charge = getIntOption_("precursor:max_charge");
+    double precursor_mass_tolerance = getDoubleOption_("precursor:mass_tolerance");
+    bool precursor_mass_tolerance_unit_ppm = (getStringOption_("precursor:mass_tolerance_unit") == "ppm");
+    IntList precursor_isotopes = getIntList_("precursor:isotopes");
+
+    double fragment_mass_tolerance = getDoubleOption_("fragment:mass_tolerance");
+    bool fragment_mass_tolerance_unit_ppm = (getStringOption_("fragment:mass_tolerance_unit") == "ppm");
+
+    double marker_ions_tolerance = getDoubleOption_("RNPxl:marker_ions_tolerance");
+
+    double small_peptide_mass_filter_threshold = getDoubleOption_("RNPxl:filter_small_peptide_mass");
+
+    StringList fixedModNames = getStringList_("modifications:fixed");
+    set<String> fixed_unique(fixedModNames.begin(), fixedModNames.end());
+
+    Size peptide_min_size = getIntOption_("peptide:min_size");
+
+    if (fixed_unique.size() != fixedModNames.size())
+    {
+      LOG_WARN << "duplicate fixed modification provided." << endl;
+      return ILLEGAL_PARAMETERS;
+    }
+
+    StringList varModNames = getStringList_("modifications:variable");
+    set<String> var_unique(varModNames.begin(), varModNames.end());
+    if (var_unique.size() != varModNames.size())
+    {
+      LOG_WARN << "duplicate variable modification provided." << endl;
+      return ILLEGAL_PARAMETERS;
+    }
+
+    vector<ResidueModification> fixed_modifications = getModifications_(fixedModNames);
+    vector<ResidueModification> variable_modifications = getModifications_(varModNames);
+    Size max_variable_mods_per_peptide = getIntOption_("modifications:variable_max_per_peptide");
+
+    size_t report_top_hits = (size_t)getIntOption_("report:top_hits");
+
+    // string format:  target,formula e.g. "A=C10H14N5O7P", ..., "U=C10H14N5O7P", "X=C9H13N2O8PS"  where X represents tU
+    StringList target_nucleotides = getStringList_("RNPxl:target_nucleotides");
+
+    // string format:  source->target e.g. "A->A", ..., "U->U", "U->X"
+    StringList mappings = getStringList_("RNPxl:mapping");
+
+    // read list of nucleotides that can directly cross-link
+    // these are responsible for shifted fragment ions. Their fragment adducts thus determine which shifts will be observed on b-,a-,y-ions
+    String can_cross_link = getStringOption_("RNPxl:can_cross_link");
+    set<char> can_xl;
+    for (auto c : can_cross_link) { can_xl.insert(c); } 
+
+    StringList modifications = getStringList_("RNPxl:modifications");
+
+    String sequence_restriction = getStringOption_("RNPxl:sequence");
+
+    Int max_nucleotide_length = getIntOption_("RNPxl:length");
+
+    bool cysteine_adduct = getFlag_("RNPxl:CysteineAdduct");
+
+    bool localization = getFlag_("RNPxl:localization");
+
+    // generate all precursor adducts
+    RNPxlModificationMassesResult mm;
+    if (max_nucleotide_length != 0)
+    {
+      mm = RNPxlModificationsGenerator::initModificationMassesRNA(
+            target_nucleotides,
+            can_xl,
+            mappings,
+            modifications, 
+            sequence_restriction, 
+            cysteine_adduct, 
+            max_nucleotide_length);
+    }
+
+    mm.mod_masses[""] = 0; // insert "null" modification otherwise peptides without RNA will not be searched
+    mm.mod_combinations[""].insert("none");
+
+    // parse tool parameter and generate all fragment adducts
+
+    // first, we determine which fragments adducts can be generated from a single nucleotide (that has no losses)
+    NucleotideToFragmentAdductMap nucleotide_to_fragment_adducts = getTargetNucleotideToFragmentAdducts_(getStringList_("RNPxl:fragment_adducts"));
+
+    // calculate all feasible fragment adducts from all possible precursor adducts
+    PrecursorsToMS2Adducts all_feasible_fragment_adducts = getAllFeasibleFragmentAdducts_(mm, nucleotide_to_fragment_adducts, can_xl);
+
+    // load MS2 map
+    PeakMap spectra;
+    MzMLFile f;
+    f.setLogType(log_type_);
+
+    PeakFileOptions options;
+    options.clearMSLevels();
+    options.addMSLevel(2);
+    f.getOptions() = options;
+    f.load(in_mzml, spectra);
+    spectra.sortSpectra(true);
+
+    progresslogger.startProgress(0, 1, "Filtering spectra...");
+    const bool convert_to_single_charge = false;  // whether to convert fragment peaks with isotopic patterns to single charge
+    const bool annotate_charge = false;  // whether the charge and type is annotated
+    preprocessSpectra_(spectra, fragment_mass_tolerance, fragment_mass_tolerance_unit_ppm, convert_to_single_charge, annotate_charge);
+    progresslogger.endProgress();
+
+    // build multimap of precursor mass to scan index (and perform some mass and length based filtering)
+    using MassToScanMultiMap = multimap<double, pair<Size, int>>;
+    MassToScanMultiMap multimap_mass_2_scan_index;  // map precursor mass to scan index and (potential) isotopic missassignment
+    mapPrecursorMassesToScans(min_precursor_charge, max_precursor_charge, precursor_isotopes,
+                              small_peptide_mass_filter_threshold, peptide_min_size, spectra,
+                              multimap_mass_2_scan_index);
+
+    // initialize spectrum generators (generated ions, etc.)
+    TheoreticalSpectrumGenerator total_loss_spectrum_generator;
+    TheoreticalSpectrumGenerator partial_loss_spectrum_generator;
+    TheoreticalSpectrumGenerator a_ion_sub_score_spectrum_generator;
+    TheoreticalSpectrumGenerator immonium_ion_sub_score_spectrum_generator;
+    TheoreticalSpectrumGenerator precursor_ion_sub_score_spectrum_generator;
+    initializeSpectrumGenerators(total_loss_spectrum_generator,
+                                 partial_loss_spectrum_generator,
+                                 a_ion_sub_score_spectrum_generator,
+                                 immonium_ion_sub_score_spectrum_generator,
+                                 precursor_ion_sub_score_spectrum_generator);
+
+    // preallocate storage for PSMs
+    vector<vector<AnnotatedHit> > annotated_hits(spectra.size(), vector<AnnotatedHit>());
+    for (auto & a : annotated_hits) { a.reserve(2 * report_top_hits); }
+     
+    // we want to do locking at the spectrum level so we get good parallelisation 
+    vector<omp_lock_t> annotated_hits_lock(annotated_hits.size());
+    for (size_t i = 0; i != annotated_hits_lock.size(); i++) { omp_init_lock(&(annotated_hits_lock[i])); }
+
+    // load fasta file
+    progresslogger.startProgress(0, 1, "Load database from FASTA file...");
+    FASTAFile fastaFile;
+    vector<FASTAFile::FASTAEntry> fasta_db;
+    fastaFile.load(in_db, fasta_db);
+    progresslogger.endProgress();
+
+    const Size missed_cleavages = getIntOption_("peptide:missed_cleavages");
+    ProteaseDigestion digestor;
+    digestor.setEnzyme(getStringOption_("peptide:enzyme"));
+    digestor.setMissedCleavages(missed_cleavages);
+
+    progresslogger.startProgress(0, (Size)(fasta_db.end() - fasta_db.begin()), "Scoring peptide models against spectra...");
+
+    // lookup for processed peptides. must be defined outside of omp section and synchronized
+    set<StringView> processed_petides;
+
+    // set minimum size of peptide after digestion
+    auto min_peptide_length = (Size)getIntOption_("peptide:min_size");
+
+    Size count_proteins(0), count_peptides(0);
+
+#ifdef _OPENMP
+#pragma omp parallel for
+#endif
+    for (SignedSize fasta_index = 0; fasta_index < (SignedSize)fasta_db.size(); ++fasta_index)
+    {
+#ifdef _OPENMP
+#pragma omp atomic
+#endif
+      ++count_proteins;
+
+      IF_MASTERTHREAD
+      {
+        progresslogger.setProgress((SignedSize)fasta_index * NUMBER_OF_THREADS);
+      }
+
+      vector<StringView> current_digest;
+      digestor.digestUnmodified(fasta_db[fasta_index].sequence, current_digest, min_peptide_length);
+
+      for (auto cit = current_digest.begin(); cit != current_digest.end(); ++cit)
+      {
+        bool already_processed = false;
+#ifdef _OPENMP
+#pragma omp critical (processed_peptides_access)
+#endif
+        {
+          if (processed_petides.find(*cit) != processed_petides.end())
+          {
+            // peptide (and all modified variants) already processed so skip it
+            already_processed = true;
+          }
+        }
+
+        if (already_processed)
+        {
+          continue;
+        }
+
+#ifdef _OPENMP
+#pragma omp critical (processed_peptides_access)
+#endif
+        {
+          processed_petides.insert(*cit);
+        }
+
+#ifdef _OPENMP
+#pragma omp atomic
+#endif
+        ++count_peptides;
+        vector<AASequence> all_modified_peptides;
+
+        const String unmodified_sequence = cit->getString();
+
+#ifdef _OPENMP
+#pragma omp critical (residuedb_access)
+#endif
+        {
+          if (!unmodified_sequence.has('X')) // only process peptides without X (placeholder / any amino acid)
+          {
+            AASequence aas = AASequence::fromString(unmodified_sequence);
+            ModifiedPeptideGenerator::applyFixedModifications(fixed_modifications.begin(), fixed_modifications.end(), aas);
+            ModifiedPeptideGenerator::applyVariableModifications(variable_modifications.begin(), variable_modifications.end(), aas, max_variable_mods_per_peptide, all_modified_peptides);
+          }
+        }
+
+        for (SignedSize mod_pep_idx = 0; mod_pep_idx < (SignedSize)all_modified_peptides.size(); ++mod_pep_idx)
+        {
+          const AASequence& fixed_and_variable_modified_peptide = all_modified_peptides[mod_pep_idx];
+          double current_peptide_mass_without_RNA = fixed_and_variable_modified_peptide.getMonoWeight();
+
+          //create empty theoretical spectrum.  total_loss_spectrum_z2 contains both charge 1 and charge 2 peaks
+          PeakSpectrum total_loss_spectrum_z1, total_loss_spectrum_z2;
+
+          // spectrum containing additional peaks for sub scoring
+          PeakSpectrum immonium_sub_score_spectrum, 
+                       a_ion_sub_score_spectrum, 
+                       precursor_sub_score_spectrum,
+                       marker_ions_sub_score_spectrum;
+
+          // iterate over all RNA sequences, calculate peptide mass and generate complete loss spectrum only once as this can potentially be reused
+          Size rna_mod_index = 0;
+          for (std::map<String, double>::const_iterator rna_mod_it = mm.mod_masses.begin(); rna_mod_it != mm.mod_masses.end(); ++rna_mod_it, ++rna_mod_index)
+          {
+            const double precursor_rna_weight = rna_mod_it->second;
+            const double current_peptide_mass = current_peptide_mass_without_RNA + precursor_rna_weight; // add RNA mass
+
+            // determine MS2 precursors that match to the current peptide mass
+            MassToScanMultiMap::const_iterator low_it;
+            MassToScanMultiMap::const_iterator up_it;
+
+            if (precursor_mass_tolerance_unit_ppm) // ppm
+            {
+              low_it = multimap_mass_2_scan_index.lower_bound(current_peptide_mass - current_peptide_mass * precursor_mass_tolerance * 1e-6);
+              up_it = multimap_mass_2_scan_index.upper_bound(current_peptide_mass + current_peptide_mass * precursor_mass_tolerance * 1e-6);
+            }
+            else // Dalton
+            {
+              low_it = multimap_mass_2_scan_index.lower_bound(current_peptide_mass - precursor_mass_tolerance);
+              up_it = multimap_mass_2_scan_index.upper_bound(current_peptide_mass + precursor_mass_tolerance);
+            }
+
+            if (low_it == up_it) { continue; } // no matching precursor in data
+
+            // add peaks for b- and y- ions with charge 1 (sorted by m/z)
+
+            // total / complete loss spectra are generated for fast and (slow) full scoring
+            if (total_loss_spectrum_z1.empty()) // only create complete loss spectrum once as this is rather costly and need only to be done once per petide
+            {
+              total_loss_spectrum_generator.getSpectrum(total_loss_spectrum_z1, fixed_and_variable_modified_peptide, 1, 1);
+              total_loss_spectrum_generator.getSpectrum(total_loss_spectrum_z2, fixed_and_variable_modified_peptide, 1, 2);
+              immonium_ion_sub_score_spectrum_generator.getSpectrum(immonium_sub_score_spectrum, fixed_and_variable_modified_peptide, 1, 1);
+              precursor_ion_sub_score_spectrum_generator.getSpectrum(precursor_sub_score_spectrum, fixed_and_variable_modified_peptide, 1, 1);
+              a_ion_sub_score_spectrum_generator.getSpectrum(a_ion_sub_score_spectrum, fixed_and_variable_modified_peptide, 1, 1);
+            }
+
+            if (!fast_scoring)
+            {
+              PeakSpectrum marker_ions_sub_score_spectrum_z1;
+              //shifted_immonium_ions_sub_score_spectrum;
+              PeakSpectrum partial_loss_spectrum_z1, partial_loss_spectrum_z2;
+
+              // retrieve RNA adduct name
+              auto mod_combinations_it = mm.mod_combinations.begin();
+              std::advance(mod_combinations_it, rna_mod_index);
+              const String& precursor_rna_adduct = *mod_combinations_it->second.begin();
+
+              if (precursor_rna_adduct == "none")
+              {
+                // score peptide without RNA (same method as fast scoring)
+                for (auto l = low_it; l != up_it; ++l)
+                {
+                  //const double exp_pc_mass = l->first;
+                  const Size &scan_index = l->second.first;
+                  const int &isotope_error = l->second.second;
+                  const PeakSpectrum &exp_spectrum = spectra[scan_index];
+                  const int & exp_pc_charge = exp_spectrum.getPrecursors()[0].getCharge();
+                  PeakSpectrum & total_loss_spectrum = (exp_pc_charge < 3) ? total_loss_spectrum_z1 : total_loss_spectrum_z2;
+
+                  float total_loss_score(0), immonium_sub_score(0), 
+                        precursor_sub_score(0), a_ion_sub_score(0), tlss_MIC(0),
+                        tlss_err(0), tlss_Morph(0);
+
+
+                  scoreTotalLossFragments_(exp_spectrum,
+                                         total_loss_spectrum,
+                                         fragment_mass_tolerance,
+                                         fragment_mass_tolerance_unit_ppm,
+                                         a_ion_sub_score_spectrum,
+                                         precursor_sub_score_spectrum,
+                                         immonium_sub_score_spectrum,
+                                         total_loss_score,
+                                         tlss_MIC,
+                                         tlss_err,
+                                         tlss_Morph,
+                                         immonium_sub_score,
+                                         precursor_sub_score,
+                                         a_ion_sub_score);
+
+
+                  // no good hit
+                  if (total_loss_score < 0.001) { continue; }
+
+                  // add peptide hit
+                  AnnotatedHit ah;
+                  ah.sequence = *cit; // copy StringView
+                  ah.peptide_mod_index = mod_pep_idx;
+                  ah.MIC = tlss_MIC;
+                  ah.err = tlss_err;
+                  ah.Morph = tlss_Morph;
+                  ah.immonium_score = immonium_sub_score;
+                  ah.precursor_score = precursor_sub_score;
+                  ah.a_ion_score = a_ion_sub_score;
+                  ah.total_MIC = tlss_MIC + immonium_sub_score + a_ion_sub_score + precursor_sub_score;
+
+                  ah.rna_mod_index = rna_mod_index;
+                  ah.isotope_error = isotope_error;
+
+// TODO: currently mainly a tie-breaker!!!!!!!!!!!!!!!!!!!!!!!!!!!!!!!!!!!!!!!!!!!!!!!!!!!!!!!!!!!!!!!!!!!!!!!!!!!!!
+                  ah.score = total_loss_score + ah.total_MIC; 
+
+#ifdef DEBUG_RNPXLSEARCH
+                  LOG_DEBUG << "best score in pre-score: " << score << endl;
+#endif
+
+                  omp_set_lock(&(annotated_hits_lock[scan_index]));
+                  {
+                    annotated_hits[scan_index].push_back(ah);
+
+                    // prevent vector from growing indefinitly (memory) but don't shrink the vector every time
+                    if (annotated_hits[scan_index].size() >= 2 * report_top_hits)
+                    {
+                      std::partial_sort(annotated_hits[scan_index].begin(), annotated_hits[scan_index].begin() + report_top_hits, annotated_hits[scan_index].end(), AnnotatedHit::hasBetterScore);
+                      annotated_hits[scan_index].resize(report_top_hits); 
+                    }
+                  }
+                  omp_unset_lock(&(annotated_hits_lock[scan_index]));
+                }
+              }
+              else  // score peptide with RNA adduct
+              {
+                // generate all partial loss spectra (excluding the complete loss spectrum) merged into one spectrum
+                // get RNA fragment shifts in the MS2 (based on the precursor RNA/DNA)
+                const vector<NucleotideToFeasibleFragmentAdducts>& feasible_MS2_adducts = all_feasible_fragment_adducts.at(precursor_rna_adduct).feasible_adducts;
+
+                // get marker ions
+                const vector<FragmentAdductDefinition_>& marker_ions = all_feasible_fragment_adducts.at(precursor_rna_adduct).marker_ions;
+
+                //cout << "'" << precursor_rna_adduct << "'" << endl;
+                //OPENMS_POSTCONDITION(!feasible_MS2_adducts.empty(),
+                //                String("FATAL: No feasible adducts for " + precursor_rna_adduct).c_str());
+
+/*
+ * Currently there is a problem if only a base is present. Then we get no feasible adducts.
+ */
+
+                // Do we have (nucleotide) specific fragmentation adducts? for the current RNA adduct on the precursor?
+                // If so, generate spectra for shifted ion series
+
+                // score individually for every nucleotide
+                for (auto const & nuc_2_adducts : feasible_MS2_adducts)
+                {
+                  char cross_linked_nucleotide = nuc_2_adducts.first;
+                  const vector<FragmentAdductDefinition_>& partial_loss_modification = nuc_2_adducts.second;
+
+                  if (!partial_loss_modification.empty())
+                  {
+                    // shifted b- / y- / a-ions
+                    // generate shifted_immonium_ions_sub_score_spectrum.empty
+                    generatePartialLossSpectrum(unmodified_sequence,
+                                                fixed_and_variable_modified_peptide,
+                                                current_peptide_mass_without_RNA,
+                                                precursor_rna_adduct,
+                                                precursor_rna_weight,
+                                                1,
+                                                partial_loss_modification,
+                                                partial_loss_spectrum_generator,
+                                                partial_loss_spectrum_z1);
+                    for (auto& n : partial_loss_spectrum_z1.getStringDataArrays()[0]) { n[0] = 'y'; } // hyperscore hack
+
+                    generatePartialLossSpectrum(unmodified_sequence,
+                                                fixed_and_variable_modified_peptide,
+                                                current_peptide_mass_without_RNA,
+                                                precursor_rna_adduct,
+                                                precursor_rna_weight,
+                                                2, // don't know the charge of the precursor at that point
+                                                partial_loss_modification,
+                                                partial_loss_spectrum_generator,
+                                                partial_loss_spectrum_z2);
+                    for (auto& n : partial_loss_spectrum_z2.getStringDataArrays()[0]) { n[0] = 'y'; } // hyperscore hack
+                  }
+
+                  // add shifted marker ions
+                  marker_ions_sub_score_spectrum_z1.getStringDataArrays().resize(1); // annotation
+                  marker_ions_sub_score_spectrum_z1.getIntegerDataArrays().resize(1); // annotation
+                  addMS2MarkerIons(
+                    marker_ions,
+                    marker_ions_sub_score_spectrum_z1,
+                    marker_ions_sub_score_spectrum_z1.getIntegerDataArrays()[0],
+                    marker_ions_sub_score_spectrum_z1.getStringDataArrays()[0]);
+
+                  for (auto l = low_it; l != up_it; ++l)
+                  {
+                    //const double exp_pc_mass = l->first;
+                    const Size& scan_index = l->second.first;
+                    const int& isotope_error = l->second.second;
+                    const PeakSpectrum& exp_spectrum = spectra[scan_index];
+                    float tlss_MIC(0), tlss_err(0), tlss_Morph(0),
+                      immonium_sub_score(0), precursor_sub_score(0),
+                      a_ion_sub_score(0), partial_loss_sub_score(0), marker_ions_sub_score(0),
+                      plss_MIC(0), plss_err(0), plss_Morph(0), score;
+
+                    const int & exp_pc_charge = exp_spectrum.getPrecursors()[0].getCharge();
+                    PeakSpectrum & total_loss_spectrum = (exp_pc_charge < 3) ? total_loss_spectrum_z1 : total_loss_spectrum_z2;
+
+                    scoreTotalLossFragments_(exp_spectrum,
+                                             total_loss_spectrum,
+                                             fragment_mass_tolerance, fragment_mass_tolerance_unit_ppm,
+                                             a_ion_sub_score_spectrum,
+                                             precursor_sub_score_spectrum,
+                                             immonium_sub_score_spectrum,
+                                             score,
+                                             tlss_MIC,
+                                             tlss_err,
+                                             tlss_Morph,
+                                             immonium_sub_score,
+                                             precursor_sub_score,
+                                             a_ion_sub_score);
+
+                    scorePartialLossFragments_(exp_spectrum,
+                                               fragment_mass_tolerance, fragment_mass_tolerance_unit_ppm,
+                                               partial_loss_spectrum_z1, partial_loss_spectrum_z2,
+                                               marker_ions_sub_score_spectrum_z1,
+                                               partial_loss_sub_score,
+                                               marker_ions_sub_score,
+                                               plss_MIC, plss_err, plss_Morph);
+
+                    // no good hit
+                    if (score < 0.001) { continue; }
+
+                    // add peptide hit
+                    AnnotatedHit ah;
+                    ah.sequence = *cit; // copy StringView
+                    ah.peptide_mod_index = mod_pep_idx;
+                    ah.MIC = tlss_MIC;
+                    ah.err = tlss_err;
+                    ah.Morph = tlss_Morph;
+                    ah.pl_MIC = plss_MIC;
+                    ah.pl_err = plss_err;
+                    ah.pl_Morph = plss_Morph;
+                    ah.immonium_score = immonium_sub_score;
+                    ah.precursor_score = precursor_sub_score;
+                    ah.a_ion_score = a_ion_sub_score;
+                    ah.cross_linked_nucleotide = cross_linked_nucleotide;
+                    ah.total_MIC = tlss_MIC + plss_MIC + immonium_sub_score + a_ion_sub_score + precursor_sub_score;
+
+                    // scores from shifted peaks
+                    ah.marker_ions_score = marker_ions_sub_score;
+                    ah.partial_loss_score = partial_loss_sub_score;
+
+                    ah.rna_mod_index = rna_mod_index;
+                    ah.isotope_error = isotope_error;
+
+// TODO: currently mainly a tie-breaker!!!!!!!!!!!!!!!!!!!!!!!!!!!!!!!!!!!!!!!!!!!!!!!!!!!!!!!!!!!!!!!!!!!!!!!!!!!!!
+                    ah.score = score + ah.total_MIC; 
+#ifdef DEBUG_RNPXLSEARCH
+                    LOG_DEBUG << "best score in pre-score: " << score << endl;
+#endif
+
+                    omp_set_lock(&(annotated_hits_lock[scan_index]));
+                    {
+                      annotated_hits[scan_index].push_back(ah);
+
+                      // prevent vector from growing indefinitly (memory) but don't shrink the vector every time
+                      if (annotated_hits[scan_index].size() >= 2 * report_top_hits)
+                      {
+                        std::partial_sort(annotated_hits[scan_index].begin(), annotated_hits[scan_index].begin() + report_top_hits, annotated_hits[scan_index].end(), AnnotatedHit::hasBetterScore);
+                        annotated_hits[scan_index].resize(report_top_hits); 
+                      }
+                    }
+                    omp_unset_lock(&(annotated_hits_lock[scan_index]));
+                  }
+                } // for every nucleotide in the precursor
+              }
+            }
+            else // if (fast_scoring)
+            {
+              for (auto l = low_it; l != up_it; ++l)
+              {
+                //const double exp_pc_mass = l->first;
+                const Size &scan_index = l->second.first;
+                const int &isotope_error = l->second.second;
+                const PeakSpectrum &exp_spectrum = spectra[scan_index];
+                float total_loss_score;
+                float immonium_sub_score;
+                float precursor_sub_score;
+                float a_ion_sub_score;
+                float tlss_MIC;
+                float tlss_err;
+                float tlss_Morph;
+
+                const int & exp_pc_charge = exp_spectrum.getPrecursors()[0].getCharge();
+                PeakSpectrum & total_loss_spectrum = (exp_pc_charge < 3) ? total_loss_spectrum_z1 : total_loss_spectrum_z2;
+
+                scoreTotalLossFragments_(exp_spectrum, total_loss_spectrum, fragment_mass_tolerance,
+                                         fragment_mass_tolerance_unit_ppm, a_ion_sub_score_spectrum,
+                                         precursor_sub_score_spectrum, 
+                                         immonium_sub_score_spectrum, total_loss_score, 
+                                         tlss_MIC,
+                                         tlss_err,
+                                         tlss_Morph,
+                                         immonium_sub_score,
+                                         precursor_sub_score,
+                                         a_ion_sub_score);
+
+                // no good hit
+                if (total_loss_score < 0.001) { continue; }
+
+                // add peptide hit
+                AnnotatedHit ah;
+                ah.sequence = *cit; // copy StringView
+                ah.peptide_mod_index = mod_pep_idx;
+                ah.MIC = tlss_MIC;
+                ah.err = tlss_err;
+                ah.Morph = tlss_Morph;
+                ah.immonium_score = immonium_sub_score;
+                ah.precursor_score = precursor_sub_score;
+                ah.a_ion_score = a_ion_sub_score;
+
+                ah.total_MIC = tlss_MIC + immonium_sub_score + a_ion_sub_score + precursor_sub_score;
+
+                ah.rna_mod_index = rna_mod_index;
+                ah.isotope_error = isotope_error;
+
+// TODO: currently mainly a tie-breaker!!!!!!!!!!!!!!!!!!!!!!!!!!!!!!!!!!!!!!!!!!!!!!!!!!!!!!!!!!!!!!!!!!!!!!!!!!!!!
+                ah.score = total_loss_score + ah.total_MIC; 
+
+#ifdef DEBUG_RNPXLSEARCH
+                LOG_DEBUG << "best score in pre-score: " << score << endl;
+#endif
+
+                omp_set_lock(&(annotated_hits_lock[scan_index]));
+                {
+                  annotated_hits[scan_index].push_back(ah);
+
+                  // prevent vector from growing indefinitly (memory) but don't shrink the vector every time
+                  if (annotated_hits[scan_index].size() >= 2 * report_top_hits)
+                  {
+                    std::partial_sort(annotated_hits[scan_index].begin(), annotated_hits[scan_index].begin() + report_top_hits, annotated_hits[scan_index].end(), AnnotatedHit::hasBetterScore);
+                    annotated_hits[scan_index].resize(report_top_hits); 
+                  }
+                }
+                omp_unset_lock(&(annotated_hits_lock[scan_index]));
+              }
+            }
+          }
+        }
+      }
+    }
+    progresslogger.endProgress();
+
+    LOG_INFO << "Proteins: " << count_proteins << endl;
+    LOG_INFO << "Peptides: " << count_peptides << endl;
+    LOG_INFO << "Processed peptides: " << processed_petides.size() << endl;
+
+    vector<PeptideIdentification> peptide_ids;
+    vector<ProteinIdentification> protein_ids;
+    progresslogger.startProgress(0, 1, "Post-processing PSMs...");
+
+    if (localization)
+    {
+      // reload spectra from disc with same settings as before (important to keep same spectrum indices)
+      spectra.clear(true);
+      f.load(in_mzml, spectra);
+      spectra.sortSpectra(true);    
+
+      // for post scoring don't convert fragments to single charge. Annotate charge instead to every peak.
+      preprocessSpectra_(spectra, fragment_mass_tolerance, fragment_mass_tolerance_unit_ppm, false, true); // no single charge (false), annotate charge (true)
+
+      progresslogger.startProgress(0, 1, "localization...");
+
+      // create spectrum generator. For convenience we add more peak types here.
+      Param param(total_loss_spectrum_generator.getParameters());
+      param.setValue("add_first_prefix_ion", "true");
+      param.setValue("add_abundant_immonium_ions", "true");
+      param.setValue("add_precursor_peaks", "true");
+      param.setValue("add_metainfo", "true");
+      param.setValue("add_a_ions", "false");
+      param.setValue("add_b_ions", "true");
+      param.setValue("add_c_ions", "false");
+      param.setValue("add_x_ions", "false");
+      param.setValue("add_y_ions", "true");
+      param.setValue("add_z_ions", "false");
+      total_loss_spectrum_generator.setParameters(param);
+
+      postScoreHits_(spectra, 
+                     annotated_hits, 
+                     report_top_hits, 
+                     mm, fixed_modifications, variable_modifications, max_variable_mods_per_peptide, 
+                     partial_loss_spectrum_generator, 
+                     fragment_mass_tolerance, fragment_mass_tolerance_unit_ppm, 
+                     all_feasible_fragment_adducts);
+    }
+
+    progresslogger.startProgress(0, 1, "Post-processing and annotation...");
+    postProcessHits_(spectra, 
+                     annotated_hits, 
+                     protein_ids, peptide_ids, 
+                     report_top_hits, 
+                     mm, 
+                     fixed_modifications, variable_modifications, 
+                     max_variable_mods_per_peptide);
+    progresslogger.endProgress();
+
+    // annotate RNPxl related information to hits and create report
+    vector<RNPxlReportRow> csv_rows = RNPxlReport::annotate(spectra, peptide_ids, marker_ions_tolerance);
+
+    // reindex ids
+    PeptideIndexing indexer;
+    Param param_pi = indexer.getParameters();
+    param_pi.setValue("decoy_string_position", "prefix");
+    param_pi.setValue("enzyme:name", getStringOption_("peptide:enzyme"));
+    param_pi.setValue("enzyme:specificity", "full");
+    param_pi.setValue("missing_decoy_action", "silent");
+    param_pi.setValue("log", getStringOption_("log"));
+    indexer.setParameters(param_pi);
+
+    PeptideIndexing::ExitCodes indexer_exit = indexer.run(fasta_db, protein_ids, peptide_ids);
+
+    if ((indexer_exit != PeptideIndexing::EXECUTION_OK) &&
+        (indexer_exit != PeptideIndexing::PEPTIDE_IDS_EMPTY))
+    {
+      if (indexer_exit == PeptideIndexing::DATABASE_EMPTY)
+      {
+        return INPUT_FILE_EMPTY;       
+      }
+      else if (indexer_exit == PeptideIndexing::UNEXPECTED_RESULT)
+      {
+        return UNEXPECTED_RESULT;
+      }
+      else
+      {
+        return UNKNOWN_ERROR;
+      }
+    } 
+
+    // write ProteinIdentifications and PeptideIdentifications to IdXML
+    IdXMLFile().store(out_idxml, protein_ids, peptide_ids);
+
+    // save report
+    if (!out_csv.empty())
+    {
+      csv_rows = RNPxlReport::annotate(spectra, peptide_ids, marker_ions_tolerance);
+      TextFile csv_file;
+      csv_file.addLine(RNPxlReportRowHeader().getString("\t"));
+      for (Size i = 0; i != csv_rows.size(); ++i)
+      {
+        csv_file.addLine(csv_rows[i].getString("\t"));
+      }
+      csv_file.store(out_csv);
+    }
+ 
+    // free locks
+    for (size_t i = 0; i != annotated_hits_lock.size(); i++) { omp_destroy_lock(&(annotated_hits_lock[i])); }
+   
+    return EXECUTION_OK;
+  }
+
+  // determine main score and sub scores of peaks without shifts
+  void scoreTotalLossFragments_(const PeakSpectrum &exp_spectrum,
+                                const PeakSpectrum &total_loss_spectrum,
+                                double fragment_mass_tolerance,
+                                bool fragment_mass_tolerance_unit_ppm,
+                                const PeakSpectrum &a_ion_sub_score_spectrum,
+                                const PeakSpectrum &precursor_sub_score_spectrum,
+                                const PeakSpectrum &immonium_sub_score_spectrum,
+                                float &total_loss_score,
+                                float &tlss_MIC,
+                                float &tlss_err,
+                                float &tlss_Morph,
+                                float &immonium_sub_score,
+                                float &precursor_sub_score,
+                                float &a_ion_sub_score) const
+  {
+    total_loss_score = HyperScore::compute(fragment_mass_tolerance, fragment_mass_tolerance_unit_ppm,
+                                           exp_spectrum, total_loss_spectrum);
+    immonium_sub_score = 0;
+    precursor_sub_score = 0;
+    a_ion_sub_score = 0;
+    const auto &tl_sub_scores = MorpheusScore::compute(fragment_mass_tolerance,
+                                                       fragment_mass_tolerance_unit_ppm,
+                                                       exp_spectrum,
+                                                       total_loss_spectrum);
+
+    tlss_MIC = tl_sub_scores.TIC != 0 ? tl_sub_scores.MIC / tl_sub_scores.TIC : 0;
+    tlss_err = tl_sub_scores.err;
+    tlss_Morph = tl_sub_scores.score;
+
+    if (!immonium_sub_score_spectrum.empty())
+    {
+      const auto &r = MorpheusScore::compute(fragment_mass_tolerance,
+                                             fragment_mass_tolerance_unit_ppm,
+                                             exp_spectrum,
+                                             immonium_sub_score_spectrum);
+      immonium_sub_score = r.TIC != 0 ? r.MIC / r.TIC : 0;
+    }
+    if (!precursor_sub_score_spectrum.empty())
+    {
+      const auto &r = MorpheusScore::compute(fragment_mass_tolerance,
+                                             fragment_mass_tolerance_unit_ppm,
+                                             exp_spectrum,
+                                             precursor_sub_score_spectrum);
+      precursor_sub_score = r.TIC != 0 ? r.MIC / r.TIC : 0;
+    }
+    if (!a_ion_sub_score_spectrum.empty())
+    {
+      const auto &r = MorpheusScore::compute(fragment_mass_tolerance,
+                                             fragment_mass_tolerance_unit_ppm,
+                                             exp_spectrum,
+                                             a_ion_sub_score_spectrum);
+      a_ion_sub_score = r.TIC != 0 ? r.MIC / r.TIC : 0;
+    }
+  }
+
+  void scorePartialLossFragments_(const PeakSpectrum &exp_spectrum,
+                                  double fragment_mass_tolerance,
+                                  bool fragment_mass_tolerance_unit_ppm,
+                                  const PeakSpectrum &partial_loss_spectrum_z1,
+                                  const PeakSpectrum &partial_loss_spectrum_z2,
+                                  const PeakSpectrum &marker_ions_sub_score_spectrum_z1,
+                                  float &partial_loss_sub_score,
+                                  float &marker_ions_sub_score,
+                                  float &plss_MIC, float &plss_err, float &plss_Morph) const
+  {
+    const SignedSize& exp_pc_charge = exp_spectrum.getPrecursors()[0].getCharge();
+
+    plss_MIC = 0;
+    plss_err = 0;
+    plss_Morph = 0;
+
+
+    if (!marker_ions_sub_score_spectrum_z1.empty())
+    {
+      const auto &r = MorpheusScore::compute(fragment_mass_tolerance,
+                                             fragment_mass_tolerance_unit_ppm,
+                                             exp_spectrum,
+                                             marker_ions_sub_score_spectrum_z1);
+      marker_ions_sub_score = r.TIC != 0 ? r.MIC / r.TIC : 0;
+    }
+    //TODO: these are currently empty
+/*
+              if (!shifted_immonium_ions_sub_score_spectrum.empty())
+              {
+                shifted_immonium_ions_sub_score = HyperScore::compute(fragment_mass_tolerance, fragment_mass_tolerance_unit_ppm, exp_spectrum, shifted_immonium_ions_sub_score_spectrum);
+                               shifted_immonium_ions_sub_score(0),
+              }
+*/
+    if (!partial_loss_spectrum_z1.empty()) // check if we generated partial loss spectra
+    {
+      if (exp_pc_charge < 3)
+      {
+        partial_loss_sub_score = HyperScore::compute(fragment_mass_tolerance, fragment_mass_tolerance_unit_ppm,
+                                                     exp_spectrum, partial_loss_spectrum_z1);
+        const auto &pl_sub_scores = MorpheusScore::compute(fragment_mass_tolerance,
+                                                           fragment_mass_tolerance_unit_ppm,
+                                                           exp_spectrum,
+                                                           partial_loss_spectrum_z1);
+
+        plss_MIC = pl_sub_scores.TIC != 0 ? pl_sub_scores.MIC / pl_sub_scores.TIC : 0;
+        plss_err = pl_sub_scores.err;
+        plss_Morph = pl_sub_scores.score;
+      }
+      else if (exp_pc_charge >= 3)
+      {
+        partial_loss_sub_score = HyperScore::compute(fragment_mass_tolerance, fragment_mass_tolerance_unit_ppm,
+                                                     exp_spectrum, partial_loss_spectrum_z2);
+        const auto &pl_sub_scores = MorpheusScore::compute(fragment_mass_tolerance,
+                                                           fragment_mass_tolerance_unit_ppm,
+                                                           exp_spectrum,
+                                                           partial_loss_spectrum_z2);
+
+        plss_MIC = pl_sub_scores.TIC != 0 ? pl_sub_scores.MIC / pl_sub_scores.TIC : 0;
+        plss_err = pl_sub_scores.err;
+        plss_Morph = pl_sub_scores.score;
+      }
+    }
+#ifdef DEBUG_RNPXLSEARCH
+    LOG_DEBUG << "scan index: " << scan_index << " achieved score: " << score << endl;
+#endif
+  }
+
+};
+
+int main(int argc, const char** argv)
+{
+  RNPxlSearch tool;
+  return tool.main(argc, argv);
+}
+