// --------------------------------------------------------------------------
//                   OpenMS -- Open-Source Mass Spectrometry
// --------------------------------------------------------------------------
// Copyright The OpenMS Team -- Eberhard Karls University Tuebingen,
// ETH Zurich, and Freie Universitaet Berlin 2002-2017.
//
// This software is released under a three-clause BSD license:
//  * Redistributions of source code must retain the above copyright
//    notice, this list of conditions and the following disclaimer.
//  * Redistributions in binary form must reproduce the above copyright
//    notice, this list of conditions and the following disclaimer in the
//    documentation and/or other materials provided with the distribution.
//  * Neither the name of any author or any participating institution
//    may be used to endorse or promote products derived from this software
//    without specific prior written permission.
// For a full list of authors, refer to the file AUTHORS.
// --------------------------------------------------------------------------
// THIS SOFTWARE IS PROVIDED BY THE COPYRIGHT HOLDERS AND CONTRIBUTORS "AS IS"
// AND ANY EXPRESS OR IMPLIED WARRANTIES, INCLUDING, BUT NOT LIMITED TO, THE
// IMPLIED WARRANTIES OF MERCHANTABILITY AND FITNESS FOR A PARTICULAR PURPOSE
// ARE DISCLAIMED. IN NO EVENT SHALL ANY OF THE AUTHORS OR THE CONTRIBUTING
// INSTITUTIONS BE LIABLE FOR ANY DIRECT, INDIRECT, INCIDENTAL, SPECIAL,
// EXEMPLARY, OR CONSEQUENTIAL DAMAGES (INCLUDING, BUT NOT LIMITED TO,
// PROCUREMENT OF SUBSTITUTE GOODS OR SERVICES; LOSS OF USE, DATA, OR PROFITS;
// OR BUSINESS INTERRUPTION) HOWEVER CAUSED AND ON ANY THEORY OF LIABILITY,
// WHETHER IN CONTRACT, STRICT LIABILITY, OR TORT (INCLUDING NEGLIGENCE OR
// OTHERWISE) ARISING IN ANY WAY OUT OF THE USE OF THIS SOFTWARE, EVEN IF
// ADVISED OF THE POSSIBILITY OF SUCH DAMAGE.
//
// --------------------------------------------------------------------------
// $Maintainer: Timo Sachsenberg $
// $Authors: Timo Sachsenberg $
// --------------------------------------------------------------------------

#include <OpenMS/KERNEL/StandardTypes.h>
#include <OpenMS/FORMAT/MzMLFile.h>
#include <OpenMS/CONCEPT/Constants.h>
#include <OpenMS/APPLICATIONS/TOPPBase.h>
#include <OpenMS/DATASTRUCTURES/Param.h>
#include <OpenMS/KERNEL/MSSpectrum.h>
#include <OpenMS/METADATA/SpectrumSettings.h>
#include <OpenMS/KERNEL/MSExperiment.h>
#include <OpenMS/FORMAT/MzMLFile.h>
#include <OpenMS/FORMAT/FASTAFile.h>
#include <OpenMS/CHEMISTRY/EnzymaticDigestion.h>
#include <OpenMS/DATASTRUCTURES/ListUtilsIO.h>
#include <OpenMS/ANALYSIS/ID/PeptideIndexing.h>

#include <OpenMS/ANALYSIS/RNPXL/RNPxlReport.h>
#include <OpenMS/ANALYSIS/RNPXL/RNPxlMarkerIonExtractor.h>
#include <OpenMS/ANALYSIS/RNPXL/HyperScore.h>
#include <OpenMS/ANALYSIS/RNPXL/PScore.h>
#include <OpenMS/CHEMISTRY/ModificationsDB.h>
#include <OpenMS/COMPARISON/SPECTRA/SpectrumAlignment.h>
#include <OpenMS/CHEMISTRY/ElementDB.h>
#include <OpenMS/CHEMISTRY/ResidueDB.h>
#include <OpenMS/CHEMISTRY/EnzymesDB.h>
#include <OpenMS/CHEMISTRY/ResidueModification.h>
#include <OpenMS/ANALYSIS/RNPXL/RNPxlModificationsGenerator.h>
#include <OpenMS/ANALYSIS/RNPXL/ModifiedPeptideGenerator.h>

// preprocessing and filtering
#include <OpenMS/FILTERING/TRANSFORMERS/ThresholdMower.h>
#include <OpenMS/FILTERING/TRANSFORMERS/NLargest.h>
#include <OpenMS/FILTERING/TRANSFORMERS/WindowMower.h>
#include <OpenMS/FILTERING/TRANSFORMERS/Normalizer.h>

#include <OpenMS/CHEMISTRY/TheoreticalSpectrumGenerator.h>
#include <OpenMS/KERNEL/Peak1D.h>
#include <OpenMS/FORMAT/IdXMLFile.h>
#include <OpenMS/FORMAT/TextFile.h>

#include <boost/regex.hpp>

#include <QtCore/QProcess>

#include <OpenMS/FILTERING/ID/IDFilter.h>

#include <map>
#include <algorithm>

#ifdef _OPENMP
#include <omp.h>
#define NUMBER_OF_THREADS (omp_get_num_threads())
#else
#define NUMBER_OF_THREADS (1)
#endif

//#define DEBUG_RNPXLSEARCH 

using namespace OpenMS;
using namespace std;

class Deisotoper
{
  public:

  /* @brief Detect isotopic clusters in a fragment spectrum.

     Note: spectrum must must be sorted by m/z

   * @param [min_charge] The minimum charge considered
   * @param [max_charge] The maximum charge considered
   * @param [fragment_tolerance] The tolerance used to match isotopic peaks
   * @oaram [fragment_unit_ppm] Whether ppm or m/z is used as tolerance
   * @param [keep_only_deisotoped] Only monoisotopic peaks of fragments with isotopic pattern are retained
   * @param [min_isopeaks] The minimum number of isotopic peaks required for an isotopic cluster
   * @param [max_isopeaks] The maximum number of isotopic peaks considered for an isotopic cluster
   * @param [make_single_charged] Convert deisotoped monoisotopic peak to single charge
   * @param [annotate_charge] Annotate the charge to the peaks in the IntegerDataArray: "charge" (0 for unknown charge)
   * 	     Note: If make_single_charged is selected, the original charge (>=1) gets annotated.
   */
  template <typename SpectrumType>
  static void deisotopeAndSingleChargeMSSpectrum(SpectrumType& in, 
                                          double fragment_tolerance, bool fragment_unit_ppm, 
                                          Int min_charge = 1, Int max_charge = 3,
                                          bool keep_only_deisotoped = false, 
                                          Size min_isopeaks = 3, Size max_isopeaks = 10, 
                                          bool make_single_charged = true,
                                          bool annotate_charge = false)
  {
    if (in.empty())
    {
      return;
    }

    SpectrumType old_spectrum = in;

    // reserve integer data array to store charge of peaks
    if (annotate_charge) 
    {
      // expand to hold one additional integer data array to hold the charge
      in.getIntegerDataArrays().resize(in.getIntegerDataArrays().size() + 1);
      in.getIntegerDataArrays().back().setName("charge");
    }

    // determine charge seeds and extend them
    vector<Size> mono_isotopic_peak(old_spectrum.size(), 0);
    vector<Int> features(old_spectrum.size(), -1);
    Int feature_number = 0;

    for (Size current_peak = 0; current_peak != old_spectrum.size(); ++current_peak)
    {
      double current_mz = old_spectrum[current_peak].getPosition()[0];

      for (Int q = max_charge; q >= min_charge; --q) // important: test charge hypothesis from high to low
      {
        // try to extend isotopes from mono-isotopic peak
        // if extension larger then min_isopeaks possible:
        //   - save charge q in mono_isotopic_peak[]
        //   - annotate_charge all isotopic peaks with feature number
        if (features[current_peak] == -1) // only process peaks which have no assigned feature number
        {
          bool has_min_isopeaks = true;
          vector<Size> extensions;
          for (Size i = 0; i < max_isopeaks; ++i)
          {
            double expected_mz = current_mz + i * Constants::C13C12_MASSDIFF_U / q;
            Size p = old_spectrum.findNearest(expected_mz);
            double tolerance_dalton = fragment_unit_ppm ? fragment_tolerance * old_spectrum[p].getPosition()[0] * 1e-6 : fragment_tolerance;
            if (fabs(old_spectrum[p].getPosition()[0] - expected_mz) > tolerance_dalton) // test for missing peak
            {
              if (i < min_isopeaks)
              {
                has_min_isopeaks = false;
              }
              break;
            }
            else
            {
              // TODO: include proper averagine model filtering. for now start at the second peak to test hypothesis
              Size n_extensions = extensions.size();
              if (n_extensions != 0)
              {
                if (old_spectrum[p].getIntensity() > old_spectrum[extensions[n_extensions - 1]].getIntensity())
                {
                  if (i < min_isopeaks)
                  {
                    has_min_isopeaks = false;
                  }
                  break;
                }
              }

              // averagine check passed
              extensions.push_back(p);
            }
          }

          if (has_min_isopeaks)
          {
            //cout << "min peaks at " << current_mz << " " << " extensions: " << extensions.size() << endl;
            mono_isotopic_peak[current_peak] = q;
            for (Size i = 0; i != extensions.size(); ++i)
            {
              features[extensions[i]] = feature_number;
            }
            feature_number++;
          }
        }
      }
    }

    in.clear(false);
    for (Size i = 0; i != old_spectrum.size(); ++i)
    {
      Int z = mono_isotopic_peak[i];
      if (keep_only_deisotoped)
      {
        if (z == 0)
        {
          continue;
        }

        // if already single charged or no decharging selected keep peak as it is
        if (!make_single_charged)
        {
          in.push_back(old_spectrum[i]);

          // add peak charge to annotation array
          if (annotate_charge)
          {
            in.getIntegerDataArrays().back().push_back(z);
          }
        }
        else
        {
          Peak1D p = old_spectrum[i];
          p.setMZ(p.getMZ() * z - (z - 1) * Constants::PROTON_MASS_U);
          in.push_back(p);

          // add peak charge to annotation array
          if (annotate_charge)
          {
            in.getIntegerDataArrays().back().push_back(z);
          }
        }
      }
      else
      {
        // keep all unassigned peaks
        if (features[i] < 0)
        {
          in.push_back(old_spectrum[i]);

          // add peak charge to annotation array
          if (annotate_charge)
          {
            in.getIntegerDataArrays().back().push_back(z);
          }
          continue;
        }

        // convert mono-isotopic peak with charge assigned by deisotoping
        if (z != 0)
        {
          if (!make_single_charged)
          {
            in.push_back(old_spectrum[i]);

            if (annotate_charge)
            {
              in.getIntegerDataArrays().back().push_back(z);
            }
          }
          else // make single charged
          {
            Peak1D p = old_spectrum[i];
            p.setMZ(p.getMZ() * z - (z - 1) * Constants::PROTON_MASS_U);
            in.push_back(p);

            if (annotate_charge)
            {
              // annotate the original charge
              in.getIntegerDataArrays().back().push_back(z);
            }
          }
        }
      }
    }
    in.sortByPosition();
  }
};

/// Single fragment annotation
struct FragmentAnnotationDetail_
{
  FragmentAnnotationDetail_(String s, int z, double m, double i):
    shift(s),
    charge(z),
    mz(m),
    intensity(i)
    {}
  String shift;
  int charge;
  double mz;
  double intensity;

  bool operator<(const FragmentAnnotationDetail_& other) const
  {
    if (charge < other.charge) 
    { 
      return true;
    } 
    else if (charge > other.charge)
    {
      return false;
    }

    if (shift < other.shift)
    { 
      return true;
    } 
    else if (shift > other.shift)
    {
      return false;
    }

    if (mz < other.mz)
    {
      return true;
    }
    else if (mz > other.mz)
    {
      return false;
    }

    if (intensity < other.intensity)
    {
      return true;
    }
    else if (intensity > other.intensity)
    {
      return false;
    }

    return false;
  }

  bool operator==(const FragmentAnnotationDetail_& other) const
  {
    double mz_diff = fabs(mz - other.mz);
    double intensity_diff = fabs(intensity - other.intensity);
    return (shift == other.shift && mz_diff < 1e-6 && intensity_diff < 1e-6); // mz and intensity difference comparison actually not needed but kept for completeness
  }
};

/* @brief Convinience functions to construct appealing fragment annotation strings
 *
 */
class FragmentAnnotationHelper
{
  public:

  static String getAnnotatedImmoniumIon(char c, const String& fragment_shift_name)
  {
    return String("i") + c + "+" + fragment_shift_name;
  }
 
  static String fragmentAnnotationDetailsToString(const String& ion_type, map<Size, vector<FragmentAnnotationDetail_> > ion_annotation_details)
  {
    String fas;
    for (map<Size, vector<FragmentAnnotationDetail_> >::const_iterator ait = ion_annotation_details.begin(); ait != ion_annotation_details.end(); ++ait)
    {
      for (vector<FragmentAnnotationDetail_>::const_iterator sit = ait->second.begin(); sit != ait->second.end(); ++sit)
      {
        if (ait != ion_annotation_details.begin() || sit != ait->second.begin())
        {
          fas += "|";
        }

        String annotation_text;
        annotation_text = sit->shift.empty() ? "[" + ion_type + String(ait->first) + "]" + String(sit->charge, '+') : "[" + ion_type + String(ait->first) + "+" + sit->shift + "]" + String(sit->charge, '+'); // e.g.: [b3]+ and  [y3+H3PO4]++
        // e.g.: (343.5,99.5,"[b2-H2O]+")
        fas += "(" + String::number(sit->mz, 3) + "," + String::number(100.0 * sit->intensity, 1) + "," + "\"" + annotation_text+ "\")";
      }
    }
    return fas;
  }

  // conversion of RNPxl annotations to PeptideHit::PeakAnnotation
  static std::vector<PeptideHit::PeakAnnotation> fragmentAnnotationDetailsToPHFA(const String& ion_type, map<Size, vector<FragmentAnnotationDetail_> > ion_annotation_details)
  {
    std::vector<PeptideHit::PeakAnnotation> fas;
    for (auto ait : ion_annotation_details)
    {
      for (auto sit : ait.second)
      {
        PeptideHit::PeakAnnotation fa;
        fa.charge = sit.charge;
        fa.mz = sit.mz;
        fa.intensity = sit.intensity;
        if (sit.shift.empty())
        {
          fa.annotation = ion_type + String(ait.first);
        }
        else
        {
          const String annotation_text = ion_type + String(ait.first) + "+" + sit.shift; 
          fa.annotation = annotation_text;
        }
        fas.push_back(fa);
      }
    }
    return fas;
  }

  static std::vector<PeptideHit::PeakAnnotation> shiftedToPHFA(const map<String, set<pair<String, double > > >& shifted_ions)
  {
    std::vector<PeptideHit::PeakAnnotation> fas;
    for (auto ait : shifted_ions)
    {
      for (auto sit : ait.second)
      {
        PeptideHit::PeakAnnotation fa;
        fa.charge = 1;
        fa.mz = sit.second;
        fa.intensity = 1;
        const String annotation_text = sit.first;
        fa.annotation = annotation_text;
        fas.push_back(fa); 
      }
    }
    return fas;
  }


  static String shiftedIonsToString(const vector<PeptideHit::PeakAnnotation>& as)
  {
    String fas;
    for (auto&  a : as)
    {
      fas += String("(") + String::number(a.mz, 3) + "," + String::number(100.0 * a.intensity, 1) + ",\"" + a.annotation + "\")";    
      if (&a != &as.back()) { fas += "|"; }     
    }
    return fas;
  }

};

class RNPxlSearch :
  public TOPPBase
{
public:
  RNPxlSearch() :
    TOPPBase("RNPxlSearch", "Annotate RNA to peptide crosslinks in MS/MS spectra.", false)
  {
  }

protected:
  void registerOptionsAndFlags_()
  {
    registerInputFile_("in", "<file>", "", "input file ");
    setValidFormats_("in", ListUtils::create<String>("mzML"));

    registerInputFile_("database", "<file>", "", "input file ");
    setValidFormats_("database", ListUtils::create<String>("fasta"));

    registerOutputFile_("out", "<file>", "", "output file ");
    setValidFormats_("out", ListUtils::create<String>("idXML"));

    registerOutputFile_("out_tsv", "<file>", "", "tsv output file", false);
    setValidFormats_("out_tsv", ListUtils::create<String>("tsv"));

    registerTOPPSubsection_("precursor", "Precursor (Parent Ion) Options");
    registerDoubleOption_("precursor:mass_tolerance", "<tolerance>", 10.0, "Precursor mass tolerance (+/- around precursor m/z)", false);

    StringList precursor_mass_tolerance_unit_valid_strings;
    precursor_mass_tolerance_unit_valid_strings.push_back("ppm");
    precursor_mass_tolerance_unit_valid_strings.push_back("Da");

    registerStringOption_("precursor:mass_tolerance_unit", "<unit>", "ppm", "Unit of precursor mass tolerance.", false, false);
    setValidStrings_("precursor:mass_tolerance_unit", precursor_mass_tolerance_unit_valid_strings);

    registerIntOption_("precursor:min_charge", "<num>", 2, "Minimum precursor charge to be considered.", false, false);
    registerIntOption_("precursor:max_charge", "<num>", 5, "Maximum precursor charge to be considered.", false, false);

    // consider one before annotated monoisotopic peak and the annotated one
    IntList isotopes = {0, 1};
    registerIntList_("precursor:isotopes", "<num>", isotopes, "Corrects for mono-isotopic peak misassignments. (E.g.: 1 = prec. may be misassigned to first isotopic peak)", false, false);

    registerTOPPSubsection_("fragment", "Fragments (Product Ion) Options");
    registerDoubleOption_("fragment:mass_tolerance", "<tolerance>", 10.0, "Fragment mass tolerance (+/- around fragment m/z)", false);

    StringList fragment_mass_tolerance_unit_valid_strings;
    fragment_mass_tolerance_unit_valid_strings.push_back("ppm");
    fragment_mass_tolerance_unit_valid_strings.push_back("Da");

    registerStringOption_("fragment:mass_tolerance_unit", "<unit>", "ppm", "Unit of fragment m", false, false);
    setValidStrings_("fragment:mass_tolerance_unit", fragment_mass_tolerance_unit_valid_strings);

    registerTOPPSubsection_("modifications", "Modifications Options");
    vector<String> all_mods;
    ModificationsDB::getInstance()->getAllSearchModifications(all_mods);
    registerStringList_("modifications:fixed", "<mods>", ListUtils::create<String>(""), "Fixed modifications, specified using UniMod (www.unimod.org) terms, e.g. 'Carbamidomethyl (C)'", false);
    setValidStrings_("modifications:fixed", all_mods);
    registerStringList_("modifications:variable", "<mods>", ListUtils::create<String>(""), "Variable modifications, specified using UniMod (www.unimod.org) terms, e.g. 'Oxidation (M)'", false);
    setValidStrings_("modifications:variable", all_mods);
    registerIntOption_("modifications:variable_max_per_peptide", "<num>", 2, "Maximum number of residues carrying a variable modification per candidate peptide", false, false);

    registerTOPPSubsection_("peptide", "Peptide Options");
    registerIntOption_("peptide:min_size", "<num>", 6, "Minimum size a peptide must have after digestion to be considered in the search.", false, true);
    registerIntOption_("peptide:missed_cleavages", "<num>", 1, "Number of missed cleavages.", false, false);

    StringList all_enzymes;
    EnzymesDB::getInstance()->getAllNames(all_enzymes);
    registerStringOption_("peptide:enzyme", "<cleavage site>", "Trypsin", "The enzyme used for peptide digestion.", false);
    setValidStrings_("peptide:enzyme", all_enzymes);


    registerTOPPSubsection_("report", "Reporting Options");
    registerIntOption_("report:top_hits", "<num>", 1, "Maximum number of top scoring hits per spectrum that are reported.", false, true);

    // RNPxl specific
    registerTOPPSubsection_("RNPxl", "RNPxl Options");
    registerIntOption_("RNPxl:length", "", 2, "Oligonucleotide maximum length. 0 = disable search for RNA variants.", false);

    registerStringOption_("RNPxl:sequence", "", "", "Sequence to restrict the generation of oligonucleotide chains. (disabled for empty sequence)", false);

    StringList target_nucleotides;
    target_nucleotides.push_back("A=C10H14N5O7P");
    target_nucleotides.push_back("C=C9H14N3O8P");
    target_nucleotides.push_back("G=C10H14N5O8P");
    target_nucleotides.push_back("U=C9H13N2O9P");

    registerStringList_("RNPxl:target_nucleotides", "", target_nucleotides, "format:  target nucleotide=empirical formula of nucleoside monophosphate \n e.g. A=C10H14N5O7P, ..., U=C10H14N5O7P, X=C9H13N2O8PS  where X represents e.g. tU \n or e.g. Y=C10H14N5O7PS where Y represents tG", false, false);

    StringList mapping;
    mapping.push_back("A->A");
    mapping.push_back("C->C");
    mapping.push_back("G->G");
    mapping.push_back("U->U");

    registerStringList_("RNPxl:mapping", "", mapping, "format: source->target e.g. A->A, ..., U->U, U->X", false, false);

    StringList restrictions;
    restrictions.push_back("A=0");
    restrictions.push_back("C=0");
    restrictions.push_back("U=1");
    restrictions.push_back("G=0");

    registerStringList_("RNPxl:restrictions", "", restrictions, "format: target nucleotide=min_count: e.g U=1 if at least one U must be in the generated sequence.", false, false);

    StringList modifications;
    modifications.push_back("");
    modifications.push_back("-H2O");
    modifications.push_back("-H2O-HPO3");
    modifications.push_back("-HPO3");

    // fragment adducts that may occur for every precursor adduct (if chemically feasible in terms of elements may not be negative)
    StringList fragment_adducts;
    fragment_adducts.push_back("C9H10N2O5;U-H3PO4");
    fragment_adducts.push_back("C4H4N2O2;U'");
    fragment_adducts.push_back("C4H2N2O1;U'-H2O");
    fragment_adducts.push_back("C3O;C3O");
    fragment_adducts.push_back("C9H13N2O9P1;U");
    fragment_adducts.push_back("C9H11N2O8P1;U-H2O");
    fragment_adducts.push_back("C9H12N2O6;U-HPO3");    

    registerStringList_("RNPxl:fragment_adducts", "", fragment_adducts, "format: [formula] or [precursor adduct]->[fragment adduct formula];[name]: e.g 'C9H10N2O5;U-H3PO4' or 'U-H2O->C9H11N2O8P1;U-H2O',", false, false);

/*
 * a,b,y series:
 * T?C10H14N5O7P;T-H2O & C10H14N5O7P;T-HPO3 & C10H14N5O7P;T-H3PO4, A?C10H14N5O7P;A-H2O & C10H14N5O7P;A-HPO3, *?C10H14N5O7P;R-HPO3
 *
 * marker ions (not exlusive but only based on nucleotide contained):
 * T?C10H14N5O7P;T-H2O & C10H14N5O7P;T-HPO3 & C10H14N5O7P;T-H3PO4, A?C10H14N5O7P;A-H2O & C10H14N5O7P;A-HPO3 BUT NOT *?C10H14N5O7P;R-HPO3
 *
 * e.g. TA on PC:
 * T, T-H2O, T-HPO3, T-H3PO4, A, A-H2O, A-HPO3, A-H3PO4
 *
 * e.g. T on PC:
 * T, T-H2O, T-HPO3, T-H3PO4
 *
 * e.g. T-H2O on PC (not feasible removed):
 * T-H2O, T-H3PO4
 *
 * no marker ion for ribose (*)
 */

    registerStringList_("RNPxl:modifications", "", modifications, "format: empirical formula e.g -H2O, ..., H2O+PO3", false, false);

    registerFlag_("RNPxl:CysteineAdduct", "Use this flag if the +152 adduct is expected.");
    registerFlag_("RNPxl:filter_fractional_mass", "Use this flag to filter non-crosslinks by fractional mass.");
    registerFlag_("RNPxl:localization", "Use this flag to perform crosslink localization by partial loss scoring as post-analysis.");
    registerFlag_("RNPxl:carbon_labeled_fragments", "Generate fragment shifts assuming full labeling of carbon (e.g. completely labeled U13).");
    registerDoubleOption_("RNPxl:filter_small_peptide_mass", "<threshold>", 600.0, "Filter precursor that can only correspond to non-crosslinks by mass.", false, true);
    registerDoubleOption_("RNPxl:marker_ions_tolerance", "<tolerance>", 0.05, "Tolerance used to determine marker ions (Da).", false, true);
  }

  /// Slimmer structure as storing all scored candidates in PeptideHit objects takes too much space
  struct AnnotatedHit
  {
    StringView sequence;
    SignedSize peptide_mod_index; // enumeration index of the non-RNA peptide modification
    Size rna_mod_index; // index of the RNA modification
    double score;
    double best_localization_score;
    String localization_scores;
    String best_localization;  
    String fragment_annotation_string; // for visualizaion in Proteome Discoverer
    std::vector<PeptideHit::PeakAnnotation> fragment_annotations;
    static bool hasBetterScore(const AnnotatedHit& a, const AnnotatedHit& b)
    {
      return a.score > b.score;
    }
  };

  /// Query ResidueModifications (given as strings) from ModificationsDB
  vector<ResidueModification> getModifications_(StringList modNames)
  {
    vector<ResidueModification> modifications;

    // iterate over modification names and add to vector
    for (StringList::iterator mod_it = modNames.begin(); mod_it != modNames.end(); ++mod_it)
    {
      String modification(*mod_it);
      ResidueModification rm;
      if (modification.hasSubstring(" (N-term)"))
      {
        modification.substitute(" (N-term)", "");
        rm = ModificationsDB::getInstance()->getModification(modification, "", ResidueModification::N_TERM);
      }
      else if (modification.hasSubstring(" (C-term)"))
      {
        modification.substitute(" (C-term)", "");
        rm = ModificationsDB::getInstance()->getModification(modification, "", ResidueModification::C_TERM);
      }
      else
      {
        rm = ModificationsDB::getInstance()->getModification(modification);
      }
      modifications.push_back(rm);
    }

    return modifications;
  }

  /* @brief Filter spectra to remove noise.
     Parameter are passed to spectra filter.
   */
  void preprocessSpectra_(PeakMap& exp, double fragment_mass_tolerance, bool fragment_mass_tolerance_unit_ppm, bool single_charge_spectra, bool annotate_charge = false)
  {
    // filter MS2 map
    // remove 0 intensities
    ThresholdMower threshold_mower_filter;
    threshold_mower_filter.filterPeakMap(exp);

    Normalizer normalizer;
    normalizer.filterPeakMap(exp);

    // sort by rt
    exp.sortSpectra(false);

    // filter settings
    WindowMower window_mower_filter;
    Param filter_param = window_mower_filter.getParameters();
    filter_param.setValue("windowsize", 100.0, "The size of the sliding window along the m/z axis.");
    filter_param.setValue("peakcount", 20, "The number of peaks that should be kept.");
    filter_param.setValue("movetype", "jump", "Whether sliding window (one peak steps) or jumping window (window size steps) should be used.");
    window_mower_filter.setParameters(filter_param);

    NLargest nlargest_filter = NLargest(400);

#ifdef _OPENMP
#pragma omp parallel for
#endif
    for (SignedSize exp_index = 0; exp_index < (SignedSize)exp.size(); ++exp_index)
    {
      // sort by mz
      exp[exp_index].sortByPosition();

      // deisotope
      Deisotoper::deisotopeAndSingleChargeMSSpectrum(exp[exp_index], 
                                         fragment_mass_tolerance, fragment_mass_tolerance_unit_ppm, 
                                         1, 3, 
                                         false, 
                                         2, 10, 
                                         single_charge_spectra, 
                                         annotate_charge);
    #ifdef DEBUG_RNPXLSEARCH
      cout << "after deisotoping..." << endl;
      cout << "Fragment m/z and intensities for spectrum: " << exp_index << endl;
//      for (Size i = 0; i != exp[exp_index].size(); ++i) cout << exp[exp_index][i].getMZ() << "\t" << exp[exp_index][i].getIntensity() << endl;
      cout << "Fragment charges in spectrum: " << exp_index  << endl;
      if (exp[exp_index].getIntegerDataArrays().size())
        for (Size i = 0; i != exp[exp_index].size(); ++i) 
          cout  << exp[exp_index][i].getMZ() << "\t" << exp[exp_index][i].getIntensity() << "\t"  << exp[exp_index].getIntegerDataArrays()[0][i] << endl;
      cout << endl;
    #endif

      // remove noise
      window_mower_filter.filterPeakSpectrum(exp[exp_index]);

    #ifdef DEBUG_RNPXLSEARCH
      cout << "after mower..." << endl;
      cout << "Fragment m/z and intensities for spectrum: " << exp_index << endl;
      for (Size i = 0; i != exp[exp_index].size(); ++i) cout << exp[exp_index][i].getMZ() << "\t" << exp[exp_index][i].getIntensity() << endl;
      cout << "Fragment charges in spectrum: " << exp_index  << endl;
      if (exp[exp_index].getIntegerDataArrays().size())
        for (Size i = 0; i != exp[exp_index].size(); ++i) 
          cout  << exp[exp_index][i].getMZ() << "\t" << exp[exp_index][i].getIntensity() << "\t"  << exp[exp_index].getIntegerDataArrays()[0][i] << endl;
    #endif
    
      nlargest_filter.filterPeakSpectrum(exp[exp_index]);

    #ifdef DEBUG_RNPXLSEARCH
      cout << "after nlargest..." << endl;
      cout << "Fragment m/z and intensities for spectrum: " << exp_index << endl;
      for (Size i = 0; i != exp[exp_index].size(); ++i) cout << exp[exp_index][i].getMZ() << "\t" << exp[exp_index][i].getIntensity() << endl;
      cout << "Fragment charges in spectrum: " << exp_index  << endl;
      if (exp[exp_index].getIntegerDataArrays().size())
        for (Size i = 0; i != exp[exp_index].size(); ++i) 
          cout  << exp[exp_index][i].getMZ() << "\t" << exp[exp_index][i].getIntensity() << "\t"  << exp[exp_index].getIntegerDataArrays()[0][i] << endl;
    #endif
 
      // sort (nlargest changes order)
      exp[exp_index].sortByPosition();
  
    #ifdef DEBUG_RNPXLSEARCH
      cout << "after sort..." << endl;
      cout << "Fragment m/z and intensities for spectrum: " << exp_index << endl;
      for (Size i = 0; i != exp[exp_index].size(); ++i) cout << exp[exp_index][i].getMZ() << "\t" << exp[exp_index][i].getIntensity() << endl;
      if (exp[exp_index].getIntegerDataArrays().size())
        for (Size i = 0; i != exp[exp_index].size(); ++i) 
          cout  << exp[exp_index][i].getMZ() << "\t" << exp[exp_index][i].getIntensity() << "\t"  << exp[exp_index].getIntegerDataArrays()[0][i] << endl;
    #endif
    }

//    MzMLFile().store(String("RNPxlSearch_a_") + String((int)annotate_charge) + ".mzML", exp);
  }


  struct FragmentAdductDefinition_
  {
    EmpiricalFormula formula; // formula
    String name;  // name used in annotation

    bool operator<(const FragmentAdductDefinition_& other) const
    {
      if (formula.toString() < other.formula.toString()) return true;
      if (formula.toString() > other.formula.toString()) return false;
      if (name < other.name) return true;
      return false;
    }

    bool operator==(const FragmentAdductDefinition_& other) const
    {
      if (formula != other.formula) return false;
      if (name != other.name) return false;
      return false;
    }
  };

  typedef map<String, set<FragmentAdductDefinition_> > PrecursorToFragmentAdductMapType; // map a precursor adduct (e.g. AU-H2O to all possible fragment adducts)

  // calculate all feasible fragment adducts from a precursor adduct
  vector<FragmentAdductDefinition_> getFeasibleFragmentAdducts_(const String& exp_pc_adduct, const String& exp_pc_formula, const PrecursorToFragmentAdductMapType& precursor_to_fragment_adducts)
  {
    // no precursor adduct? no fragment adducts are expected!
    if (exp_pc_formula.empty()) return vector<FragmentAdductDefinition_>(); 

    #ifdef DEBUG_RNPXLSEARCH
      LOG_DEBUG << "Generating fragment adducts for precursor adduct: '" << exp_pc_adduct << "'" << endl;
    #endif
    set<FragmentAdductDefinition_> feasible_fragment_adducts;

    for (PrecursorToFragmentAdductMapType::const_iterator mit = precursor_to_fragment_adducts.begin(); mit != precursor_to_fragment_adducts.end(); ++mit)
    {
      const String& pc_adduct = mit->first;
      const set<FragmentAdductDefinition_>& fragment_adducts = mit->second;

      // if fragment adducts are not restricted on precursor adduct only check if composition makes sense 
      if (pc_adduct.empty())
      {
        for (set<FragmentAdductDefinition_>::const_iterator cit = fragment_adducts.begin(); cit != fragment_adducts.end(); ++cit)
        {
          // rough check for chemical feasibility: fragment adduct may not contain more of each element than present its precursor
          EmpiricalFormula diff_formula = EmpiricalFormula(exp_pc_formula) - cit->formula; 
          if (!diff_formula.toString().hasSubstring("-")) // difference my not contain negative element counts
          {
            feasible_fragment_adducts.insert(*cit);
    #ifdef DEBUG_RNPXLSEARCH
          LOG_DEBUG << "feasible fragment adduct: " << cit->name << "\t" << cit->formula.toString() << endl;
    #endif
          }
        }
      }
      else // extract those that depend on precursor adduct
      {
        // check if number of losses match
        Size pc_adduct_nlosses = std::count(pc_adduct.begin(), pc_adduct.end(), '+') + std::count(pc_adduct.begin(), pc_adduct.end(), '-');
        Size exp_pc_adduct_nlosses = std::count(exp_pc_adduct.begin(), exp_pc_adduct.end(), '+') + std::count(exp_pc_adduct.begin(), exp_pc_adduct.end(), '-');

        if (pc_adduct_nlosses != exp_pc_adduct_nlosses) continue;

        // Same number of losses. Now check if nucleotides in map is at least as often present as in experimental precursor
        map<char, Size> pc_nucleotide_count;
        String::const_iterator pc_it = pc_adduct.begin();
        for (; pc_it != pc_adduct.end(); ++pc_it)
        {          
          if (*pc_it == '+' || *pc_it == '-') break;
          if (pc_nucleotide_count.find(*pc_it) == pc_nucleotide_count.end())
          {
            pc_nucleotide_count[*pc_it] = 1;
          }
          else
          {
            ++pc_nucleotide_count[*pc_it];
          }
        }

        String pc_loss_string(pc_it, pc_adduct.end());

        map<char, Size> exp_pc_nucleotide_count;
        String::const_iterator exp_pc_it = exp_pc_adduct.begin();
        for (; exp_pc_it != exp_pc_adduct.end(); ++exp_pc_it)
        {
          if (*exp_pc_it == '+' || *exp_pc_it == '-') break;
          if (exp_pc_nucleotide_count.find(*exp_pc_it) == exp_pc_nucleotide_count.end())
          {
            exp_pc_nucleotide_count[*exp_pc_it] = 1;
          }
          else
          {
            ++exp_pc_nucleotide_count[*exp_pc_it];
          }
        }
        String exp_pc_loss_string(exp_pc_it, exp_pc_adduct.end());

        bool all_present = true;
        for (map<char, Size>::const_iterator pcn_it = pc_nucleotide_count.begin(); pcn_it != pc_nucleotide_count.end(); ++pcn_it)
        {
          if (exp_pc_nucleotide_count.find(pcn_it->first) == exp_pc_nucleotide_count.end()) 
          {
            all_present = false;
            break; // not present at all? -> not applicable
          }

          if (exp_pc_nucleotide_count[pcn_it->first] < pcn_it->second) 
          {
            all_present = false;
            break; // present but to low occurance? -> not applicable
          }
        }
 
        // continue if some nucleotides needed to perform the mapping are missing for the experimental precursor adduct
        if (!all_present) continue;

        // now we need to check if all losses match exactly (ignoring the order) 
        // TODO: to achieve this we only check if string approximatly match by sorting all characters and then comparing the sorted strings
        std::sort(exp_pc_loss_string.end(), exp_pc_loss_string.end());
        std::sort(pc_loss_string.end(), pc_loss_string.end());
        if (exp_pc_loss_string == pc_loss_string)
        {
          feasible_fragment_adducts.insert(fragment_adducts.begin(), fragment_adducts.end());
    #ifdef DEBUG_RNPXLSEARCH
          LOG_DEBUG << "Rule: " << pc_adduct << " matches to: " << exp_pc_adduct << endl;
    #endif
        }
      }
    }
    std::vector<FragmentAdductDefinition_> ret;
    std::copy(feasible_fragment_adducts.begin(), feasible_fragment_adducts.end(), back_inserter(ret));
    return ret; 
  }

  // calculate all feasible fragment adducts from all possible precursor adducts
  map<String, vector<FragmentAdductDefinition_> > getAllFeasibleFragmentAdducts_(const RNPxlModificationMassesResult& precursor_adducts, const PrecursorToFragmentAdductMapType& precursor_to_fragment_adducts)
  {
    map<String, vector<FragmentAdductDefinition_> > all_pc_all_feasible_adducts;

    // for all possible precursor adducts

    for (Map<String, double>::ConstIterator mit = precursor_adducts.mod_masses.begin(); mit != precursor_adducts.mod_masses.end(); ++mit)
    {
      const String& ef = mit->first;
      const set<String>& ambiguities = precursor_adducts.mod_combinations.at(ef);

      for (set<String>::const_iterator sit = ambiguities.begin(); sit != ambiguities.end(); ++sit)
      {
        const String& pc_adduct = *sit;  // nucleotide formula e.g. "AU-H2O"

        // calculate feasible fragment adducts and store them for lookup
        vector<FragmentAdductDefinition_> feasible_adducts = getFeasibleFragmentAdducts_(pc_adduct, ef, precursor_to_fragment_adducts);
        all_pc_all_feasible_adducts[pc_adduct] = feasible_adducts;

        break; // we only want to store one precursor adduct for multiple ambiguities (e.g. AUG, AGU, UAG..)
      }
    }

    for (map<String, vector<FragmentAdductDefinition_> >::const_iterator mit = all_pc_all_feasible_adducts.begin(); mit != all_pc_all_feasible_adducts.end(); ++mit)
    {
      LOG_INFO << "Precursor adduct: '" << mit->first << "' and feasible fragment adducts:" << endl;
      for (vector<FragmentAdductDefinition_>::const_iterator fit = mit->second.begin(); fit != mit->second.end(); ++fit)
      {
        LOG_INFO << fit->name << "\t" << fit->formula.toString() << endl;
      }
    } 

    return all_pc_all_feasible_adducts;
  }

  /* @brief Localization step of the cross-link identification engine.
   * Given a top scoring candidate (based on total loss spectrum) it:
   *  - generates all fragment adducts based on the attached precursor adduct
   *  - annotated peaks
   *  - calculates an additive score that considers the presence or absence of evidence for a cross-linking site
   *  - the maximum score is reported
   */
  void postScoreHits_(const PeakMap& exp, 
                      vector<vector<AnnotatedHit> >& annotated_hits, 
                      Size top_hits, 
                      const RNPxlModificationMassesResult& mm, 
                      const vector<ResidueModification>& fixed_modifications, 
                      const vector<ResidueModification>& variable_modifications, 
                      Size max_variable_mods_per_peptide, 
                      TheoreticalSpectrumGenerator spectrum_generator, 
                      double fragment_mass_tolerance, bool fragment_mass_tolerance_unit_ppm, 
                      const map<String, vector<FragmentAdductDefinition_> > & all_feasible_fragment_adducts)
  {
    assert(exp.size() == annotated_hits.size());

    #ifdef DEBUG_RNPXLSEARCH
      LOG_DEBUG << exp.size() << " : " << annotated_hits.size() << endl;
    #endif

    Param ps = spectrum_generator.getParameters();
    ps.setValue("add_metainfo", "true", "Adds the type of peaks as metainfo to the peaks, like y8+, [M-H2O+2H]++");
    ps.setValue("add_first_prefix_ion", "true");
    ps.setValue("add_a_ions", "true", "Add peaks of a-ions to the spectrum");
    ps.setValue("add_precursor_peaks", "true", "Adds peaks of the precursor to the spectrum, which happen to occur sometimes");
    ps.setValue("add_all_precursor_charges", "true", "Adds precursor peaks with all charges in the given range");
    spectrum_generator.setParameters(ps);

    SpectrumAlignment spectrum_aligner;
    Param pa = spectrum_aligner.getParameters();
    pa.setValue("tolerance", (double)fragment_mass_tolerance, "Defines the absolute (in Da) or relative (in ppm) tolerance in the alignment");
    if (fragment_mass_tolerance_unit_ppm)
    {
      pa.setValue("is_relative_tolerance", "true");
    } 
    else
    {
      pa.setValue("is_relative_tolerance", "false");
    } 
  
    spectrum_aligner.setParameters(pa);

  // remove all but top n scoring for localization (usually all but the first one)
#ifdef _OPENMP
#pragma omp parallel for
#endif
    for (SignedSize scan_index = 0; scan_index < (SignedSize)annotated_hits.size(); ++scan_index)
    {
      // sort and keeps n best elements according to score
      Size topn = top_hits > annotated_hits[scan_index].size() ? annotated_hits[scan_index].size() : top_hits;
      std::partial_sort(annotated_hits[scan_index].begin(), annotated_hits[scan_index].begin() + topn, annotated_hits[scan_index].end(), AnnotatedHit::hasBetterScore);
      annotated_hits[scan_index].resize(topn);
    }

#ifdef _OPENMP
#pragma omp parallel for
#endif
    for (SignedSize scan_index = 0; scan_index < (SignedSize)annotated_hits.size(); ++scan_index)
    {
      const PeakSpectrum& exp_spectrum = exp[scan_index];
      const Size precursor_charge = exp_spectrum.getPrecursors()[0].getCharge();
      if (!annotated_hits[scan_index].empty())
      {
        for (vector<AnnotatedHit>::iterator a_it = annotated_hits[scan_index].begin(); a_it != annotated_hits[scan_index].end(); ++a_it)
        {
          // get unmodified string
          String unmodified_sequence = a_it->sequence.getString();

          // initialize result fields
          a_it->best_localization = unmodified_sequence;
          a_it->best_localization_score = 0;

          AASequence aas = AASequence::fromString(unmodified_sequence);

          // reapply modifications (because for memory reasons we only stored the index and recreation is fast)
          vector<AASequence> all_modified_peptides;
          ModifiedPeptideGenerator::applyFixedModifications(fixed_modifications.begin(), fixed_modifications.end(), aas);
          ModifiedPeptideGenerator::applyVariableModifications(variable_modifications.begin(), variable_modifications.end(), aas, max_variable_mods_per_peptide, all_modified_peptides);

          // reannotate much more memory heavy AASequence object
          AASequence fixed_and_variable_modified_peptide = all_modified_peptides[a_it->peptide_mod_index]; 

          // determine RNA on precursor from index in map
          std::map<String, std::set<String> >::const_iterator mod_combinations_it = mm.mod_combinations.begin();
          std::advance(mod_combinations_it, a_it->rna_mod_index);
          String precursor_rna_adduct = *mod_combinations_it->second.begin();

          // generate all partial loss spectra (excluding the complete loss spectrum) merged into one spectrum
          // first get all possible RNA fragment shifts in the MS2 (based on the precursor RNA/DNA)
          const vector<FragmentAdductDefinition_>& partial_loss_modification = all_feasible_fragment_adducts.at(precursor_rna_adduct);

          PeakSpectrum partial_loss_spectrum;
          partial_loss_spectrum.getIntegerDataArrays().resize(1);
          PeakSpectrum::IntegerDataArray& partial_loss_spectrum_charge = partial_loss_spectrum.getIntegerDataArrays()[0];

          partial_loss_spectrum.getStringDataArrays().resize(1); // annotation
          PeakSpectrum::StringDataArray& partial_loss_spectrum_annotation = partial_loss_spectrum.getStringDataArrays()[0];

          // generate total loss spectrum for the fixed and variable modified peptide (without RNA)
          PeakSpectrum total_loss_spectrum;

          // TODO for ETD: generate MS2 precursor peaks of the MS1 adduct (total RNA) carrying peptide for all z <= precursor charge

          spectrum_generator.getSpectrum(total_loss_spectrum, fixed_and_variable_modified_peptide, 1, precursor_charge);

          // TODO: generate unshifted immonium ions to gain confidence in identified peptide sequence

          // Marker ions derived from RNA fragments:
          // Add peaks for marker ions A', G', C' marker ions (presence of these are determined by precursor RNA)
          if (precursor_rna_adduct.hasSubstring("A"))
          {
            partial_loss_spectrum.push_back(Peak1D(136.0623, 1.0));
            partial_loss_spectrum_charge.push_back(1);
            partial_loss_spectrum_annotation.push_back("RNA:A'");
          }

          if (precursor_rna_adduct.hasSubstring("G"))
          {
            partial_loss_spectrum.push_back(Peak1D(152.0572, 1.0));
            partial_loss_spectrum_charge.push_back(1);
            partial_loss_spectrum_annotation.push_back("RNA:G'");
          }

          if (precursor_rna_adduct.hasSubstring("C"))
          {
            partial_loss_spectrum.push_back(Peak1D(112.0510, 1.0)); // C4H6N3O
            partial_loss_spectrum_charge.push_back(1);
            partial_loss_spectrum_annotation.push_back("RNA:C'");
          }

          for (Size i = 0; i != partial_loss_modification.size(); ++i)
          {
            // get name and mass of fragment adduct
            const String& fragment_shift_name = partial_loss_modification[i].name; // e.g. U-H2O
            //cout << fragment_shift_name << "\t" << partial_loss_modification[i].formula.toString() << endl;
            const double fragment_shift_mass = partial_loss_modification[i].formula.getMonoWeight();

            // For every fragment adduct add an RNA mass peak of charge 1
            partial_loss_spectrum.push_back(Peak1D(fragment_shift_mass + Constants::PROTON_MASS_U, 1.0));
            partial_loss_spectrum_charge.push_back(1);
            partial_loss_spectrum_annotation.push_back("RNA:" + fragment_shift_name); // add name (e.g., RNA:U-H2O)

            // Add shifted immonium ion peaks if the amino acid is present in the sequence
            if (unmodified_sequence.hasSubstring("Y"))
            {
              double immonium_ion_mz = EmpiricalFormula("C8H10NO").getMonoWeight() + fragment_shift_mass;
              partial_loss_spectrum.push_back(Peak1D(immonium_ion_mz, 1.0));
              partial_loss_spectrum_charge.push_back(1);
              partial_loss_spectrum_annotation.push_back(FragmentAnnotationHelper::getAnnotatedImmoniumIon('Y', fragment_shift_name));
            }
            else if (unmodified_sequence.hasSubstring("W"))
            {
              double immonium_ion_mz = EmpiricalFormula("C10H11N2").getMonoWeight() + fragment_shift_mass;
              partial_loss_spectrum.push_back(Peak1D(immonium_ion_mz, 1.0));
              partial_loss_spectrum_charge.push_back(1);
              partial_loss_spectrum_annotation.push_back(FragmentAnnotationHelper::getAnnotatedImmoniumIon('W', fragment_shift_name));
            }
            else if (unmodified_sequence.hasSubstring("F"))
            {
              double immonium_ion_mz = EmpiricalFormula("C8H10N").getMonoWeight() + fragment_shift_mass;
              partial_loss_spectrum.push_back(Peak1D(immonium_ion_mz, 1.0));
              partial_loss_spectrum_charge.push_back(1);
              partial_loss_spectrum_annotation.push_back(FragmentAnnotationHelper::getAnnotatedImmoniumIon('F', fragment_shift_name));
            }
            else if (unmodified_sequence.hasSubstring("H"))
            {
              double immonium_ion_mz = EmpiricalFormula("C5H8N3").getMonoWeight() + fragment_shift_mass;
              partial_loss_spectrum.push_back(Peak1D(immonium_ion_mz, 1.0));
              partial_loss_spectrum_charge.push_back(1);
              partial_loss_spectrum_annotation.push_back(FragmentAnnotationHelper::getAnnotatedImmoniumIon('H', fragment_shift_name));
            }
            else if (unmodified_sequence.hasSubstring("C"))
            {
              double immonium_ion_mz = EmpiricalFormula("C2H6NS").getMonoWeight() + fragment_shift_mass;
              partial_loss_spectrum.push_back(Peak1D(immonium_ion_mz, 1.0));
              partial_loss_spectrum_charge.push_back(1);
              partial_loss_spectrum_annotation.push_back(FragmentAnnotationHelper::getAnnotatedImmoniumIon('C', fragment_shift_name));
            }
            else if (unmodified_sequence.hasSubstring("P"))
            {
              double immonium_ion_mz = EmpiricalFormula("C4H8N").getMonoWeight() + fragment_shift_mass;
              partial_loss_spectrum.push_back(Peak1D(immonium_ion_mz, 1.0));
              partial_loss_spectrum_charge.push_back(1);
              partial_loss_spectrum_annotation.push_back(FragmentAnnotationHelper::getAnnotatedImmoniumIon('P', fragment_shift_name));
            }
            else if (unmodified_sequence.hasSubstring("L") || unmodified_sequence.hasSubstring("I"))
            {
              double immonium_ion_mz = EmpiricalFormula("C5H12N").getMonoWeight() + fragment_shift_mass;
              partial_loss_spectrum.push_back(Peak1D(immonium_ion_mz, 1.0));
              partial_loss_spectrum_charge.push_back(1);
              partial_loss_spectrum_annotation.push_back(FragmentAnnotationHelper::getAnnotatedImmoniumIon('L', fragment_shift_name));
            }
            else if (unmodified_sequence.hasSubstring("K"))
            {
              double immonium_ion_mz = 101.10732 + fragment_shift_mass;
              partial_loss_spectrum.push_back(Peak1D(immonium_ion_mz, 1.0));
              partial_loss_spectrum_charge.push_back(1);
              partial_loss_spectrum_annotation.push_back(FragmentAnnotationHelper::getAnnotatedImmoniumIon('K', fragment_shift_name));
              // TODO: add a lysin derived fragment (similar to immonium ion) 84. and 129.10 (ask Aleks)

            }
            else if (unmodified_sequence.hasSubstring("M"))
            {
              double immonium_ion_mz = 104.05285 + fragment_shift_mass;
              partial_loss_spectrum.push_back(Peak1D(immonium_ion_mz, 1.0));
              partial_loss_spectrum_charge.push_back(1);
              partial_loss_spectrum_annotation.push_back(FragmentAnnotationHelper::getAnnotatedImmoniumIon('M', fragment_shift_name));
            }

            // Generate all possible shifted ion a,b,y-ion peaks by attaching the current RNA adduct (fragment_shift_name)
            double shift = ModificationsDB::getInstance()->getModification(fragment_shift_name, "", ResidueModification::N_TERM).getDiffMonoMass();
 
            // annotate generated a,b,y ions with fragment shift name
            PeakSpectrum shifted_series_peaks;
            shifted_series_peaks.getStringDataArrays().resize(1); // annotation
            shifted_series_peaks.getIntegerDataArrays().resize(1); // charge

            PeakSpectrum::StringDataArray& shifted_series_annotations = shifted_series_peaks.getStringDataArrays()[0];
            PeakSpectrum::IntegerDataArray& shifted_series_charges = shifted_series_peaks.getIntegerDataArrays()[0];

            // For every charge state
            for (Size z = 1; z <= precursor_charge; ++z)
            {
              // 1. create unshifted peaks
              PeakSpectrum tmp_shifted_series_peaks;
              spectrum_generator.getSpectrum(tmp_shifted_series_peaks, fixed_and_variable_modified_peptide, z, z);

              PeakSpectrum::StringDataArray& tmp_shifted_series_annotations = tmp_shifted_series_peaks.getStringDataArrays()[0];
              PeakSpectrum::IntegerDataArray& tmp_shifted_series_charges = tmp_shifted_series_peaks.getIntegerDataArrays()[0];

              // 2. shift peaks
              for (Size j = 0; j != tmp_shifted_series_peaks.size(); ++j)
              {
                tmp_shifted_series_peaks[j].setMZ(tmp_shifted_series_peaks[j].getMZ() + shift / static_cast<double>(z));
              }

              // 3. add shifted peaks to shifted_series_peaks
              shifted_series_peaks.insert(shifted_series_peaks.end(), tmp_shifted_series_peaks.begin(), tmp_shifted_series_peaks.end());
              shifted_series_annotations.insert(
                shifted_series_annotations.end(),
                tmp_shifted_series_annotations.begin(),
                tmp_shifted_series_annotations.end()
              );
              shifted_series_charges.insert(
                shifted_series_charges.end(),
                tmp_shifted_series_charges.begin(),
                tmp_shifted_series_charges.end()
              );
            }

            // 4. add fragment shift name to annotation of shifted peaks
            for (Size j = 0; j != shifted_series_annotations.size(); ++j)
            {
              shifted_series_annotations[j] = shifted_series_annotations[j] + " " + fragment_shift_name;
            }
           
            // append shifted and annotated ion series to partial loss spectrum
            partial_loss_spectrum.insert(partial_loss_spectrum.end(), shifted_series_peaks.begin(), shifted_series_peaks.end());
            partial_loss_spectrum_annotation.insert(
              partial_loss_spectrum_annotation.end(),
              shifted_series_annotations.begin(),
              shifted_series_annotations.end()
            );
            partial_loss_spectrum.getIntegerDataArrays()[0].insert(
              partial_loss_spectrum_charge.end(),
              shifted_series_charges.begin(),
              shifted_series_charges.end()
            );
          }

          partial_loss_spectrum.sortByPosition();

          // fill annotated spectrum information
          set<Size> peak_is_annotated;  // experimental peak index

          // ion centric (e.g. b and y-ion) spectrum annotation that records all shifts of specific ions (e.g. y5, y5 + U, y5 + C3O)
          map<Size, vector<FragmentAnnotationDetail_> > unshifted_b_ions, unshifted_y_ions, unshifted_a_ions, shifted_b_ions, shifted_y_ions, shifted_a_ions;
          vector<PeptideHit::PeakAnnotation> shifted_immonium_ions;
          vector<PeptideHit::PeakAnnotation> annotated_marker_ions;
          vector<PeptideHit::PeakAnnotation> annotated_precursor_ions;


          // first annotate total loss peaks (these give no information where the actual shift occured)
          #ifdef DEBUG_RNPXLSEARCH
            LOG_DEBUG << "Annotating ion (total loss spectrum): " << fixed_and_variable_modified_peptide.toString()  << endl;
          #endif
          std::vector<std::pair<Size, Size> > alignment;
          spectrum_aligner.getSpectrumAlignment(alignment, total_loss_spectrum, exp_spectrum);

          const PeakSpectrum::StringDataArray& total_loss_annotations = total_loss_spectrum.getStringDataArrays()[0];
          const PeakSpectrum::IntegerDataArray& total_loss_charges = total_loss_spectrum.getIntegerDataArrays()[0];
            
          for (vector<std::pair<Size, Size> >::const_iterator pair_it = alignment.begin(); pair_it != alignment.end(); ++pair_it)
          {
            // information on the experimental fragment in the alignment
            const Size& fragment_index = pair_it->second;
            const Peak1D& fragment = exp_spectrum[fragment_index];
            const double fragment_intensity = fragment.getIntensity(); // in percent (%)
            const double fragment_mz = fragment.getMZ();
            const int fragment_charge = exp_spectrum.getIntegerDataArrays().back()[fragment_index];

            const String& ion_name = total_loss_annotations[pair_it->first];
            const int charge = total_loss_charges[pair_it->first];

            // define which ion names are annotated 
            if (ion_name.hasPrefix("y"))
            { 
                String ion_nr_string = ion_name;
                ion_nr_string.substitute("y", "");
                ion_nr_string.substitute("+", "");
                Size ion_number = (Size)ion_nr_string.toInt();
              #ifdef DEBUG_RNPXLSEARCH
                const AASequence& peptide_sequence = fixed_and_variable_modified_peptide.getSuffix(ion_number);
                LOG_DEBUG << "Annotating ion: " << ion_name << " at position: " << fragment_mz << " " << peptide_sequence.toString() << " intensity: " << fragment_intensity << endl;
              #endif
              peak_is_annotated.insert(pair_it->second);                  

              // only allow matching charges (if a fragment charge was assigned)
              if (fragment_charge == 0 || fragment_charge == charge)
              { 
                FragmentAnnotationDetail_ d("", charge, fragment_mz, fragment_intensity);
                unshifted_y_ions[ion_number].push_back(d);
              }
              #ifdef DEBUG_RNPXLSEARCH
              else
              {
                LOG_DEBUG << "Charge missmatch in alignment: " << ion_name << " at position: " << fragment_mz << " charge fragment: " << fragment_charge << " theo. charge: " << charge << endl;
              }
              #endif
            }
            else if (ion_name.hasPrefix("b"))
            { 
                String ion_nr_string = ion_name;
                ion_nr_string.substitute("b", "");
                ion_nr_string.substitute("+", "");
                Size ion_number = (Size)ion_nr_string.toInt();
              #ifdef DEBUG_RNPXLSEARCH
                const AASequence& peptide_sequence = aas.getPrefix(ion_number);
                LOG_DEBUG << "Annotating ion: " << ion_name << " at position: " << fragment_mz << " " << peptide_sequence.toString() << " intensity: " << fragment_intensity << endl;
              #endif
              peak_is_annotated.insert(pair_it->second);                  

              // only allow matching charges (if a fragment charge was assigned)
              if (fragment_charge == 0 || fragment_charge == charge)
              { 
                FragmentAnnotationDetail_ d("", charge, fragment_mz, fragment_intensity);
                unshifted_b_ions[ion_number].push_back(d);
              }
              #ifdef DEBUG_RNPXLSEARCH
              else
              {
                LOG_DEBUG << "Charge missmatch in alignment: " << ion_name << " at position: " << fragment_mz << " charge fragment: " << fragment_charge << " theo. charge: " << charge << endl;
              }
              #endif
            }
            else if (ion_name.hasPrefix("a"))
            { 
                String ion_nr_string = ion_name;
                ion_nr_string.substitute("a", "");
                ion_nr_string.substitute("+", "");
                Size ion_number = (Size)ion_nr_string.toInt();
              #ifdef DEBUG_RNPXLSEARCH
                const AASequence& peptide_sequence = aas.getPrefix(ion_number);
                LOG_DEBUG << "Annotating ion: " << ion_name << " at position: " << fragment_mz << " " << peptide_sequence.toString() << " intensity: " << fragment_intensity << endl;
              #endif
              peak_is_annotated.insert(pair_it->second);                  

              // only allow matching charges (if a fragment charge was assigned)
              if (fragment_charge == 0 || fragment_charge == charge)
              { 
                FragmentAnnotationDetail_ d("", charge, fragment_mz, fragment_intensity);
                unshifted_a_ions[ion_number].push_back(d);
              }
              #ifdef DEBUG_RNPXLSEARCH
              else
              {
                LOG_DEBUG << "Charge missmatch in alignment: " << ion_name << " at position: " << fragment_mz << " charge fragment: " << fragment_charge << " theo. charge: " << charge << endl;
              }
              #endif
            }
            else if (ion_name.hasPrefix("[M+"))
            {
              PeptideHit::PeakAnnotation fa;
              fa.mz = fragment_mz;
              fa.intensity = fragment_intensity;
              fa.charge = 1; // for visualion charge is not really important so we set it to 0
              fa.annotation = ion_name;
              annotated_precursor_ions.push_back(fa);
            }
          }

          // generate fragment annotation strings for unshifted ions
          StringList fa_strings;
          vector<PeptideHit::PeakAnnotation> fas;
          String ub = FragmentAnnotationHelper::fragmentAnnotationDetailsToString("b", unshifted_b_ions);
          if (!ub.empty()) 
          {
            fa_strings.push_back(ub);
            const vector<PeptideHit::PeakAnnotation>& fas_tmp = FragmentAnnotationHelper::fragmentAnnotationDetailsToPHFA("b", unshifted_b_ions);;
            fas.insert(fas.end(), fas_tmp.begin(), fas_tmp.end());
          }
          String uy = FragmentAnnotationHelper::fragmentAnnotationDetailsToString("y", unshifted_y_ions);
          if (!uy.empty()) 
          {
            fa_strings.push_back(uy);
            const vector<PeptideHit::PeakAnnotation>& fas_tmp = FragmentAnnotationHelper::fragmentAnnotationDetailsToPHFA("y", unshifted_y_ions);;
            fas.insert(fas.end(), fas_tmp.begin(), fas_tmp.end());
          }
          String ua = FragmentAnnotationHelper::fragmentAnnotationDetailsToString("a", unshifted_a_ions);
          if (!ua.empty()) 
          {
            fa_strings.push_back(ua);
            const vector<PeptideHit::PeakAnnotation>& fas_tmp = FragmentAnnotationHelper::fragmentAnnotationDetailsToPHFA("a", unshifted_a_ions);;
            fas.insert(fas.end(), fas_tmp.begin(), fas_tmp.end());
          }
          vector<double> sites_sum_score(aas.size(), 0);

          // loss spectrum to the experimental measured one
          alignment.clear();

          spectrum_aligner.getSpectrumAlignment(alignment, partial_loss_spectrum, exp_spectrum);

          const PeakSpectrum::StringDataArray& partial_loss_annotations = partial_loss_spectrum.getStringDataArrays()[0];
          const PeakSpectrum::IntegerDataArray& partial_loss_charges = partial_loss_spectrum.getIntegerDataArrays()[0];

          if (alignment.empty()) 
          {
            std::sort(fa_strings.begin(), fa_strings.end());
            a_it->fragment_annotation_string = ListUtils::concatenate(fa_strings, "|");
            a_it->fragment_annotations = fas;
            continue;
          }

          for (vector<std::pair<Size, Size> >::const_iterator pair_it = alignment.begin(); pair_it != alignment.end(); ++pair_it)
          {
            // only annotate experimental peaks with shift - i.e. do not annotated complete loss peaks again
            if (peak_is_annotated.find(pair_it->second) != peak_is_annotated.end())
            {
              continue;
            }

            // information on the experimental fragment in the alignment
            const Size& fragment_index = pair_it->second;
            const Peak1D& fragment = exp_spectrum[fragment_index];
            const double fragment_intensity = fragment.getIntensity(); // in percent (%)
            const double fragment_mz = fragment.getMZ();
            const int fragment_charge = exp_spectrum.getIntegerDataArrays().back()[fragment_index];

            String ion_name = partial_loss_annotations[pair_it->first];
            const int charge = partial_loss_charges[pair_it->first];

            vector<String> f;

            ion_name.split(' ', f);  // e.g. "y3 C3O" or just "y2"
            String fragment_shift_name;
            if (f.size() == 2) 
            {
              fragment_shift_name = f[1];
            }

            String fragment_ion_name = f[0]; // e.g. y3

            #ifdef DEBUG_RNPXLSEARCH
              LOG_DEBUG << "Annotating ion: " << ion_name << " at position: " << fragment_mz << " " << " intensity: " << fragment_intensity << endl;
            #endif

            // define which ion names are annotated 
            if (fragment_ion_name.hasPrefix("y"))
            { 
              String ion_nr_string = fragment_ion_name;
              ion_nr_string.substitute("y", "");
              ion_nr_string.substitute("+", ""); // remove one or multiple '+'
              Size ion_number = (Size)ion_nr_string.toInt();

              // only allow matching charges (if a fragment charge was assigned)
              if (fragment_charge == 0 || fragment_charge == charge)
              { 
                FragmentAnnotationDetail_ d(fragment_shift_name, charge, fragment_mz, fragment_intensity);
                shifted_y_ions[ion_number].push_back(d);
              }
              #ifdef DEBUG_RNPXLSEARCH
              else
              {
                LOG_DEBUG << "Charge missmatch in alignment: " << ion_name << " at position: " << fragment_mz << " charge fragment: " << fragment_charge << " theo. charge: " << charge << endl;
              }
              #endif
            }
            else if (fragment_ion_name.hasPrefix("b"))
            { 
              String ion_nr_string = fragment_ion_name;
              ion_nr_string.substitute("b", "");
              ion_nr_string.substitute("+", ""); // remove one or multiple '+'
              Size ion_number = (Size)ion_nr_string.toInt();

              // only allow matching charges (if a fragment charge was assigned)
              if (fragment_charge == 0 || fragment_charge == charge)
              { 
                FragmentAnnotationDetail_ d(fragment_shift_name, charge, fragment_mz, fragment_intensity);
                shifted_b_ions[ion_number].push_back(d);
              }
              #ifdef DEBUG_RNPXLSEARCH
              else
              {
                LOG_DEBUG << "Charge missmatch in alignment: " << ion_name << " at position: " << fragment_mz << " charge fragment: " << fragment_charge << " theo. charge: " << charge << endl;
              }
              #endif
            }
            else if (fragment_ion_name.hasPrefix("a"))
            { 
              String ion_nr_string = fragment_ion_name;
              ion_nr_string.substitute("a", "");
              ion_nr_string.substitute("+", ""); // remove one or multiple '+'
              Size ion_number = (Size)ion_nr_string.toInt();
 
              // only allow matching charges (if a fragment charge was assigned)
              if (fragment_charge == 0 || fragment_charge == charge)
              { 
                FragmentAnnotationDetail_ d(fragment_shift_name, charge, fragment_mz, fragment_intensity);
                shifted_a_ions[ion_number].push_back(d);
              }
              #ifdef DEBUG_RNPXLSEARCH
              else
              {
                LOG_DEBUG << "Charge missmatch in alignment: " << ion_name << " at position: " << fragment_mz << " charge fragment: " << fragment_charge << " theo. charge: " << charge << endl;
              }
              #endif
            }
            else if (ion_name.hasPrefix("RNA:"))
            {
              if (fragment_charge <= 1)
              {
                PeptideHit::PeakAnnotation fa;
                fa.mz = fragment_mz;
                fa.intensity = fragment_intensity;
                fa.charge = 1;
                fa.annotation = ion_name;
                annotated_marker_ions.push_back(fa);
              }
              #ifdef DEBUG_RNPXLSEARCH
              else
              {
                LOG_DEBUG << "Charge missmatch in alignment: " << ion_name << " at position: " << fragment_mz << " charge fragment: " << fragment_charge << " theo. charge: " << 1 << endl;
              }
              #endif
            }
            else if (ion_name.hasPrefix("i"))
            {
              if (fragment_charge <= 1)
              {
                PeptideHit::PeakAnnotation fa;
                fa.mz = fragment_mz;
                fa.intensity = fragment_intensity;
                fa.charge = 1;
                fa.annotation = ion_name;
                shifted_immonium_ions.push_back(fa);
              }
              #ifdef DEBUG_RNPXLSEARCH
              else
              {
                LOG_DEBUG << "Charge missmatch in alignment: " << ion_name << " at position: " << fragment_mz << " charge fragment: " << fragment_charge << " theo. charge: " << 1 << endl;
              }
              #endif
            }
            else if (ion_name.hasPrefix("[M+"))
            {
              PeptideHit::PeakAnnotation fa;
              fa.mz = fragment_mz;
              fa.intensity = fragment_intensity;
              fa.charge = 1; // for visualion charge is not really important so we set it to 1, TODO: read out charge from ion name and set here
              fa.annotation = ion_name;
              annotated_precursor_ions.push_back(fa);
            }
          }

          // track shifts in n- and c-term ladders (in AAs coordinates)
          vector<double> n_shifts(sites_sum_score.size(), 0);
          vector<double> c_shifts(sites_sum_score.size(), 0);
          for (Size i = 0; i != sites_sum_score.size(); ++i)
          {
            if (shifted_b_ions.find(i + 1) == shifted_b_ions.end()) { continue; }
            for (auto& k : shifted_b_ions[i + 1]) { n_shifts[i] += k.intensity; }
          }

          for (Size i = 0; i != sites_sum_score.size(); ++i)
          {
            if (shifted_a_ions.find(i + 1) == shifted_a_ions.end()) { continue; }
            for (auto& k : shifted_a_ions[i + 1]) { n_shifts[i] += k.intensity; }
          }
          
          for (Size i = 0; i != sites_sum_score.size(); ++i)
          {           
            const Size position = sites_sum_score.size() - i - 1;
            if (shifted_y_ions.find(i + 1) == shifted_y_ions.end()) { continue; }
            for (auto& k : shifted_y_ions[i + 1]) { c_shifts[position] += k.intensity; }
          }

          for (Size i = 0; i != sites_sum_score.size(); ++i) 
          {            
            sites_sum_score[i] = 0.0;
            if (n_shifts[i] == 0 && c_shifts[i] == 0) { continue; } // no shifts? no cross-link at this AA 
            
            if (n_shifts[i] > 0)
            {
              if (i >= 1 && n_shifts[i - 1] > 0) continue; // AA before already shifted. So ignore this one.
              if (i < sites_sum_score.size()/2  && n_shifts[i + 1] == 0) continue; // AA after should be shifted, too (at least in lower mass range)

              sites_sum_score[i] += n_shifts[i]; 
            }

            if (c_shifts[i] > 0)
            {
              if (i < sites_sum_score.size()-1  && c_shifts[i + 1] > 0) continue; // AA after already shifted. So ignore this one.
              if (i > sites_sum_score.size()/2  && c_shifts[i - 1] == 0) continue; // AA before should be shifted, too (at least in lower mass range)
              sites_sum_score[i] += c_shifts[i]; 
            }

          }
/*
          for (Size i = 0; i != sites_sum_score.size(); ++i) 
          {            
            sites_sum_score[i] = 0.0;
            // caclculate how many ions are explained by this position
            //
            // b-ions
            for (Size bi = 1; bi <= sites_sum_score.size(); ++bi) 
            {      
              if ((bi - 1) < i) // penalize contradicting observations
              {
                if (shifted_b_ions.find(bi) != shifted_b_ions.end())
                {
                  for (auto& k : shifted_b_ions[bi])
                  {
<<<<<<< HEAD
                    sites_sum_score[i] -= k.intensity;
=======
                    sites_sum_score[i] -= 2.0 * (1.0 - distance) * k.intensity;
>>>>>>> 52ce45bd
                  }
                }
              } 
              else // add supporting observations
              {                            
                if (shifted_b_ions.find(bi) != shifted_b_ions.end())
                {  
                  for (auto& k : shifted_b_ions[bi])
                  {
<<<<<<< HEAD
                    sites_sum_score[i] += k.intensity; 
=======
                    sites_sum_score[i] += (1.0 - distance) * k.intensity; // weight by distance
>>>>>>> 52ce45bd
                  }
                }
              } 
            }
            
            // a-ions
            for (Size ai = 1; ai <= sites_sum_score.size(); ++ai) 
            {            
              if ((ai - 1) < i) // penalize contradicting observations
              {
                if (shifted_a_ions.find(ai) != shifted_a_ions.end())
                {
                  for (auto& k : shifted_a_ions[ai])
                  {
<<<<<<< HEAD
                    sites_sum_score[i] -= k.intensity;
=======
                    sites_sum_score[i] -= 2.0 * (1.0 - distance) * k.intensity;
>>>>>>> 52ce45bd
                  }
                }
              } 
              else // add supporting observations
              {                            
                if (shifted_a_ions.find(ai) != shifted_a_ions.end())
                {  
                  for (auto& k : shifted_a_ions[ai])
                  {
<<<<<<< HEAD
                    sites_sum_score[i] += k.intensity;
=======
                    sites_sum_score[i] += (1.0 - distance) * k.intensity;
>>>>>>> 52ce45bd
                  }
                }
              } 
            }
            
            // y-ions
            for (Size yi = 1; yi <= sites_sum_score.size(); ++yi) 
            {
              Size position = sites_sum_score.size() - yi;
              if (position > i) // penalize contradicting observations
              {
                if (shifted_y_ions.find(yi) != shifted_y_ions.end())
                {
                  for (auto& k : shifted_y_ions[yi])
                  {
<<<<<<< HEAD
                    sites_sum_score[i] -= k.intensity;
=======
                    sites_sum_score[i] -= 2.0 * (1.0 - distance) * k.intensity;
>>>>>>> 52ce45bd
                  }
                }
              }
              else
              {
                if (shifted_y_ions.find(yi) != shifted_y_ions.end())
                {
                  for (auto& k : shifted_y_ions[yi])
                  {
<<<<<<< HEAD
                    sites_sum_score[i] += k.intensity;
=======
                    sites_sum_score[i] += (1.0 - distance) * k.intensity;
>>>>>>> 52ce45bd
                  }
                }
              }              
            }
          }
*/
          #ifdef DEBUG_RNPXLSEARCH
            LOG_DEBUG << "Localisation based on immonium ions: ";
          #endif
          String aas_unmodified = aas.toUnmodifiedString();
          for (Size i = 0; i != aas_unmodified.size(); ++i)
          {            
            String origin = String(aas_unmodified[i]);

            for (auto& a : shifted_immonium_ions)
            {
              // compare origin (the AA) of immonium ion to current AA 
              if (a.annotation[1] == aas_unmodified[i])
              {
                sites_sum_score[i] += a.intensity;
              }
            }
          }

          String best_localization = unmodified_sequence;
          double best_localization_score = 0;
          String localization_scores;
          for (Size i = 0; i != sites_sum_score.size(); ++i)
          {
            if (sites_sum_score[i] > best_localization_score) { best_localization_score = sites_sum_score[i]; }
          }

          for (Size i = 0; i != sites_sum_score.size(); ++i)
          {
            #ifdef DEBUG_RNPXLSEARCH
              LOG_DEBUG << String::number(100.0 * sites_sum_score[i], 2);
            #endif

            if (i != 0) localization_scores += ' ';
            if (sites_sum_score[i] > 0 )
            {
              localization_scores += String::number(100.0 * sites_sum_score[i], 2);
            }
            else
            {
              localization_scores += "0";
            }

            if (best_localization_score > 0.0 && sites_sum_score[i] >= best_localization_score - 1e-6) best_localization[i] = tolower(best_localization[i]);
          }
          #ifdef DEBUG_RNPXLSEARCH
            LOG_DEBUG << endl;
          #endif

          // store score of best localization(s)
          a_it->localization_scores = localization_scores;
          a_it->best_localization = best_localization;
          a_it->best_localization_score = best_localization_score;

          String sb = FragmentAnnotationHelper::fragmentAnnotationDetailsToString("b", shifted_b_ions);
          if (!sb.empty()) 
          {
            fa_strings.push_back(sb);
            const vector<PeptideHit::PeakAnnotation>& fas_tmp = FragmentAnnotationHelper::fragmentAnnotationDetailsToPHFA("b", shifted_b_ions);;
            fas.insert(fas.end(), fas_tmp.begin(), fas_tmp.end());
          }

          String sy = FragmentAnnotationHelper::fragmentAnnotationDetailsToString("y", shifted_y_ions);
          if (!sy.empty()) 
          {
            fa_strings.push_back(sy);
            const vector<PeptideHit::PeakAnnotation>& fas_tmp = FragmentAnnotationHelper::fragmentAnnotationDetailsToPHFA("y", shifted_y_ions);;
            fas.insert(fas.end(), fas_tmp.begin(), fas_tmp.end());
          }

          String sa = FragmentAnnotationHelper::fragmentAnnotationDetailsToString("a", shifted_a_ions);
          if (!sa.empty()) 
          {
            fa_strings.push_back(sa);
            const vector<PeptideHit::PeakAnnotation>& fas_tmp = FragmentAnnotationHelper::fragmentAnnotationDetailsToPHFA("a", shifted_a_ions);;
            fas.insert(fas.end(), fas_tmp.begin(), fas_tmp.end());
          }

          String sii = FragmentAnnotationHelper::shiftedIonsToString(shifted_immonium_ions);
          if (!sii.empty()) 
          {
            fa_strings.push_back(sii);
            fas.insert(fas.end(), shifted_immonium_ions.begin(), shifted_immonium_ions.end());
          }

          String smi = FragmentAnnotationHelper::shiftedIonsToString(annotated_marker_ions);
          if (!smi.empty())
          {
            fa_strings.push_back(smi);
            fas.insert(fas.end(), annotated_marker_ions.begin(), annotated_marker_ions.end());
          }

          String spi = FragmentAnnotationHelper::shiftedIonsToString(annotated_precursor_ions);
          if (!spi.empty()) 
          {
            fa_strings.push_back(spi);
            fas.insert(fas.end(), annotated_precursor_ions.begin(), annotated_precursor_ions.end());
          }

          std::sort(fa_strings.begin(), fa_strings.end());
          a_it->fragment_annotation_string = ListUtils::concatenate(fa_strings, "|");
          a_it->fragment_annotations = fas;

          #ifdef DEBUG_RNPXLSEARCH
            LOG_DEBUG << "Ion centric annotation: " << endl;
            LOG_DEBUG << "unshifted b ions: " << endl;
            LOG_DEBUG << FragmentAnnotationHelper::fragmentAnnotationDetailsToString("b", unshifted_b_ions) << endl;
            LOG_DEBUG << "unshifted y ions: " << endl;
            LOG_DEBUG << FragmentAnnotationHelper::fragmentAnnotationDetailsToString("y", unshifted_y_ions) << endl;
            LOG_DEBUG << "unshifted a ions: " << endl;
            LOG_DEBUG << FragmentAnnotationHelper::fragmentAnnotationDetailsToString("a", unshifted_a_ions) << endl;
            LOG_DEBUG << "shifted b ions: " << endl;
            LOG_DEBUG << FragmentAnnotationHelper::fragmentAnnotationDetailsToString("b", shifted_b_ions) << endl;
            LOG_DEBUG << "shifted y ions: " << endl;
            LOG_DEBUG << FragmentAnnotationHelper::fragmentAnnotationDetailsToString("y", shifted_y_ions) << endl;
            LOG_DEBUG << "shifted a ions: " << endl;
            LOG_DEBUG << FragmentAnnotationHelper::fragmentAnnotationDetailsToString("a", shifted_a_ions) << endl;
            LOG_DEBUG << "shifted immonium ions: " << endl;
            LOG_DEBUG << FragmentAnnotationHelper::shiftedIonsToString(shifted_immonium_ions) << endl;
            LOG_DEBUG << "shifted marker ions: " << endl;
            LOG_DEBUG << FragmentAnnotationHelper::shiftedIonsToString(annotated_marker_ions) << endl;
            LOG_DEBUG << "shifted precursor ions: " << endl;
            LOG_DEBUG << FragmentAnnotationHelper::shiftedIonsToString(annotated_precursor_ions) << endl;
            LOG_DEBUG << "Localization scores: ";
            LOG_DEBUG << localization_scores << endl;
            LOG_DEBUG << "Localisation based on ion series and immonium ions of all observed fragments: ";
            LOG_DEBUG << best_localization << endl;
          #endif
        }
      }
    }
  }

  /// Filter by top scoring hits, reconstruct original peptide from memory efficient structure, and add additional meta information.
  void postProcessHits_(const PeakMap& exp, vector<vector<AnnotatedHit> >& annotated_hits, vector<ProteinIdentification>& protein_ids, vector<PeptideIdentification>& peptide_ids, Size top_hits, const RNPxlModificationMassesResult& mm, const vector<ResidueModification>& fixed_modifications, const vector<ResidueModification>& variable_modifications, Size max_variable_mods_per_peptide)
  {
  // remove all but top n scoring
#ifdef _OPENMP
#pragma omp parallel for
#endif
    for (SignedSize scan_index = 0; scan_index < (SignedSize)annotated_hits.size(); ++scan_index)
    {
      // sort and keeps n best elements according to score
      Size topn = top_hits > annotated_hits[scan_index].size() ? annotated_hits[scan_index].size() : top_hits;
      std::partial_sort(annotated_hits[scan_index].begin(), annotated_hits[scan_index].begin() + topn, annotated_hits[scan_index].end(), AnnotatedHit::hasBetterScore);
      annotated_hits[scan_index].resize(topn);
    }

#ifdef _OPENMP
#pragma omp parallel for
#endif
    for (SignedSize scan_index = 0; scan_index < (SignedSize)annotated_hits.size(); ++scan_index)
    {
      if (!annotated_hits[scan_index].empty())
      {
        // create empty PeptideIdentification object and fill meta data
        PeptideIdentification pi;
        pi.setMetaValue("scan_index", static_cast<unsigned int>(scan_index));
        pi.setScoreType("hyperscore");
        pi.setHigherScoreBetter(true);
        pi.setRT(exp[scan_index].getRT());
        pi.setMZ(exp[scan_index].getPrecursors()[0].getMZ());
        Size charge = exp[scan_index].getPrecursors()[0].getCharge();

        // create full peptide hit structure from annotated hits
        vector<PeptideHit> phs;
        for (vector<AnnotatedHit>::const_iterator a_it = annotated_hits[scan_index].begin(); a_it != annotated_hits[scan_index].end(); ++a_it)
        {
          PeptideHit ph;
          ph.setCharge(charge);

          // get unmodified string
          AASequence aas = AASequence::fromString(a_it->sequence.getString());

          // reapply modifications (because for memory reasons we only stored the index and recreation is fast)
          vector<AASequence> all_modified_peptides;
          ModifiedPeptideGenerator::applyFixedModifications(fixed_modifications.begin(), fixed_modifications.end(), aas);
          ModifiedPeptideGenerator::applyVariableModifications(variable_modifications.begin(), variable_modifications.end(), aas, max_variable_mods_per_peptide, all_modified_peptides);

          // reannotate much more memory heavy AASequence object
          AASequence fixed_and_variable_modified_peptide = all_modified_peptides[a_it->peptide_mod_index]; 
          ph.setScore(a_it->score);

          // determine RNA modification from index in map
          std::map<String, std::set<String> >::const_iterator mod_combinations_it = mm.mod_combinations.begin();
          std::advance(mod_combinations_it, a_it->rna_mod_index);
          ph.setMetaValue(String("RNPxl:RNA"), *mod_combinations_it->second.begin()); // return first nucleotide formula matching the index of the empirical formula
          ph.setMetaValue(String("RNPxl:RNA_MASS_z0"), EmpiricalFormula(mod_combinations_it->first).getMonoWeight()); // RNA uncharged mass via empirical formula

          ph.setMetaValue(String("RNPxl:best_localization_score"), a_it->best_localization_score);
          ph.setMetaValue(String("RNPxl:localization_scores"), a_it->localization_scores);
          ph.setMetaValue(String("RNPxl:best_localization"), a_it->best_localization);
          ph.setMetaValue(String("RNPxl:fragment_annotation"), a_it->fragment_annotation_string);
          ph.setPeakAnnotations(a_it->fragment_annotations);
          // set the amino acid sequence (for complete loss spectra this is just the variable and modified peptide. For partial loss spectra it additionally contains the loss induced modification)
          ph.setSequence(fixed_and_variable_modified_peptide);
          phs.push_back(ph);
        }

        pi.setHits(phs);
        pi.assignRanks();

#ifdef _OPENMP
#pragma omp critical (peptide_ids_access)
#endif
        {
          peptide_ids.push_back(pi);
        }
      }
    }

    // protein identifications (leave as is...)
    protein_ids = vector<ProteinIdentification>(1);
    protein_ids[0].setDateTime(DateTime::now());
    protein_ids[0].setSearchEngine("RNPxlSearch");
    protein_ids[0].setSearchEngineVersion(VersionInfo::getVersion());
    ProteinIdentification::SearchParameters search_parameters;
    search_parameters.db = getStringOption_("database");
    search_parameters.charges = String(getIntOption_("precursor:min_charge")) + ":" + String(getIntOption_("precursor:max_charge"));
    search_parameters.missed_cleavages = getIntOption_("peptide:missed_cleavages");
    search_parameters.fragment_mass_tolerance = getDoubleOption_("fragment:mass_tolerance");
    search_parameters.precursor_mass_tolerance = getDoubleOption_("precursor:mass_tolerance");
    protein_ids[0].setSearchParameters(search_parameters);
  }

   void normalizeAdductName_(String& name)
   {
     if (!(name.hasSubstring("+") || name.hasSubstring("-"))) // no loss formula contained? only nucleotides (e.g. "AU")
     {
       bool alpha_only = true;
       for (Size i = 0; i != name.size(); ++i)
       {
         if (!isalpha(name[i])) alpha_only = false;
       }

       if (alpha_only) // sort nucleotides alphabetically (if no special characters like "'" are contained)
       {
         std::sort(name.begin(), name.end());  // just sort nucleotides
       }
       return;
     }

      // name has at least one loss formula. Tokenize left of +/- sign
      boost::regex re("(?=[\\+\\-])");
      boost::sregex_token_iterator begin(name.begin(), name.end(), re, -1);
      boost::sregex_token_iterator end;
      vector<string> ss;
      ss.insert(ss.end(), begin, end);

      bool alpha_only = true;
      for (Size i = 0; i != ss[0].size(); ++i)
      {
        if (!isalpha(ss[0][i])) alpha_only = false;
      }

      if (alpha_only) // sort nucleotides alphabetically (if no special characters are contained)
      {
        std::sort(ss[0].begin(), ss[0].end());
      }

      String new_name;
      new_name += ss[0];

      // sort loss formulas
      std::sort(ss.begin() + 1, ss.end());

      for (Size i = 1; i < ss.size(); ++i)
      {
        String without_sign(ss[i].begin() + 1, ss[i].end());
        EmpiricalFormula loss_formula(without_sign);
        new_name += ss[i][0] + loss_formula.toString(); // readd sign
      }
      name = new_name;
   }

  // parse tool parameter to create map from precursor adduct (potentially "" for all precursors) to all fragment adducts
  map<String, set<FragmentAdductDefinition_> > getPrecursorToFragmentAdducts_(StringList fragment_adducts)
  {
    map<String, set<FragmentAdductDefinition_> > precursor_to_fragment_adducts;
    for (StringList::const_iterator sit = fragment_adducts.begin(); sit != fragment_adducts.end(); ++sit)
    {
      String t = *sit;
      t.removeWhitespaces();
       
      String key;
      EmpiricalFormula formula;
      String name;

      vector<String> ss;
      t.split("->", ss);

      // sort and normalize precursor adduct name to OpenMS Hill's notation (e.g. "UA-H2O->..." "AU-H2O1")
      // this is required to determine if the precursor adduct observed matches to a precursor adduct rule
      if (ss.size() == 2) 
      {
        normalizeAdductName_(ss[0]);
      }

      if (ss.size() == 1)  // no -> contained, format is: formula;name
      {
        vector<String> fs;
        ss[0].split(";", fs);
        if (fs.size() == 1) // no name provided so we just take the formula as name
        {
          formula = EmpiricalFormula(fs[0]);
          name = formula.toString();
        }
        else if (fs.size() == 2)
        {
          formula = EmpiricalFormula(fs[0]);
          name = fs[1];         
        }
        else
        {
          LOG_WARN << "Wrong format of fragment_adduct string: " << t << endl;
          return map<String, set<FragmentAdductDefinition_> >();
        }
      }
      else if (ss.size() == 2) // we map: precursor adduct -> formula;name
      {
        key = ss[0];
        vector<String> fs;
        ss[1].split(";", fs);
        if (fs.size() == 1) // no name provided so we just take the formula as name
        {
          formula = EmpiricalFormula(fs[0]);
          name = fs[0];
        }
        else if (fs.size() == 2)
        {
          formula = EmpiricalFormula(fs[0]);
          name = fs[1];
        }
        else
        {
          LOG_WARN << "Wrong format of fragment_adduct string: " << t << endl;
          return map<String, set<FragmentAdductDefinition_> >();
        }
      }
      else
      {
        LOG_WARN << "Wrong format of fragment_adduct string: " << t << endl;
        return map<String, set<FragmentAdductDefinition_> >();
      }

      FragmentAdductDefinition_ fad;
      fad.name = name;
      fad.formula = formula;

      precursor_to_fragment_adducts[key].insert(fad);

      // register all fragment adducts as N- and C-terminal modification (if not already registered)
      if (!ModificationsDB::getInstance()->has(name))
      {
        ResidueModification * c_term = new ResidueModification();
        c_term->setId(name);
        c_term->setName(name);
        c_term->setFullId(name + " (C-term)");
        c_term->setTermSpecificity(ResidueModification::C_TERM);
        c_term->setDiffMonoMass(formula.getMonoWeight());
        ModificationsDB::getInstance()->addModification(c_term);

        ResidueModification * n_term = new ResidueModification();
        n_term->setId(name);
        n_term->setName(name);
        n_term->setFullId(name + " (N-term)");
        n_term->setTermSpecificity(ResidueModification::N_TERM);
        n_term->setDiffMonoMass(formula.getMonoWeight());
        ModificationsDB::getInstance()->addModification(n_term);
      }
    }

/*
    #ifdef DEBUG_RNPXLSEARCH
      for (map<String, set<FragmentAdductDefinition_> >::const_iterator mit =  precursor_to_fragment_adducts.begin(); mit != precursor_to_fragment_adducts.end(); ++mit)
      {
        cout << "precursor adduct:" << mit->first << " fragment adduct:" << mit->second.formula.toString() << " name:" <<  mit->second.name << endl;
        cout << ModificationsDB::getInstance()->has(mit->second.name) << endl;
      }
    #endif
*/
    return precursor_to_fragment_adducts;
  }

  ExitCodes main_(int, const char**)
  {
    ProgressLogger progresslogger;
    progresslogger.setLogType(log_type_);
    String in_mzml = getStringOption_("in");
    String in_db = getStringOption_("database");
    String out_idxml = getStringOption_("out");
    String out_csv = getStringOption_("out_tsv");

    Int min_precursor_charge = getIntOption_("precursor:min_charge");
    Int max_precursor_charge = getIntOption_("precursor:max_charge");
    double precursor_mass_tolerance = getDoubleOption_("precursor:mass_tolerance");
    bool precursor_mass_tolerance_unit_ppm = (getStringOption_("precursor:mass_tolerance_unit") == "ppm");
    IntList precursor_isotopes = getIntList_("precursor:isotopes");

    double fragment_mass_tolerance = getDoubleOption_("fragment:mass_tolerance");
    bool fragment_mass_tolerance_unit_ppm = (getStringOption_("fragment:mass_tolerance_unit") == "ppm");

    double marker_ions_tolerance = getDoubleOption_("RNPxl:marker_ions_tolerance");

    double small_peptide_mass_filter_threshold = getDoubleOption_("RNPxl:filter_small_peptide_mass");

    StringList fixedModNames = getStringList_("modifications:fixed");
    set<String> fixed_unique(fixedModNames.begin(), fixedModNames.end());

    Size peptide_min_size = getIntOption_("peptide:min_size");

    if (fixed_unique.size() != fixedModNames.size())
    {
      LOG_WARN << "duplicate fixed modification provided." << endl;
      return ILLEGAL_PARAMETERS;
    }

    StringList varModNames = getStringList_("modifications:variable");
    set<String> var_unique(varModNames.begin(), varModNames.end());
    if (var_unique.size() != varModNames.size())
    {
      LOG_WARN << "duplicate variable modification provided." << endl;
      return ILLEGAL_PARAMETERS;
    }

    vector<ResidueModification> fixed_modifications = getModifications_(fixedModNames);
    vector<ResidueModification> variable_modifications = getModifications_(varModNames);
    Size max_variable_mods_per_peptide = getIntOption_("modifications:variable_max_per_peptide");

    Int report_top_hits = getIntOption_("report:top_hits");

    // string format:  target,formula e.g. "A=C10H14N5O7P", ..., "U=C10H14N5O7P", "X=C9H13N2O8PS"  where X represents tU
    StringList target_nucleotides = getStringList_("RNPxl:target_nucleotides");

    // string format:  source->target e.g. "A->A", ..., "U->U", "U->X"
    StringList mappings = getStringList_("RNPxl:mapping");

    // string format: target,min_count: e.g "X=1" if at least one tU must be in the generated sequence.
    // All target nucleotides must be included. X=0 -> disable restriction
    StringList restrictions = getStringList_("RNPxl:restrictions");

    StringList modifications = getStringList_("RNPxl:modifications");

    String sequence_restriction = getStringOption_("RNPxl:sequence");

    Int max_nucleotide_length = getIntOption_("RNPxl:length");

    bool cysteine_adduct = getFlag_("RNPxl:CysteineAdduct");

    bool localization = getFlag_("RNPxl:localization");

    // generate all precursor adducts
    RNPxlModificationMassesResult mm;
    if (max_nucleotide_length != 0)
    {
      mm = RNPxlModificationsGenerator::initModificationMassesRNA(target_nucleotides, mappings, restrictions, modifications, sequence_restriction, cysteine_adduct, max_nucleotide_length);
    }

    mm.mod_masses[""] = 0; // insert "null" modification otherwise peptides without RNA will not be searched
    mm.mod_combinations[""].insert("none");

    // parse tool parameter and generate all fragment adducts
    map<String, set<FragmentAdductDefinition_> > precursor_to_fragment_adducts = getPrecursorToFragmentAdducts_(getStringList_("RNPxl:fragment_adducts"));
    map<String, vector<FragmentAdductDefinition_> > all_feasible_fragment_adducts = getAllFeasibleFragmentAdducts_(mm, precursor_to_fragment_adducts);

    // load MS2 map
    PeakMap spectra;
    MzMLFile f;
    f.setLogType(log_type_);

    PeakFileOptions options;
    options.clearMSLevels();
    options.addMSLevel(2);
    f.getOptions() = options;
    f.load(in_mzml, spectra);
    spectra.sortSpectra(true);

    progresslogger.startProgress(0, 1, "Filtering spectra...");
    preprocessSpectra_(spectra, fragment_mass_tolerance, fragment_mass_tolerance_unit_ppm, true, false); // single charge, no annotation
    progresslogger.endProgress();

    // build multimap of precursor mass to scan index
    Size fractional_mass_filtered(0);
    Size small_peptide_mass_filtered(0);
    multimap<double, Size> multimap_mass_2_scan_index;
    for (PeakMap::ConstIterator s_it = spectra.begin(); s_it != spectra.end(); ++s_it)
    {
      int scan_index = s_it - spectra.begin();
      vector<Precursor> precursor = s_it->getPrecursors();

      // there should only one precursor and MS2 should contain at least a few peaks to be considered (e.g. at least for every AA in the peptide)
      if (precursor.size() == 1 && s_it->size() >= peptide_min_size)
      {
        int precursor_charge = precursor[0].getCharge();

        if (precursor_charge < min_precursor_charge || precursor_charge > max_precursor_charge)
        {
          continue;
        }

        double precursor_mz = precursor[0].getMZ();

        // map (corrected) precursor mass to spectra
        for (int i : precursor_isotopes)
        {
          double precursor_mass = (double) precursor_charge * precursor_mz - (double) precursor_charge * Constants::PROTON_MASS_U;

          // corrected for monoisotopic misassignments of the precursor annotation
          if (i != 0) { precursor_mass -= i * Constants::C13C12_MASSDIFF_U; } 

          if (getFlag_("RNPxl:filter_fractional_mass"))
          {
            if (precursor_mass < 1750.0 && precursor_mass - floor(precursor_mass) < 0.2)
            {
              fractional_mass_filtered++;
              continue;
            }
          }


          if (precursor_mass < small_peptide_mass_filter_threshold)
          {
            small_peptide_mass_filtered++;
            continue;
          }

          multimap_mass_2_scan_index.insert(make_pair(precursor_mass, scan_index));
        }
      }
    }

    // create spectrum generator
    TheoreticalSpectrumGenerator spectrum_generator;
    Param param(spectrum_generator.getParameters());
    param.setValue("add_first_prefix_ion", "true");
    param.setValue("add_metainfo", "true");
    spectrum_generator.setParameters(param);

    vector<vector<AnnotatedHit> > annotated_hits(spectra.size(), vector<AnnotatedHit>());

    progresslogger.startProgress(0, 1, "Load database from FASTA file...");
    FASTAFile fastaFile;
    vector<FASTAFile::FASTAEntry> fasta_db;
    fastaFile.load(in_db, fasta_db);
    progresslogger.endProgress();

    const Size missed_cleavages = getIntOption_("peptide:missed_cleavages");
    EnzymaticDigestion digestor;
    digestor.setEnzyme(getStringOption_("peptide:enzyme"));
    digestor.setMissedCleavages(missed_cleavages);

    progresslogger.startProgress(0, (Size)(fasta_db.end() - fasta_db.begin()), "Scoring peptide models against spectra...");

    // lookup for processed peptides. must be defined outside of omp section and synchronized
    set<StringView> processed_petides;

    // set minimum size of peptide after digestion
    Size min_peptide_length = getIntOption_("peptide:min_size");

    Size count_proteins = 0;
    Size count_peptides = 0;

#ifdef _OPENMP
#pragma omp parallel for
#endif
    for (SignedSize fasta_index = 0; fasta_index < (SignedSize)fasta_db.size(); ++fasta_index)
    {
#ifdef _OPENMP
#pragma omp atomic
#endif
      ++count_proteins;

      IF_MASTERTHREAD
      {
        progresslogger.setProgress((SignedSize)fasta_index * NUMBER_OF_THREADS);
      }

      vector<StringView> current_digest;
      digestor.digestUnmodifiedString(fasta_db[fasta_index].sequence, current_digest, min_peptide_length);

      for (vector<StringView>::iterator cit = current_digest.begin(); cit != current_digest.end(); ++cit)
      {
        bool already_processed = false;
#ifdef _OPENMP
#pragma omp critical (processed_peptides_access)
#endif
        {
          if (processed_petides.find(*cit) != processed_petides.end())
          {
            // peptide (and all modified variants) already processed so skip it
            already_processed = true;
          }
        }

        if (already_processed)
        {
          continue;
        }

#ifdef _OPENMP
#pragma omp critical (processed_peptides_access)
#endif
        {
          processed_petides.insert(*cit);
        }

#ifdef _OPENMP
#pragma omp atomic
#endif
        ++count_peptides;
        vector<AASequence> all_modified_peptides;

        // no critial section is needed despite ResidueDB not beeing thread sage.
        // It is only written to on introduction of novel modified residues. These residues have been already added above (single thread context).
        {
          const String s = cit->getString();
          if (!s.has('X')) // only process peptides without X (placeholder / any amino acid)
          {
            AASequence aas = AASequence::fromString(cit->getString());
            ModifiedPeptideGenerator::applyFixedModifications(fixed_modifications.begin(), fixed_modifications.end(), aas);
            ModifiedPeptideGenerator::applyVariableModifications(variable_modifications.begin(), variable_modifications.end(), aas, max_variable_mods_per_peptide, all_modified_peptides);
          }
        }

        for (SignedSize mod_pep_idx = 0; mod_pep_idx < (SignedSize)all_modified_peptides.size(); ++mod_pep_idx)
        {
          const AASequence& candidate = all_modified_peptides[mod_pep_idx];
          double current_peptide_mass_without_RNA = candidate.getMonoWeight();

          //create empty theoretical spectrum
          PeakSpectrum complete_loss_spectrum;

          // iterate over all RNA sequences, calculate peptide mass and generate complete loss spectrum only once as this can potentially be reused
          Size rna_mod_index = 0;
          for (std::map<String, double>::const_iterator rna_mod_it = mm.mod_masses.begin(); rna_mod_it != mm.mod_masses.end(); ++rna_mod_it, ++rna_mod_index)
          {
            double current_peptide_mass = current_peptide_mass_without_RNA + rna_mod_it->second; // add RNA mass

            // determine MS2 precursors that match to the current peptide mass
            multimap<double, Size>::const_iterator low_it;
            multimap<double, Size>::const_iterator up_it;

            if (precursor_mass_tolerance_unit_ppm) // ppm
            {
              low_it = multimap_mass_2_scan_index.lower_bound(current_peptide_mass - current_peptide_mass * precursor_mass_tolerance * 1e-6);
              up_it = multimap_mass_2_scan_index.upper_bound(current_peptide_mass + current_peptide_mass * precursor_mass_tolerance * 1e-6);
            }
            else // Dalton
            {
              low_it = multimap_mass_2_scan_index.lower_bound(current_peptide_mass - precursor_mass_tolerance);
              up_it = multimap_mass_2_scan_index.upper_bound(current_peptide_mass + precursor_mass_tolerance);
            }

            if (low_it == up_it) continue; // no matching precursor in data

            //add peaks for b and y ions with charge 1
            if (complete_loss_spectrum.empty()) // only create complete loss spectrum once as this is rather costly and need only to be done once per petide
            {
              spectrum_generator.getSpectrum(complete_loss_spectrum, candidate, 1, 1);
              complete_loss_spectrum.sortByPosition(); //sort by mz
            }

            for (; low_it != up_it; ++low_it)
            {
              const Size& scan_index = low_it->second;
              const PeakSpectrum& exp_spectrum = spectra[scan_index];

              double score = HyperScore::compute(fragment_mass_tolerance, fragment_mass_tolerance_unit_ppm, exp_spectrum, complete_loss_spectrum);
            
              #ifdef DEBUG_RNPXLSEARCH
                LOG_DEBUG << "scan index: " << scan_index << " achieved score: " << score << endl;
              #endif

              // no good hit
              if (score < 0.001)
              {
                continue;
              }

              // add peptide hit
              AnnotatedHit ah;
              ah.sequence = *cit;
              ah.peptide_mod_index = mod_pep_idx;
              ah.score = score;
              ah.rna_mod_index = rna_mod_index;

              #ifdef DEBUG_RNPXLSEARCH
                LOG_DEBUG << "best score in pre-score: " << score << endl;
              #endif

#ifdef _OPENMP
#pragma omp critical (annotated_hits_access)
#endif
              {

                annotated_hits[scan_index].push_back(ah);
              }
            }
          }
        }
      }
    }
    progresslogger.endProgress();

    LOG_INFO << "Proteins: " << count_proteins << endl;
    LOG_INFO << "Peptides: " << count_peptides << endl;
    LOG_INFO << "Processed peptides: " << processed_petides.size() << endl;

    vector<PeptideIdentification> peptide_ids;
    vector<ProteinIdentification> protein_ids;
    progresslogger.startProgress(0, 1, "Post-processing PSMs...");

    if (localization)
    {
      // reload spectra from disc with same settings as before (important to keep same spectrum indices)
      spectra.clear(true);
      f.load(in_mzml, spectra);
      spectra.sortSpectra(true);    

      // for post scoring don't convert fragments to single charge. Annotate charge instead to every peak.
      preprocessSpectra_(spectra, fragment_mass_tolerance, fragment_mass_tolerance_unit_ppm, false, true); // no single charge (false), annotate charge (true)

      progresslogger.startProgress(0, 1, "localization...");
      postScoreHits_(spectra, 
                     annotated_hits, 
                     report_top_hits, 
                     mm, fixed_modifications, variable_modifications, max_variable_mods_per_peptide, 
                     spectrum_generator, 
                     fragment_mass_tolerance, fragment_mass_tolerance_unit_ppm, 
                     all_feasible_fragment_adducts);
    }

    progresslogger.startProgress(0, 1, "annotation...");
    postProcessHits_(spectra, 
                     annotated_hits, 
                     protein_ids, peptide_ids, 
                     report_top_hits, 
                     mm, 
                     fixed_modifications, variable_modifications, 
                     max_variable_mods_per_peptide);
    progresslogger.endProgress();

    // annotate RNPxl related information to hits and create report
    vector<RNPxlReportRow> csv_rows = RNPxlReport::annotate(spectra, peptide_ids, marker_ions_tolerance);

    // reindex ids
    PeptideIndexing indexer;
    Param param_pi = indexer.getParameters();
    param_pi.setValue("decoy_string_position", "prefix");
    param_pi.setValue("enzyme:specificity", "none");
    param_pi.setValue("missing_decoy_action", "warn");
    param_pi.setValue("log", getStringOption_("log"));
    indexer.setParameters(param_pi);

    PeptideIndexing::ExitCodes indexer_exit = indexer.run(fasta_db, protein_ids, peptide_ids);

    if ((indexer_exit != PeptideIndexing::EXECUTION_OK) &&
        (indexer_exit != PeptideIndexing::PEPTIDE_IDS_EMPTY))
    {
      if (indexer_exit == PeptideIndexing::DATABASE_EMPTY)
      {
        return INPUT_FILE_EMPTY;       
      }
      else if (indexer_exit == PeptideIndexing::UNEXPECTED_RESULT)
      {
        return UNEXPECTED_RESULT;
      }
      else
      {
        return UNKNOWN_ERROR;
      }
    } 

    // write ProteinIdentifications and PeptideIdentifications to IdXML
    IdXMLFile().store(out_idxml, protein_ids, peptide_ids);

    // save report
    if (!out_csv.empty())
    {
      csv_rows = RNPxlReport::annotate(spectra, peptide_ids, marker_ions_tolerance);
      TextFile csv_file;
      csv_file.addLine(RNPxlReportRowHeader().getString("\t"));
      for (Size i = 0; i != csv_rows.size(); ++i)
      {
        csv_file.addLine(csv_rows[i].getString("\t"));
      }
      csv_file.store(out_csv);
    } 
   
    return EXECUTION_OK;
  }

};

int main(int argc, const char** argv)
{
  RNPxlSearch tool;
  return tool.main(argc, argv);
}

<|MERGE_RESOLUTION|>--- conflicted
+++ resolved
@@ -1,2430 +1,2379 @@
-// --------------------------------------------------------------------------
-//                   OpenMS -- Open-Source Mass Spectrometry
-// --------------------------------------------------------------------------
-// Copyright The OpenMS Team -- Eberhard Karls University Tuebingen,
-// ETH Zurich, and Freie Universitaet Berlin 2002-2017.
-//
-// This software is released under a three-clause BSD license:
-//  * Redistributions of source code must retain the above copyright
-//    notice, this list of conditions and the following disclaimer.
-//  * Redistributions in binary form must reproduce the above copyright
-//    notice, this list of conditions and the following disclaimer in the
-//    documentation and/or other materials provided with the distribution.
-//  * Neither the name of any author or any participating institution
-//    may be used to endorse or promote products derived from this software
-//    without specific prior written permission.
-// For a full list of authors, refer to the file AUTHORS.
-// --------------------------------------------------------------------------
-// THIS SOFTWARE IS PROVIDED BY THE COPYRIGHT HOLDERS AND CONTRIBUTORS "AS IS"
-// AND ANY EXPRESS OR IMPLIED WARRANTIES, INCLUDING, BUT NOT LIMITED TO, THE
-// IMPLIED WARRANTIES OF MERCHANTABILITY AND FITNESS FOR A PARTICULAR PURPOSE
-// ARE DISCLAIMED. IN NO EVENT SHALL ANY OF THE AUTHORS OR THE CONTRIBUTING
-// INSTITUTIONS BE LIABLE FOR ANY DIRECT, INDIRECT, INCIDENTAL, SPECIAL,
-// EXEMPLARY, OR CONSEQUENTIAL DAMAGES (INCLUDING, BUT NOT LIMITED TO,
-// PROCUREMENT OF SUBSTITUTE GOODS OR SERVICES; LOSS OF USE, DATA, OR PROFITS;
-// OR BUSINESS INTERRUPTION) HOWEVER CAUSED AND ON ANY THEORY OF LIABILITY,
-// WHETHER IN CONTRACT, STRICT LIABILITY, OR TORT (INCLUDING NEGLIGENCE OR
-// OTHERWISE) ARISING IN ANY WAY OUT OF THE USE OF THIS SOFTWARE, EVEN IF
-// ADVISED OF THE POSSIBILITY OF SUCH DAMAGE.
-//
-// --------------------------------------------------------------------------
-// $Maintainer: Timo Sachsenberg $
-// $Authors: Timo Sachsenberg $
-// --------------------------------------------------------------------------
-
-#include <OpenMS/KERNEL/StandardTypes.h>
-#include <OpenMS/FORMAT/MzMLFile.h>
-#include <OpenMS/CONCEPT/Constants.h>
-#include <OpenMS/APPLICATIONS/TOPPBase.h>
-#include <OpenMS/DATASTRUCTURES/Param.h>
-#include <OpenMS/KERNEL/MSSpectrum.h>
-#include <OpenMS/METADATA/SpectrumSettings.h>
-#include <OpenMS/KERNEL/MSExperiment.h>
-#include <OpenMS/FORMAT/MzMLFile.h>
-#include <OpenMS/FORMAT/FASTAFile.h>
-#include <OpenMS/CHEMISTRY/EnzymaticDigestion.h>
-#include <OpenMS/DATASTRUCTURES/ListUtilsIO.h>
-#include <OpenMS/ANALYSIS/ID/PeptideIndexing.h>
-
-#include <OpenMS/ANALYSIS/RNPXL/RNPxlReport.h>
-#include <OpenMS/ANALYSIS/RNPXL/RNPxlMarkerIonExtractor.h>
-#include <OpenMS/ANALYSIS/RNPXL/HyperScore.h>
-#include <OpenMS/ANALYSIS/RNPXL/PScore.h>
-#include <OpenMS/CHEMISTRY/ModificationsDB.h>
-#include <OpenMS/COMPARISON/SPECTRA/SpectrumAlignment.h>
-#include <OpenMS/CHEMISTRY/ElementDB.h>
-#include <OpenMS/CHEMISTRY/ResidueDB.h>
-#include <OpenMS/CHEMISTRY/EnzymesDB.h>
-#include <OpenMS/CHEMISTRY/ResidueModification.h>
-#include <OpenMS/ANALYSIS/RNPXL/RNPxlModificationsGenerator.h>
-#include <OpenMS/ANALYSIS/RNPXL/ModifiedPeptideGenerator.h>
-
-// preprocessing and filtering
-#include <OpenMS/FILTERING/TRANSFORMERS/ThresholdMower.h>
-#include <OpenMS/FILTERING/TRANSFORMERS/NLargest.h>
-#include <OpenMS/FILTERING/TRANSFORMERS/WindowMower.h>
-#include <OpenMS/FILTERING/TRANSFORMERS/Normalizer.h>
-
-#include <OpenMS/CHEMISTRY/TheoreticalSpectrumGenerator.h>
-#include <OpenMS/KERNEL/Peak1D.h>
-#include <OpenMS/FORMAT/IdXMLFile.h>
-#include <OpenMS/FORMAT/TextFile.h>
-
-#include <boost/regex.hpp>
-
-#include <QtCore/QProcess>
-
-#include <OpenMS/FILTERING/ID/IDFilter.h>
-
-#include <map>
-#include <algorithm>
-
-#ifdef _OPENMP
-#include <omp.h>
-#define NUMBER_OF_THREADS (omp_get_num_threads())
-#else
-#define NUMBER_OF_THREADS (1)
-#endif
-
-//#define DEBUG_RNPXLSEARCH 
-
-using namespace OpenMS;
-using namespace std;
-
-class Deisotoper
-{
-  public:
-
-  /* @brief Detect isotopic clusters in a fragment spectrum.
-
-     Note: spectrum must must be sorted by m/z
-
-   * @param [min_charge] The minimum charge considered
-   * @param [max_charge] The maximum charge considered
-   * @param [fragment_tolerance] The tolerance used to match isotopic peaks
-   * @oaram [fragment_unit_ppm] Whether ppm or m/z is used as tolerance
-   * @param [keep_only_deisotoped] Only monoisotopic peaks of fragments with isotopic pattern are retained
-   * @param [min_isopeaks] The minimum number of isotopic peaks required for an isotopic cluster
-   * @param [max_isopeaks] The maximum number of isotopic peaks considered for an isotopic cluster
-   * @param [make_single_charged] Convert deisotoped monoisotopic peak to single charge
-   * @param [annotate_charge] Annotate the charge to the peaks in the IntegerDataArray: "charge" (0 for unknown charge)
-   * 	     Note: If make_single_charged is selected, the original charge (>=1) gets annotated.
-   */
-  template <typename SpectrumType>
-  static void deisotopeAndSingleChargeMSSpectrum(SpectrumType& in, 
-                                          double fragment_tolerance, bool fragment_unit_ppm, 
-                                          Int min_charge = 1, Int max_charge = 3,
-                                          bool keep_only_deisotoped = false, 
-                                          Size min_isopeaks = 3, Size max_isopeaks = 10, 
-                                          bool make_single_charged = true,
-                                          bool annotate_charge = false)
-  {
-    if (in.empty())
-    {
-      return;
-    }
-
-    SpectrumType old_spectrum = in;
-
-    // reserve integer data array to store charge of peaks
-    if (annotate_charge) 
-    {
-      // expand to hold one additional integer data array to hold the charge
-      in.getIntegerDataArrays().resize(in.getIntegerDataArrays().size() + 1);
-      in.getIntegerDataArrays().back().setName("charge");
-    }
-
-    // determine charge seeds and extend them
-    vector<Size> mono_isotopic_peak(old_spectrum.size(), 0);
-    vector<Int> features(old_spectrum.size(), -1);
-    Int feature_number = 0;
-
-    for (Size current_peak = 0; current_peak != old_spectrum.size(); ++current_peak)
-    {
-      double current_mz = old_spectrum[current_peak].getPosition()[0];
-
-      for (Int q = max_charge; q >= min_charge; --q) // important: test charge hypothesis from high to low
-      {
-        // try to extend isotopes from mono-isotopic peak
-        // if extension larger then min_isopeaks possible:
-        //   - save charge q in mono_isotopic_peak[]
-        //   - annotate_charge all isotopic peaks with feature number
-        if (features[current_peak] == -1) // only process peaks which have no assigned feature number
-        {
-          bool has_min_isopeaks = true;
-          vector<Size> extensions;
-          for (Size i = 0; i < max_isopeaks; ++i)
-          {
-            double expected_mz = current_mz + i * Constants::C13C12_MASSDIFF_U / q;
-            Size p = old_spectrum.findNearest(expected_mz);
-            double tolerance_dalton = fragment_unit_ppm ? fragment_tolerance * old_spectrum[p].getPosition()[0] * 1e-6 : fragment_tolerance;
-            if (fabs(old_spectrum[p].getPosition()[0] - expected_mz) > tolerance_dalton) // test for missing peak
-            {
-              if (i < min_isopeaks)
-              {
-                has_min_isopeaks = false;
-              }
-              break;
-            }
-            else
-            {
-              // TODO: include proper averagine model filtering. for now start at the second peak to test hypothesis
-              Size n_extensions = extensions.size();
-              if (n_extensions != 0)
-              {
-                if (old_spectrum[p].getIntensity() > old_spectrum[extensions[n_extensions - 1]].getIntensity())
-                {
-                  if (i < min_isopeaks)
-                  {
-                    has_min_isopeaks = false;
-                  }
-                  break;
-                }
-              }
-
-              // averagine check passed
-              extensions.push_back(p);
-            }
-          }
-
-          if (has_min_isopeaks)
-          {
-            //cout << "min peaks at " << current_mz << " " << " extensions: " << extensions.size() << endl;
-            mono_isotopic_peak[current_peak] = q;
-            for (Size i = 0; i != extensions.size(); ++i)
-            {
-              features[extensions[i]] = feature_number;
-            }
-            feature_number++;
-          }
-        }
-      }
-    }
-
-    in.clear(false);
-    for (Size i = 0; i != old_spectrum.size(); ++i)
-    {
-      Int z = mono_isotopic_peak[i];
-      if (keep_only_deisotoped)
-      {
-        if (z == 0)
-        {
-          continue;
-        }
-
-        // if already single charged or no decharging selected keep peak as it is
-        if (!make_single_charged)
-        {
-          in.push_back(old_spectrum[i]);
-
-          // add peak charge to annotation array
-          if (annotate_charge)
-          {
-            in.getIntegerDataArrays().back().push_back(z);
-          }
-        }
-        else
-        {
-          Peak1D p = old_spectrum[i];
-          p.setMZ(p.getMZ() * z - (z - 1) * Constants::PROTON_MASS_U);
-          in.push_back(p);
-
-          // add peak charge to annotation array
-          if (annotate_charge)
-          {
-            in.getIntegerDataArrays().back().push_back(z);
-          }
-        }
-      }
-      else
-      {
-        // keep all unassigned peaks
-        if (features[i] < 0)
-        {
-          in.push_back(old_spectrum[i]);
-
-          // add peak charge to annotation array
-          if (annotate_charge)
-          {
-            in.getIntegerDataArrays().back().push_back(z);
-          }
-          continue;
-        }
-
-        // convert mono-isotopic peak with charge assigned by deisotoping
-        if (z != 0)
-        {
-          if (!make_single_charged)
-          {
-            in.push_back(old_spectrum[i]);
-
-            if (annotate_charge)
-            {
-              in.getIntegerDataArrays().back().push_back(z);
-            }
-          }
-          else // make single charged
-          {
-            Peak1D p = old_spectrum[i];
-            p.setMZ(p.getMZ() * z - (z - 1) * Constants::PROTON_MASS_U);
-            in.push_back(p);
-
-            if (annotate_charge)
-            {
-              // annotate the original charge
-              in.getIntegerDataArrays().back().push_back(z);
-            }
-          }
-        }
-      }
-    }
-    in.sortByPosition();
-  }
-};
-
-/// Single fragment annotation
-struct FragmentAnnotationDetail_
-{
-  FragmentAnnotationDetail_(String s, int z, double m, double i):
-    shift(s),
-    charge(z),
-    mz(m),
-    intensity(i)
-    {}
-  String shift;
-  int charge;
-  double mz;
-  double intensity;
-
-  bool operator<(const FragmentAnnotationDetail_& other) const
-  {
-    if (charge < other.charge) 
-    { 
-      return true;
-    } 
-    else if (charge > other.charge)
-    {
-      return false;
-    }
-
-    if (shift < other.shift)
-    { 
-      return true;
-    } 
-    else if (shift > other.shift)
-    {
-      return false;
-    }
-
-    if (mz < other.mz)
-    {
-      return true;
-    }
-    else if (mz > other.mz)
-    {
-      return false;
-    }
-
-    if (intensity < other.intensity)
-    {
-      return true;
-    }
-    else if (intensity > other.intensity)
-    {
-      return false;
-    }
-
-    return false;
-  }
-
-  bool operator==(const FragmentAnnotationDetail_& other) const
-  {
-    double mz_diff = fabs(mz - other.mz);
-    double intensity_diff = fabs(intensity - other.intensity);
-    return (shift == other.shift && mz_diff < 1e-6 && intensity_diff < 1e-6); // mz and intensity difference comparison actually not needed but kept for completeness
-  }
-};
-
-/* @brief Convinience functions to construct appealing fragment annotation strings
- *
- */
-class FragmentAnnotationHelper
-{
-  public:
-
-  static String getAnnotatedImmoniumIon(char c, const String& fragment_shift_name)
-  {
-    return String("i") + c + "+" + fragment_shift_name;
-  }
- 
-  static String fragmentAnnotationDetailsToString(const String& ion_type, map<Size, vector<FragmentAnnotationDetail_> > ion_annotation_details)
-  {
-    String fas;
-    for (map<Size, vector<FragmentAnnotationDetail_> >::const_iterator ait = ion_annotation_details.begin(); ait != ion_annotation_details.end(); ++ait)
-    {
-      for (vector<FragmentAnnotationDetail_>::const_iterator sit = ait->second.begin(); sit != ait->second.end(); ++sit)
-      {
-        if (ait != ion_annotation_details.begin() || sit != ait->second.begin())
-        {
-          fas += "|";
-        }
-
-        String annotation_text;
-        annotation_text = sit->shift.empty() ? "[" + ion_type + String(ait->first) + "]" + String(sit->charge, '+') : "[" + ion_type + String(ait->first) + "+" + sit->shift + "]" + String(sit->charge, '+'); // e.g.: [b3]+ and  [y3+H3PO4]++
-        // e.g.: (343.5,99.5,"[b2-H2O]+")
-        fas += "(" + String::number(sit->mz, 3) + "," + String::number(100.0 * sit->intensity, 1) + "," + "\"" + annotation_text+ "\")";
-      }
-    }
-    return fas;
-  }
-
-  // conversion of RNPxl annotations to PeptideHit::PeakAnnotation
-  static std::vector<PeptideHit::PeakAnnotation> fragmentAnnotationDetailsToPHFA(const String& ion_type, map<Size, vector<FragmentAnnotationDetail_> > ion_annotation_details)
-  {
-    std::vector<PeptideHit::PeakAnnotation> fas;
-    for (auto ait : ion_annotation_details)
-    {
-      for (auto sit : ait.second)
-      {
-        PeptideHit::PeakAnnotation fa;
-        fa.charge = sit.charge;
-        fa.mz = sit.mz;
-        fa.intensity = sit.intensity;
-        if (sit.shift.empty())
-        {
-          fa.annotation = ion_type + String(ait.first);
-        }
-        else
-        {
-          const String annotation_text = ion_type + String(ait.first) + "+" + sit.shift; 
-          fa.annotation = annotation_text;
-        }
-        fas.push_back(fa);
-      }
-    }
-    return fas;
-  }
-
-  static std::vector<PeptideHit::PeakAnnotation> shiftedToPHFA(const map<String, set<pair<String, double > > >& shifted_ions)
-  {
-    std::vector<PeptideHit::PeakAnnotation> fas;
-    for (auto ait : shifted_ions)
-    {
-      for (auto sit : ait.second)
-      {
-        PeptideHit::PeakAnnotation fa;
-        fa.charge = 1;
-        fa.mz = sit.second;
-        fa.intensity = 1;
-        const String annotation_text = sit.first;
-        fa.annotation = annotation_text;
-        fas.push_back(fa); 
-      }
-    }
-    return fas;
-  }
-
-
-  static String shiftedIonsToString(const vector<PeptideHit::PeakAnnotation>& as)
-  {
-    String fas;
-    for (auto&  a : as)
-    {
-      fas += String("(") + String::number(a.mz, 3) + "," + String::number(100.0 * a.intensity, 1) + ",\"" + a.annotation + "\")";    
-      if (&a != &as.back()) { fas += "|"; }     
-    }
-    return fas;
-  }
-
-};
-
-class RNPxlSearch :
-  public TOPPBase
-{
-public:
-  RNPxlSearch() :
-    TOPPBase("RNPxlSearch", "Annotate RNA to peptide crosslinks in MS/MS spectra.", false)
-  {
-  }
-
-protected:
-  void registerOptionsAndFlags_()
-  {
-    registerInputFile_("in", "<file>", "", "input file ");
-    setValidFormats_("in", ListUtils::create<String>("mzML"));
-
-    registerInputFile_("database", "<file>", "", "input file ");
-    setValidFormats_("database", ListUtils::create<String>("fasta"));
-
-    registerOutputFile_("out", "<file>", "", "output file ");
-    setValidFormats_("out", ListUtils::create<String>("idXML"));
-
-    registerOutputFile_("out_tsv", "<file>", "", "tsv output file", false);
-    setValidFormats_("out_tsv", ListUtils::create<String>("tsv"));
-
-    registerTOPPSubsection_("precursor", "Precursor (Parent Ion) Options");
-    registerDoubleOption_("precursor:mass_tolerance", "<tolerance>", 10.0, "Precursor mass tolerance (+/- around precursor m/z)", false);
-
-    StringList precursor_mass_tolerance_unit_valid_strings;
-    precursor_mass_tolerance_unit_valid_strings.push_back("ppm");
-    precursor_mass_tolerance_unit_valid_strings.push_back("Da");
-
-    registerStringOption_("precursor:mass_tolerance_unit", "<unit>", "ppm", "Unit of precursor mass tolerance.", false, false);
-    setValidStrings_("precursor:mass_tolerance_unit", precursor_mass_tolerance_unit_valid_strings);
-
-    registerIntOption_("precursor:min_charge", "<num>", 2, "Minimum precursor charge to be considered.", false, false);
-    registerIntOption_("precursor:max_charge", "<num>", 5, "Maximum precursor charge to be considered.", false, false);
-
-    // consider one before annotated monoisotopic peak and the annotated one
-    IntList isotopes = {0, 1};
-    registerIntList_("precursor:isotopes", "<num>", isotopes, "Corrects for mono-isotopic peak misassignments. (E.g.: 1 = prec. may be misassigned to first isotopic peak)", false, false);
-
-    registerTOPPSubsection_("fragment", "Fragments (Product Ion) Options");
-    registerDoubleOption_("fragment:mass_tolerance", "<tolerance>", 10.0, "Fragment mass tolerance (+/- around fragment m/z)", false);
-
-    StringList fragment_mass_tolerance_unit_valid_strings;
-    fragment_mass_tolerance_unit_valid_strings.push_back("ppm");
-    fragment_mass_tolerance_unit_valid_strings.push_back("Da");
-
-    registerStringOption_("fragment:mass_tolerance_unit", "<unit>", "ppm", "Unit of fragment m", false, false);
-    setValidStrings_("fragment:mass_tolerance_unit", fragment_mass_tolerance_unit_valid_strings);
-
-    registerTOPPSubsection_("modifications", "Modifications Options");
-    vector<String> all_mods;
-    ModificationsDB::getInstance()->getAllSearchModifications(all_mods);
-    registerStringList_("modifications:fixed", "<mods>", ListUtils::create<String>(""), "Fixed modifications, specified using UniMod (www.unimod.org) terms, e.g. 'Carbamidomethyl (C)'", false);
-    setValidStrings_("modifications:fixed", all_mods);
-    registerStringList_("modifications:variable", "<mods>", ListUtils::create<String>(""), "Variable modifications, specified using UniMod (www.unimod.org) terms, e.g. 'Oxidation (M)'", false);
-    setValidStrings_("modifications:variable", all_mods);
-    registerIntOption_("modifications:variable_max_per_peptide", "<num>", 2, "Maximum number of residues carrying a variable modification per candidate peptide", false, false);
-
-    registerTOPPSubsection_("peptide", "Peptide Options");
-    registerIntOption_("peptide:min_size", "<num>", 6, "Minimum size a peptide must have after digestion to be considered in the search.", false, true);
-    registerIntOption_("peptide:missed_cleavages", "<num>", 1, "Number of missed cleavages.", false, false);
-
-    StringList all_enzymes;
-    EnzymesDB::getInstance()->getAllNames(all_enzymes);
-    registerStringOption_("peptide:enzyme", "<cleavage site>", "Trypsin", "The enzyme used for peptide digestion.", false);
-    setValidStrings_("peptide:enzyme", all_enzymes);
-
-
-    registerTOPPSubsection_("report", "Reporting Options");
-    registerIntOption_("report:top_hits", "<num>", 1, "Maximum number of top scoring hits per spectrum that are reported.", false, true);
-
-    // RNPxl specific
-    registerTOPPSubsection_("RNPxl", "RNPxl Options");
-    registerIntOption_("RNPxl:length", "", 2, "Oligonucleotide maximum length. 0 = disable search for RNA variants.", false);
-
-    registerStringOption_("RNPxl:sequence", "", "", "Sequence to restrict the generation of oligonucleotide chains. (disabled for empty sequence)", false);
-
-    StringList target_nucleotides;
-    target_nucleotides.push_back("A=C10H14N5O7P");
-    target_nucleotides.push_back("C=C9H14N3O8P");
-    target_nucleotides.push_back("G=C10H14N5O8P");
-    target_nucleotides.push_back("U=C9H13N2O9P");
-
-    registerStringList_("RNPxl:target_nucleotides", "", target_nucleotides, "format:  target nucleotide=empirical formula of nucleoside monophosphate \n e.g. A=C10H14N5O7P, ..., U=C10H14N5O7P, X=C9H13N2O8PS  where X represents e.g. tU \n or e.g. Y=C10H14N5O7PS where Y represents tG", false, false);
-
-    StringList mapping;
-    mapping.push_back("A->A");
-    mapping.push_back("C->C");
-    mapping.push_back("G->G");
-    mapping.push_back("U->U");
-
-    registerStringList_("RNPxl:mapping", "", mapping, "format: source->target e.g. A->A, ..., U->U, U->X", false, false);
-
-    StringList restrictions;
-    restrictions.push_back("A=0");
-    restrictions.push_back("C=0");
-    restrictions.push_back("U=1");
-    restrictions.push_back("G=0");
-
-    registerStringList_("RNPxl:restrictions", "", restrictions, "format: target nucleotide=min_count: e.g U=1 if at least one U must be in the generated sequence.", false, false);
-
-    StringList modifications;
-    modifications.push_back("");
-    modifications.push_back("-H2O");
-    modifications.push_back("-H2O-HPO3");
-    modifications.push_back("-HPO3");
-
-    // fragment adducts that may occur for every precursor adduct (if chemically feasible in terms of elements may not be negative)
-    StringList fragment_adducts;
-    fragment_adducts.push_back("C9H10N2O5;U-H3PO4");
-    fragment_adducts.push_back("C4H4N2O2;U'");
-    fragment_adducts.push_back("C4H2N2O1;U'-H2O");
-    fragment_adducts.push_back("C3O;C3O");
-    fragment_adducts.push_back("C9H13N2O9P1;U");
-    fragment_adducts.push_back("C9H11N2O8P1;U-H2O");
-    fragment_adducts.push_back("C9H12N2O6;U-HPO3");    
-
-    registerStringList_("RNPxl:fragment_adducts", "", fragment_adducts, "format: [formula] or [precursor adduct]->[fragment adduct formula];[name]: e.g 'C9H10N2O5;U-H3PO4' or 'U-H2O->C9H11N2O8P1;U-H2O',", false, false);
-
-/*
- * a,b,y series:
- * T?C10H14N5O7P;T-H2O & C10H14N5O7P;T-HPO3 & C10H14N5O7P;T-H3PO4, A?C10H14N5O7P;A-H2O & C10H14N5O7P;A-HPO3, *?C10H14N5O7P;R-HPO3
- *
- * marker ions (not exlusive but only based on nucleotide contained):
- * T?C10H14N5O7P;T-H2O & C10H14N5O7P;T-HPO3 & C10H14N5O7P;T-H3PO4, A?C10H14N5O7P;A-H2O & C10H14N5O7P;A-HPO3 BUT NOT *?C10H14N5O7P;R-HPO3
- *
- * e.g. TA on PC:
- * T, T-H2O, T-HPO3, T-H3PO4, A, A-H2O, A-HPO3, A-H3PO4
- *
- * e.g. T on PC:
- * T, T-H2O, T-HPO3, T-H3PO4
- *
- * e.g. T-H2O on PC (not feasible removed):
- * T-H2O, T-H3PO4
- *
- * no marker ion for ribose (*)
- */
-
-    registerStringList_("RNPxl:modifications", "", modifications, "format: empirical formula e.g -H2O, ..., H2O+PO3", false, false);
-
-    registerFlag_("RNPxl:CysteineAdduct", "Use this flag if the +152 adduct is expected.");
-    registerFlag_("RNPxl:filter_fractional_mass", "Use this flag to filter non-crosslinks by fractional mass.");
-    registerFlag_("RNPxl:localization", "Use this flag to perform crosslink localization by partial loss scoring as post-analysis.");
-    registerFlag_("RNPxl:carbon_labeled_fragments", "Generate fragment shifts assuming full labeling of carbon (e.g. completely labeled U13).");
-    registerDoubleOption_("RNPxl:filter_small_peptide_mass", "<threshold>", 600.0, "Filter precursor that can only correspond to non-crosslinks by mass.", false, true);
-    registerDoubleOption_("RNPxl:marker_ions_tolerance", "<tolerance>", 0.05, "Tolerance used to determine marker ions (Da).", false, true);
-  }
-
-  /// Slimmer structure as storing all scored candidates in PeptideHit objects takes too much space
-  struct AnnotatedHit
-  {
-    StringView sequence;
-    SignedSize peptide_mod_index; // enumeration index of the non-RNA peptide modification
-    Size rna_mod_index; // index of the RNA modification
-    double score;
-    double best_localization_score;
-    String localization_scores;
-    String best_localization;  
-    String fragment_annotation_string; // for visualizaion in Proteome Discoverer
-    std::vector<PeptideHit::PeakAnnotation> fragment_annotations;
-    static bool hasBetterScore(const AnnotatedHit& a, const AnnotatedHit& b)
-    {
-      return a.score > b.score;
-    }
-  };
-
-  /// Query ResidueModifications (given as strings) from ModificationsDB
-  vector<ResidueModification> getModifications_(StringList modNames)
-  {
-    vector<ResidueModification> modifications;
-
-    // iterate over modification names and add to vector
-    for (StringList::iterator mod_it = modNames.begin(); mod_it != modNames.end(); ++mod_it)
-    {
-      String modification(*mod_it);
-      ResidueModification rm;
-      if (modification.hasSubstring(" (N-term)"))
-      {
-        modification.substitute(" (N-term)", "");
-        rm = ModificationsDB::getInstance()->getModification(modification, "", ResidueModification::N_TERM);
-      }
-      else if (modification.hasSubstring(" (C-term)"))
-      {
-        modification.substitute(" (C-term)", "");
-        rm = ModificationsDB::getInstance()->getModification(modification, "", ResidueModification::C_TERM);
-      }
-      else
-      {
-        rm = ModificationsDB::getInstance()->getModification(modification);
-      }
-      modifications.push_back(rm);
-    }
-
-    return modifications;
-  }
-
-  /* @brief Filter spectra to remove noise.
-     Parameter are passed to spectra filter.
-   */
-  void preprocessSpectra_(PeakMap& exp, double fragment_mass_tolerance, bool fragment_mass_tolerance_unit_ppm, bool single_charge_spectra, bool annotate_charge = false)
-  {
-    // filter MS2 map
-    // remove 0 intensities
-    ThresholdMower threshold_mower_filter;
-    threshold_mower_filter.filterPeakMap(exp);
-
-    Normalizer normalizer;
-    normalizer.filterPeakMap(exp);
-
-    // sort by rt
-    exp.sortSpectra(false);
-
-    // filter settings
-    WindowMower window_mower_filter;
-    Param filter_param = window_mower_filter.getParameters();
-    filter_param.setValue("windowsize", 100.0, "The size of the sliding window along the m/z axis.");
-    filter_param.setValue("peakcount", 20, "The number of peaks that should be kept.");
-    filter_param.setValue("movetype", "jump", "Whether sliding window (one peak steps) or jumping window (window size steps) should be used.");
-    window_mower_filter.setParameters(filter_param);
-
-    NLargest nlargest_filter = NLargest(400);
-
-#ifdef _OPENMP
-#pragma omp parallel for
-#endif
-    for (SignedSize exp_index = 0; exp_index < (SignedSize)exp.size(); ++exp_index)
-    {
-      // sort by mz
-      exp[exp_index].sortByPosition();
-
-      // deisotope
-      Deisotoper::deisotopeAndSingleChargeMSSpectrum(exp[exp_index], 
-                                         fragment_mass_tolerance, fragment_mass_tolerance_unit_ppm, 
-                                         1, 3, 
-                                         false, 
-                                         2, 10, 
-                                         single_charge_spectra, 
-                                         annotate_charge);
-    #ifdef DEBUG_RNPXLSEARCH
-      cout << "after deisotoping..." << endl;
-      cout << "Fragment m/z and intensities for spectrum: " << exp_index << endl;
-//      for (Size i = 0; i != exp[exp_index].size(); ++i) cout << exp[exp_index][i].getMZ() << "\t" << exp[exp_index][i].getIntensity() << endl;
-      cout << "Fragment charges in spectrum: " << exp_index  << endl;
-      if (exp[exp_index].getIntegerDataArrays().size())
-        for (Size i = 0; i != exp[exp_index].size(); ++i) 
-          cout  << exp[exp_index][i].getMZ() << "\t" << exp[exp_index][i].getIntensity() << "\t"  << exp[exp_index].getIntegerDataArrays()[0][i] << endl;
-      cout << endl;
-    #endif
-
-      // remove noise
-      window_mower_filter.filterPeakSpectrum(exp[exp_index]);
-
-    #ifdef DEBUG_RNPXLSEARCH
-      cout << "after mower..." << endl;
-      cout << "Fragment m/z and intensities for spectrum: " << exp_index << endl;
-      for (Size i = 0; i != exp[exp_index].size(); ++i) cout << exp[exp_index][i].getMZ() << "\t" << exp[exp_index][i].getIntensity() << endl;
-      cout << "Fragment charges in spectrum: " << exp_index  << endl;
-      if (exp[exp_index].getIntegerDataArrays().size())
-        for (Size i = 0; i != exp[exp_index].size(); ++i) 
-          cout  << exp[exp_index][i].getMZ() << "\t" << exp[exp_index][i].getIntensity() << "\t"  << exp[exp_index].getIntegerDataArrays()[0][i] << endl;
-    #endif
-    
-      nlargest_filter.filterPeakSpectrum(exp[exp_index]);
-
-    #ifdef DEBUG_RNPXLSEARCH
-      cout << "after nlargest..." << endl;
-      cout << "Fragment m/z and intensities for spectrum: " << exp_index << endl;
-      for (Size i = 0; i != exp[exp_index].size(); ++i) cout << exp[exp_index][i].getMZ() << "\t" << exp[exp_index][i].getIntensity() << endl;
-      cout << "Fragment charges in spectrum: " << exp_index  << endl;
-      if (exp[exp_index].getIntegerDataArrays().size())
-        for (Size i = 0; i != exp[exp_index].size(); ++i) 
-          cout  << exp[exp_index][i].getMZ() << "\t" << exp[exp_index][i].getIntensity() << "\t"  << exp[exp_index].getIntegerDataArrays()[0][i] << endl;
-    #endif
- 
-      // sort (nlargest changes order)
-      exp[exp_index].sortByPosition();
-  
-    #ifdef DEBUG_RNPXLSEARCH
-      cout << "after sort..." << endl;
-      cout << "Fragment m/z and intensities for spectrum: " << exp_index << endl;
-      for (Size i = 0; i != exp[exp_index].size(); ++i) cout << exp[exp_index][i].getMZ() << "\t" << exp[exp_index][i].getIntensity() << endl;
-      if (exp[exp_index].getIntegerDataArrays().size())
-        for (Size i = 0; i != exp[exp_index].size(); ++i) 
-          cout  << exp[exp_index][i].getMZ() << "\t" << exp[exp_index][i].getIntensity() << "\t"  << exp[exp_index].getIntegerDataArrays()[0][i] << endl;
-    #endif
-    }
-
-//    MzMLFile().store(String("RNPxlSearch_a_") + String((int)annotate_charge) + ".mzML", exp);
-  }
-
-
-  struct FragmentAdductDefinition_
-  {
-    EmpiricalFormula formula; // formula
-    String name;  // name used in annotation
-
-    bool operator<(const FragmentAdductDefinition_& other) const
-    {
-      if (formula.toString() < other.formula.toString()) return true;
-      if (formula.toString() > other.formula.toString()) return false;
-      if (name < other.name) return true;
-      return false;
-    }
-
-    bool operator==(const FragmentAdductDefinition_& other) const
-    {
-      if (formula != other.formula) return false;
-      if (name != other.name) return false;
-      return false;
-    }
-  };
-
-  typedef map<String, set<FragmentAdductDefinition_> > PrecursorToFragmentAdductMapType; // map a precursor adduct (e.g. AU-H2O to all possible fragment adducts)
-
-  // calculate all feasible fragment adducts from a precursor adduct
-  vector<FragmentAdductDefinition_> getFeasibleFragmentAdducts_(const String& exp_pc_adduct, const String& exp_pc_formula, const PrecursorToFragmentAdductMapType& precursor_to_fragment_adducts)
-  {
-    // no precursor adduct? no fragment adducts are expected!
-    if (exp_pc_formula.empty()) return vector<FragmentAdductDefinition_>(); 
-
-    #ifdef DEBUG_RNPXLSEARCH
-      LOG_DEBUG << "Generating fragment adducts for precursor adduct: '" << exp_pc_adduct << "'" << endl;
-    #endif
-    set<FragmentAdductDefinition_> feasible_fragment_adducts;
-
-    for (PrecursorToFragmentAdductMapType::const_iterator mit = precursor_to_fragment_adducts.begin(); mit != precursor_to_fragment_adducts.end(); ++mit)
-    {
-      const String& pc_adduct = mit->first;
-      const set<FragmentAdductDefinition_>& fragment_adducts = mit->second;
-
-      // if fragment adducts are not restricted on precursor adduct only check if composition makes sense 
-      if (pc_adduct.empty())
-      {
-        for (set<FragmentAdductDefinition_>::const_iterator cit = fragment_adducts.begin(); cit != fragment_adducts.end(); ++cit)
-        {
-          // rough check for chemical feasibility: fragment adduct may not contain more of each element than present its precursor
-          EmpiricalFormula diff_formula = EmpiricalFormula(exp_pc_formula) - cit->formula; 
-          if (!diff_formula.toString().hasSubstring("-")) // difference my not contain negative element counts
-          {
-            feasible_fragment_adducts.insert(*cit);
-    #ifdef DEBUG_RNPXLSEARCH
-          LOG_DEBUG << "feasible fragment adduct: " << cit->name << "\t" << cit->formula.toString() << endl;
-    #endif
-          }
-        }
-      }
-      else // extract those that depend on precursor adduct
-      {
-        // check if number of losses match
-        Size pc_adduct_nlosses = std::count(pc_adduct.begin(), pc_adduct.end(), '+') + std::count(pc_adduct.begin(), pc_adduct.end(), '-');
-        Size exp_pc_adduct_nlosses = std::count(exp_pc_adduct.begin(), exp_pc_adduct.end(), '+') + std::count(exp_pc_adduct.begin(), exp_pc_adduct.end(), '-');
-
-        if (pc_adduct_nlosses != exp_pc_adduct_nlosses) continue;
-
-        // Same number of losses. Now check if nucleotides in map is at least as often present as in experimental precursor
-        map<char, Size> pc_nucleotide_count;
-        String::const_iterator pc_it = pc_adduct.begin();
-        for (; pc_it != pc_adduct.end(); ++pc_it)
-        {          
-          if (*pc_it == '+' || *pc_it == '-') break;
-          if (pc_nucleotide_count.find(*pc_it) == pc_nucleotide_count.end())
-          {
-            pc_nucleotide_count[*pc_it] = 1;
-          }
-          else
-          {
-            ++pc_nucleotide_count[*pc_it];
-          }
-        }
-
-        String pc_loss_string(pc_it, pc_adduct.end());
-
-        map<char, Size> exp_pc_nucleotide_count;
-        String::const_iterator exp_pc_it = exp_pc_adduct.begin();
-        for (; exp_pc_it != exp_pc_adduct.end(); ++exp_pc_it)
-        {
-          if (*exp_pc_it == '+' || *exp_pc_it == '-') break;
-          if (exp_pc_nucleotide_count.find(*exp_pc_it) == exp_pc_nucleotide_count.end())
-          {
-            exp_pc_nucleotide_count[*exp_pc_it] = 1;
-          }
-          else
-          {
-            ++exp_pc_nucleotide_count[*exp_pc_it];
-          }
-        }
-        String exp_pc_loss_string(exp_pc_it, exp_pc_adduct.end());
-
-        bool all_present = true;
-        for (map<char, Size>::const_iterator pcn_it = pc_nucleotide_count.begin(); pcn_it != pc_nucleotide_count.end(); ++pcn_it)
-        {
-          if (exp_pc_nucleotide_count.find(pcn_it->first) == exp_pc_nucleotide_count.end()) 
-          {
-            all_present = false;
-            break; // not present at all? -> not applicable
-          }
-
-          if (exp_pc_nucleotide_count[pcn_it->first] < pcn_it->second) 
-          {
-            all_present = false;
-            break; // present but to low occurance? -> not applicable
-          }
-        }
- 
-        // continue if some nucleotides needed to perform the mapping are missing for the experimental precursor adduct
-        if (!all_present) continue;
-
-        // now we need to check if all losses match exactly (ignoring the order) 
-        // TODO: to achieve this we only check if string approximatly match by sorting all characters and then comparing the sorted strings
-        std::sort(exp_pc_loss_string.end(), exp_pc_loss_string.end());
-        std::sort(pc_loss_string.end(), pc_loss_string.end());
-        if (exp_pc_loss_string == pc_loss_string)
-        {
-          feasible_fragment_adducts.insert(fragment_adducts.begin(), fragment_adducts.end());
-    #ifdef DEBUG_RNPXLSEARCH
-          LOG_DEBUG << "Rule: " << pc_adduct << " matches to: " << exp_pc_adduct << endl;
-    #endif
-        }
-      }
-    }
-    std::vector<FragmentAdductDefinition_> ret;
-    std::copy(feasible_fragment_adducts.begin(), feasible_fragment_adducts.end(), back_inserter(ret));
-    return ret; 
-  }
-
-  // calculate all feasible fragment adducts from all possible precursor adducts
-  map<String, vector<FragmentAdductDefinition_> > getAllFeasibleFragmentAdducts_(const RNPxlModificationMassesResult& precursor_adducts, const PrecursorToFragmentAdductMapType& precursor_to_fragment_adducts)
-  {
-    map<String, vector<FragmentAdductDefinition_> > all_pc_all_feasible_adducts;
-
-    // for all possible precursor adducts
-
-    for (Map<String, double>::ConstIterator mit = precursor_adducts.mod_masses.begin(); mit != precursor_adducts.mod_masses.end(); ++mit)
-    {
-      const String& ef = mit->first;
-      const set<String>& ambiguities = precursor_adducts.mod_combinations.at(ef);
-
-      for (set<String>::const_iterator sit = ambiguities.begin(); sit != ambiguities.end(); ++sit)
-      {
-        const String& pc_adduct = *sit;  // nucleotide formula e.g. "AU-H2O"
-
-        // calculate feasible fragment adducts and store them for lookup
-        vector<FragmentAdductDefinition_> feasible_adducts = getFeasibleFragmentAdducts_(pc_adduct, ef, precursor_to_fragment_adducts);
-        all_pc_all_feasible_adducts[pc_adduct] = feasible_adducts;
-
-        break; // we only want to store one precursor adduct for multiple ambiguities (e.g. AUG, AGU, UAG..)
-      }
-    }
-
-    for (map<String, vector<FragmentAdductDefinition_> >::const_iterator mit = all_pc_all_feasible_adducts.begin(); mit != all_pc_all_feasible_adducts.end(); ++mit)
-    {
-      LOG_INFO << "Precursor adduct: '" << mit->first << "' and feasible fragment adducts:" << endl;
-      for (vector<FragmentAdductDefinition_>::const_iterator fit = mit->second.begin(); fit != mit->second.end(); ++fit)
-      {
-        LOG_INFO << fit->name << "\t" << fit->formula.toString() << endl;
-      }
-    } 
-
-    return all_pc_all_feasible_adducts;
-  }
-
-  /* @brief Localization step of the cross-link identification engine.
-   * Given a top scoring candidate (based on total loss spectrum) it:
-   *  - generates all fragment adducts based on the attached precursor adduct
-   *  - annotated peaks
-   *  - calculates an additive score that considers the presence or absence of evidence for a cross-linking site
-   *  - the maximum score is reported
-   */
-  void postScoreHits_(const PeakMap& exp, 
-                      vector<vector<AnnotatedHit> >& annotated_hits, 
-                      Size top_hits, 
-                      const RNPxlModificationMassesResult& mm, 
-                      const vector<ResidueModification>& fixed_modifications, 
-                      const vector<ResidueModification>& variable_modifications, 
-                      Size max_variable_mods_per_peptide, 
-                      TheoreticalSpectrumGenerator spectrum_generator, 
-                      double fragment_mass_tolerance, bool fragment_mass_tolerance_unit_ppm, 
-                      const map<String, vector<FragmentAdductDefinition_> > & all_feasible_fragment_adducts)
-  {
-    assert(exp.size() == annotated_hits.size());
-
-    #ifdef DEBUG_RNPXLSEARCH
-      LOG_DEBUG << exp.size() << " : " << annotated_hits.size() << endl;
-    #endif
-
-    Param ps = spectrum_generator.getParameters();
-    ps.setValue("add_metainfo", "true", "Adds the type of peaks as metainfo to the peaks, like y8+, [M-H2O+2H]++");
-    ps.setValue("add_first_prefix_ion", "true");
-    ps.setValue("add_a_ions", "true", "Add peaks of a-ions to the spectrum");
-    ps.setValue("add_precursor_peaks", "true", "Adds peaks of the precursor to the spectrum, which happen to occur sometimes");
-    ps.setValue("add_all_precursor_charges", "true", "Adds precursor peaks with all charges in the given range");
-    spectrum_generator.setParameters(ps);
-
-    SpectrumAlignment spectrum_aligner;
-    Param pa = spectrum_aligner.getParameters();
-    pa.setValue("tolerance", (double)fragment_mass_tolerance, "Defines the absolute (in Da) or relative (in ppm) tolerance in the alignment");
-    if (fragment_mass_tolerance_unit_ppm)
-    {
-      pa.setValue("is_relative_tolerance", "true");
-    } 
-    else
-    {
-      pa.setValue("is_relative_tolerance", "false");
-    } 
-  
-    spectrum_aligner.setParameters(pa);
-
-  // remove all but top n scoring for localization (usually all but the first one)
-#ifdef _OPENMP
-#pragma omp parallel for
-#endif
-    for (SignedSize scan_index = 0; scan_index < (SignedSize)annotated_hits.size(); ++scan_index)
-    {
-      // sort and keeps n best elements according to score
-      Size topn = top_hits > annotated_hits[scan_index].size() ? annotated_hits[scan_index].size() : top_hits;
-      std::partial_sort(annotated_hits[scan_index].begin(), annotated_hits[scan_index].begin() + topn, annotated_hits[scan_index].end(), AnnotatedHit::hasBetterScore);
-      annotated_hits[scan_index].resize(topn);
-    }
-
-#ifdef _OPENMP
-#pragma omp parallel for
-#endif
-    for (SignedSize scan_index = 0; scan_index < (SignedSize)annotated_hits.size(); ++scan_index)
-    {
-      const PeakSpectrum& exp_spectrum = exp[scan_index];
-      const Size precursor_charge = exp_spectrum.getPrecursors()[0].getCharge();
-      if (!annotated_hits[scan_index].empty())
-      {
-        for (vector<AnnotatedHit>::iterator a_it = annotated_hits[scan_index].begin(); a_it != annotated_hits[scan_index].end(); ++a_it)
-        {
-          // get unmodified string
-          String unmodified_sequence = a_it->sequence.getString();
-
-          // initialize result fields
-          a_it->best_localization = unmodified_sequence;
-          a_it->best_localization_score = 0;
-
-          AASequence aas = AASequence::fromString(unmodified_sequence);
-
-          // reapply modifications (because for memory reasons we only stored the index and recreation is fast)
-          vector<AASequence> all_modified_peptides;
-          ModifiedPeptideGenerator::applyFixedModifications(fixed_modifications.begin(), fixed_modifications.end(), aas);
-          ModifiedPeptideGenerator::applyVariableModifications(variable_modifications.begin(), variable_modifications.end(), aas, max_variable_mods_per_peptide, all_modified_peptides);
-
-          // reannotate much more memory heavy AASequence object
-          AASequence fixed_and_variable_modified_peptide = all_modified_peptides[a_it->peptide_mod_index]; 
-
-          // determine RNA on precursor from index in map
-          std::map<String, std::set<String> >::const_iterator mod_combinations_it = mm.mod_combinations.begin();
-          std::advance(mod_combinations_it, a_it->rna_mod_index);
-          String precursor_rna_adduct = *mod_combinations_it->second.begin();
-
-          // generate all partial loss spectra (excluding the complete loss spectrum) merged into one spectrum
-          // first get all possible RNA fragment shifts in the MS2 (based on the precursor RNA/DNA)
-          const vector<FragmentAdductDefinition_>& partial_loss_modification = all_feasible_fragment_adducts.at(precursor_rna_adduct);
-
-          PeakSpectrum partial_loss_spectrum;
-          partial_loss_spectrum.getIntegerDataArrays().resize(1);
-          PeakSpectrum::IntegerDataArray& partial_loss_spectrum_charge = partial_loss_spectrum.getIntegerDataArrays()[0];
-
-          partial_loss_spectrum.getStringDataArrays().resize(1); // annotation
-          PeakSpectrum::StringDataArray& partial_loss_spectrum_annotation = partial_loss_spectrum.getStringDataArrays()[0];
-
-          // generate total loss spectrum for the fixed and variable modified peptide (without RNA)
-          PeakSpectrum total_loss_spectrum;
-
-          // TODO for ETD: generate MS2 precursor peaks of the MS1 adduct (total RNA) carrying peptide for all z <= precursor charge
-
-          spectrum_generator.getSpectrum(total_loss_spectrum, fixed_and_variable_modified_peptide, 1, precursor_charge);
-
-          // TODO: generate unshifted immonium ions to gain confidence in identified peptide sequence
-
-          // Marker ions derived from RNA fragments:
-          // Add peaks for marker ions A', G', C' marker ions (presence of these are determined by precursor RNA)
-          if (precursor_rna_adduct.hasSubstring("A"))
-          {
-            partial_loss_spectrum.push_back(Peak1D(136.0623, 1.0));
-            partial_loss_spectrum_charge.push_back(1);
-            partial_loss_spectrum_annotation.push_back("RNA:A'");
-          }
-
-          if (precursor_rna_adduct.hasSubstring("G"))
-          {
-            partial_loss_spectrum.push_back(Peak1D(152.0572, 1.0));
-            partial_loss_spectrum_charge.push_back(1);
-            partial_loss_spectrum_annotation.push_back("RNA:G'");
-          }
-
-          if (precursor_rna_adduct.hasSubstring("C"))
-          {
-            partial_loss_spectrum.push_back(Peak1D(112.0510, 1.0)); // C4H6N3O
-            partial_loss_spectrum_charge.push_back(1);
-            partial_loss_spectrum_annotation.push_back("RNA:C'");
-          }
-
-          for (Size i = 0; i != partial_loss_modification.size(); ++i)
-          {
-            // get name and mass of fragment adduct
-            const String& fragment_shift_name = partial_loss_modification[i].name; // e.g. U-H2O
-            //cout << fragment_shift_name << "\t" << partial_loss_modification[i].formula.toString() << endl;
-            const double fragment_shift_mass = partial_loss_modification[i].formula.getMonoWeight();
-
-            // For every fragment adduct add an RNA mass peak of charge 1
-            partial_loss_spectrum.push_back(Peak1D(fragment_shift_mass + Constants::PROTON_MASS_U, 1.0));
-            partial_loss_spectrum_charge.push_back(1);
-            partial_loss_spectrum_annotation.push_back("RNA:" + fragment_shift_name); // add name (e.g., RNA:U-H2O)
-
-            // Add shifted immonium ion peaks if the amino acid is present in the sequence
-            if (unmodified_sequence.hasSubstring("Y"))
-            {
-              double immonium_ion_mz = EmpiricalFormula("C8H10NO").getMonoWeight() + fragment_shift_mass;
-              partial_loss_spectrum.push_back(Peak1D(immonium_ion_mz, 1.0));
-              partial_loss_spectrum_charge.push_back(1);
-              partial_loss_spectrum_annotation.push_back(FragmentAnnotationHelper::getAnnotatedImmoniumIon('Y', fragment_shift_name));
-            }
-            else if (unmodified_sequence.hasSubstring("W"))
-            {
-              double immonium_ion_mz = EmpiricalFormula("C10H11N2").getMonoWeight() + fragment_shift_mass;
-              partial_loss_spectrum.push_back(Peak1D(immonium_ion_mz, 1.0));
-              partial_loss_spectrum_charge.push_back(1);
-              partial_loss_spectrum_annotation.push_back(FragmentAnnotationHelper::getAnnotatedImmoniumIon('W', fragment_shift_name));
-            }
-            else if (unmodified_sequence.hasSubstring("F"))
-            {
-              double immonium_ion_mz = EmpiricalFormula("C8H10N").getMonoWeight() + fragment_shift_mass;
-              partial_loss_spectrum.push_back(Peak1D(immonium_ion_mz, 1.0));
-              partial_loss_spectrum_charge.push_back(1);
-              partial_loss_spectrum_annotation.push_back(FragmentAnnotationHelper::getAnnotatedImmoniumIon('F', fragment_shift_name));
-            }
-            else if (unmodified_sequence.hasSubstring("H"))
-            {
-              double immonium_ion_mz = EmpiricalFormula("C5H8N3").getMonoWeight() + fragment_shift_mass;
-              partial_loss_spectrum.push_back(Peak1D(immonium_ion_mz, 1.0));
-              partial_loss_spectrum_charge.push_back(1);
-              partial_loss_spectrum_annotation.push_back(FragmentAnnotationHelper::getAnnotatedImmoniumIon('H', fragment_shift_name));
-            }
-            else if (unmodified_sequence.hasSubstring("C"))
-            {
-              double immonium_ion_mz = EmpiricalFormula("C2H6NS").getMonoWeight() + fragment_shift_mass;
-              partial_loss_spectrum.push_back(Peak1D(immonium_ion_mz, 1.0));
-              partial_loss_spectrum_charge.push_back(1);
-              partial_loss_spectrum_annotation.push_back(FragmentAnnotationHelper::getAnnotatedImmoniumIon('C', fragment_shift_name));
-            }
-            else if (unmodified_sequence.hasSubstring("P"))
-            {
-              double immonium_ion_mz = EmpiricalFormula("C4H8N").getMonoWeight() + fragment_shift_mass;
-              partial_loss_spectrum.push_back(Peak1D(immonium_ion_mz, 1.0));
-              partial_loss_spectrum_charge.push_back(1);
-              partial_loss_spectrum_annotation.push_back(FragmentAnnotationHelper::getAnnotatedImmoniumIon('P', fragment_shift_name));
-            }
-            else if (unmodified_sequence.hasSubstring("L") || unmodified_sequence.hasSubstring("I"))
-            {
-              double immonium_ion_mz = EmpiricalFormula("C5H12N").getMonoWeight() + fragment_shift_mass;
-              partial_loss_spectrum.push_back(Peak1D(immonium_ion_mz, 1.0));
-              partial_loss_spectrum_charge.push_back(1);
-              partial_loss_spectrum_annotation.push_back(FragmentAnnotationHelper::getAnnotatedImmoniumIon('L', fragment_shift_name));
-            }
-            else if (unmodified_sequence.hasSubstring("K"))
-            {
-              double immonium_ion_mz = 101.10732 + fragment_shift_mass;
-              partial_loss_spectrum.push_back(Peak1D(immonium_ion_mz, 1.0));
-              partial_loss_spectrum_charge.push_back(1);
-              partial_loss_spectrum_annotation.push_back(FragmentAnnotationHelper::getAnnotatedImmoniumIon('K', fragment_shift_name));
-              // TODO: add a lysin derived fragment (similar to immonium ion) 84. and 129.10 (ask Aleks)
-
-            }
-            else if (unmodified_sequence.hasSubstring("M"))
-            {
-              double immonium_ion_mz = 104.05285 + fragment_shift_mass;
-              partial_loss_spectrum.push_back(Peak1D(immonium_ion_mz, 1.0));
-              partial_loss_spectrum_charge.push_back(1);
-              partial_loss_spectrum_annotation.push_back(FragmentAnnotationHelper::getAnnotatedImmoniumIon('M', fragment_shift_name));
-            }
-
-            // Generate all possible shifted ion a,b,y-ion peaks by attaching the current RNA adduct (fragment_shift_name)
-            double shift = ModificationsDB::getInstance()->getModification(fragment_shift_name, "", ResidueModification::N_TERM).getDiffMonoMass();
- 
-            // annotate generated a,b,y ions with fragment shift name
-            PeakSpectrum shifted_series_peaks;
-            shifted_series_peaks.getStringDataArrays().resize(1); // annotation
-            shifted_series_peaks.getIntegerDataArrays().resize(1); // charge
-
-            PeakSpectrum::StringDataArray& shifted_series_annotations = shifted_series_peaks.getStringDataArrays()[0];
-            PeakSpectrum::IntegerDataArray& shifted_series_charges = shifted_series_peaks.getIntegerDataArrays()[0];
-
-            // For every charge state
-            for (Size z = 1; z <= precursor_charge; ++z)
-            {
-              // 1. create unshifted peaks
-              PeakSpectrum tmp_shifted_series_peaks;
-              spectrum_generator.getSpectrum(tmp_shifted_series_peaks, fixed_and_variable_modified_peptide, z, z);
-
-              PeakSpectrum::StringDataArray& tmp_shifted_series_annotations = tmp_shifted_series_peaks.getStringDataArrays()[0];
-              PeakSpectrum::IntegerDataArray& tmp_shifted_series_charges = tmp_shifted_series_peaks.getIntegerDataArrays()[0];
-
-              // 2. shift peaks
-              for (Size j = 0; j != tmp_shifted_series_peaks.size(); ++j)
-              {
-                tmp_shifted_series_peaks[j].setMZ(tmp_shifted_series_peaks[j].getMZ() + shift / static_cast<double>(z));
-              }
-
-              // 3. add shifted peaks to shifted_series_peaks
-              shifted_series_peaks.insert(shifted_series_peaks.end(), tmp_shifted_series_peaks.begin(), tmp_shifted_series_peaks.end());
-              shifted_series_annotations.insert(
-                shifted_series_annotations.end(),
-                tmp_shifted_series_annotations.begin(),
-                tmp_shifted_series_annotations.end()
-              );
-              shifted_series_charges.insert(
-                shifted_series_charges.end(),
-                tmp_shifted_series_charges.begin(),
-                tmp_shifted_series_charges.end()
-              );
-            }
-
-            // 4. add fragment shift name to annotation of shifted peaks
-            for (Size j = 0; j != shifted_series_annotations.size(); ++j)
-            {
-              shifted_series_annotations[j] = shifted_series_annotations[j] + " " + fragment_shift_name;
-            }
-           
-            // append shifted and annotated ion series to partial loss spectrum
-            partial_loss_spectrum.insert(partial_loss_spectrum.end(), shifted_series_peaks.begin(), shifted_series_peaks.end());
-            partial_loss_spectrum_annotation.insert(
-              partial_loss_spectrum_annotation.end(),
-              shifted_series_annotations.begin(),
-              shifted_series_annotations.end()
-            );
-            partial_loss_spectrum.getIntegerDataArrays()[0].insert(
-              partial_loss_spectrum_charge.end(),
-              shifted_series_charges.begin(),
-              shifted_series_charges.end()
-            );
-          }
-
-          partial_loss_spectrum.sortByPosition();
-
-          // fill annotated spectrum information
-          set<Size> peak_is_annotated;  // experimental peak index
-
-          // ion centric (e.g. b and y-ion) spectrum annotation that records all shifts of specific ions (e.g. y5, y5 + U, y5 + C3O)
-          map<Size, vector<FragmentAnnotationDetail_> > unshifted_b_ions, unshifted_y_ions, unshifted_a_ions, shifted_b_ions, shifted_y_ions, shifted_a_ions;
-          vector<PeptideHit::PeakAnnotation> shifted_immonium_ions;
-          vector<PeptideHit::PeakAnnotation> annotated_marker_ions;
-          vector<PeptideHit::PeakAnnotation> annotated_precursor_ions;
-
-
-          // first annotate total loss peaks (these give no information where the actual shift occured)
-          #ifdef DEBUG_RNPXLSEARCH
-            LOG_DEBUG << "Annotating ion (total loss spectrum): " << fixed_and_variable_modified_peptide.toString()  << endl;
-          #endif
-          std::vector<std::pair<Size, Size> > alignment;
-          spectrum_aligner.getSpectrumAlignment(alignment, total_loss_spectrum, exp_spectrum);
-
-          const PeakSpectrum::StringDataArray& total_loss_annotations = total_loss_spectrum.getStringDataArrays()[0];
-          const PeakSpectrum::IntegerDataArray& total_loss_charges = total_loss_spectrum.getIntegerDataArrays()[0];
-            
-          for (vector<std::pair<Size, Size> >::const_iterator pair_it = alignment.begin(); pair_it != alignment.end(); ++pair_it)
-          {
-            // information on the experimental fragment in the alignment
-            const Size& fragment_index = pair_it->second;
-            const Peak1D& fragment = exp_spectrum[fragment_index];
-            const double fragment_intensity = fragment.getIntensity(); // in percent (%)
-            const double fragment_mz = fragment.getMZ();
-            const int fragment_charge = exp_spectrum.getIntegerDataArrays().back()[fragment_index];
-
-            const String& ion_name = total_loss_annotations[pair_it->first];
-            const int charge = total_loss_charges[pair_it->first];
-
-            // define which ion names are annotated 
-            if (ion_name.hasPrefix("y"))
-            { 
-                String ion_nr_string = ion_name;
-                ion_nr_string.substitute("y", "");
-                ion_nr_string.substitute("+", "");
-                Size ion_number = (Size)ion_nr_string.toInt();
-              #ifdef DEBUG_RNPXLSEARCH
-                const AASequence& peptide_sequence = fixed_and_variable_modified_peptide.getSuffix(ion_number);
-                LOG_DEBUG << "Annotating ion: " << ion_name << " at position: " << fragment_mz << " " << peptide_sequence.toString() << " intensity: " << fragment_intensity << endl;
-              #endif
-              peak_is_annotated.insert(pair_it->second);                  
-
-              // only allow matching charges (if a fragment charge was assigned)
-              if (fragment_charge == 0 || fragment_charge == charge)
-              { 
-                FragmentAnnotationDetail_ d("", charge, fragment_mz, fragment_intensity);
-                unshifted_y_ions[ion_number].push_back(d);
-              }
-              #ifdef DEBUG_RNPXLSEARCH
-              else
-              {
-                LOG_DEBUG << "Charge missmatch in alignment: " << ion_name << " at position: " << fragment_mz << " charge fragment: " << fragment_charge << " theo. charge: " << charge << endl;
-              }
-              #endif
-            }
-            else if (ion_name.hasPrefix("b"))
-            { 
-                String ion_nr_string = ion_name;
-                ion_nr_string.substitute("b", "");
-                ion_nr_string.substitute("+", "");
-                Size ion_number = (Size)ion_nr_string.toInt();
-              #ifdef DEBUG_RNPXLSEARCH
-                const AASequence& peptide_sequence = aas.getPrefix(ion_number);
-                LOG_DEBUG << "Annotating ion: " << ion_name << " at position: " << fragment_mz << " " << peptide_sequence.toString() << " intensity: " << fragment_intensity << endl;
-              #endif
-              peak_is_annotated.insert(pair_it->second);                  
-
-              // only allow matching charges (if a fragment charge was assigned)
-              if (fragment_charge == 0 || fragment_charge == charge)
-              { 
-                FragmentAnnotationDetail_ d("", charge, fragment_mz, fragment_intensity);
-                unshifted_b_ions[ion_number].push_back(d);
-              }
-              #ifdef DEBUG_RNPXLSEARCH
-              else
-              {
-                LOG_DEBUG << "Charge missmatch in alignment: " << ion_name << " at position: " << fragment_mz << " charge fragment: " << fragment_charge << " theo. charge: " << charge << endl;
-              }
-              #endif
-            }
-            else if (ion_name.hasPrefix("a"))
-            { 
-                String ion_nr_string = ion_name;
-                ion_nr_string.substitute("a", "");
-                ion_nr_string.substitute("+", "");
-                Size ion_number = (Size)ion_nr_string.toInt();
-              #ifdef DEBUG_RNPXLSEARCH
-                const AASequence& peptide_sequence = aas.getPrefix(ion_number);
-                LOG_DEBUG << "Annotating ion: " << ion_name << " at position: " << fragment_mz << " " << peptide_sequence.toString() << " intensity: " << fragment_intensity << endl;
-              #endif
-              peak_is_annotated.insert(pair_it->second);                  
-
-              // only allow matching charges (if a fragment charge was assigned)
-              if (fragment_charge == 0 || fragment_charge == charge)
-              { 
-                FragmentAnnotationDetail_ d("", charge, fragment_mz, fragment_intensity);
-                unshifted_a_ions[ion_number].push_back(d);
-              }
-              #ifdef DEBUG_RNPXLSEARCH
-              else
-              {
-                LOG_DEBUG << "Charge missmatch in alignment: " << ion_name << " at position: " << fragment_mz << " charge fragment: " << fragment_charge << " theo. charge: " << charge << endl;
-              }
-              #endif
-            }
-            else if (ion_name.hasPrefix("[M+"))
-            {
-              PeptideHit::PeakAnnotation fa;
-              fa.mz = fragment_mz;
-              fa.intensity = fragment_intensity;
-              fa.charge = 1; // for visualion charge is not really important so we set it to 0
-              fa.annotation = ion_name;
-              annotated_precursor_ions.push_back(fa);
-            }
-          }
-
-          // generate fragment annotation strings for unshifted ions
-          StringList fa_strings;
-          vector<PeptideHit::PeakAnnotation> fas;
-          String ub = FragmentAnnotationHelper::fragmentAnnotationDetailsToString("b", unshifted_b_ions);
-          if (!ub.empty()) 
-          {
-            fa_strings.push_back(ub);
-            const vector<PeptideHit::PeakAnnotation>& fas_tmp = FragmentAnnotationHelper::fragmentAnnotationDetailsToPHFA("b", unshifted_b_ions);;
-            fas.insert(fas.end(), fas_tmp.begin(), fas_tmp.end());
-          }
-          String uy = FragmentAnnotationHelper::fragmentAnnotationDetailsToString("y", unshifted_y_ions);
-          if (!uy.empty()) 
-          {
-            fa_strings.push_back(uy);
-            const vector<PeptideHit::PeakAnnotation>& fas_tmp = FragmentAnnotationHelper::fragmentAnnotationDetailsToPHFA("y", unshifted_y_ions);;
-            fas.insert(fas.end(), fas_tmp.begin(), fas_tmp.end());
-          }
-          String ua = FragmentAnnotationHelper::fragmentAnnotationDetailsToString("a", unshifted_a_ions);
-          if (!ua.empty()) 
-          {
-            fa_strings.push_back(ua);
-            const vector<PeptideHit::PeakAnnotation>& fas_tmp = FragmentAnnotationHelper::fragmentAnnotationDetailsToPHFA("a", unshifted_a_ions);;
-            fas.insert(fas.end(), fas_tmp.begin(), fas_tmp.end());
-          }
-          vector<double> sites_sum_score(aas.size(), 0);
-
-          // loss spectrum to the experimental measured one
-          alignment.clear();
-
-          spectrum_aligner.getSpectrumAlignment(alignment, partial_loss_spectrum, exp_spectrum);
-
-          const PeakSpectrum::StringDataArray& partial_loss_annotations = partial_loss_spectrum.getStringDataArrays()[0];
-          const PeakSpectrum::IntegerDataArray& partial_loss_charges = partial_loss_spectrum.getIntegerDataArrays()[0];
-
-          if (alignment.empty()) 
-          {
-            std::sort(fa_strings.begin(), fa_strings.end());
-            a_it->fragment_annotation_string = ListUtils::concatenate(fa_strings, "|");
-            a_it->fragment_annotations = fas;
-            continue;
-          }
-
-          for (vector<std::pair<Size, Size> >::const_iterator pair_it = alignment.begin(); pair_it != alignment.end(); ++pair_it)
-          {
-            // only annotate experimental peaks with shift - i.e. do not annotated complete loss peaks again
-            if (peak_is_annotated.find(pair_it->second) != peak_is_annotated.end())
-            {
-              continue;
-            }
-
-            // information on the experimental fragment in the alignment
-            const Size& fragment_index = pair_it->second;
-            const Peak1D& fragment = exp_spectrum[fragment_index];
-            const double fragment_intensity = fragment.getIntensity(); // in percent (%)
-            const double fragment_mz = fragment.getMZ();
-            const int fragment_charge = exp_spectrum.getIntegerDataArrays().back()[fragment_index];
-
-            String ion_name = partial_loss_annotations[pair_it->first];
-            const int charge = partial_loss_charges[pair_it->first];
-
-            vector<String> f;
-
-            ion_name.split(' ', f);  // e.g. "y3 C3O" or just "y2"
-            String fragment_shift_name;
-            if (f.size() == 2) 
-            {
-              fragment_shift_name = f[1];
-            }
-
-            String fragment_ion_name = f[0]; // e.g. y3
-
-            #ifdef DEBUG_RNPXLSEARCH
-              LOG_DEBUG << "Annotating ion: " << ion_name << " at position: " << fragment_mz << " " << " intensity: " << fragment_intensity << endl;
-            #endif
-
-            // define which ion names are annotated 
-            if (fragment_ion_name.hasPrefix("y"))
-            { 
-              String ion_nr_string = fragment_ion_name;
-              ion_nr_string.substitute("y", "");
-              ion_nr_string.substitute("+", ""); // remove one or multiple '+'
-              Size ion_number = (Size)ion_nr_string.toInt();
-
-              // only allow matching charges (if a fragment charge was assigned)
-              if (fragment_charge == 0 || fragment_charge == charge)
-              { 
-                FragmentAnnotationDetail_ d(fragment_shift_name, charge, fragment_mz, fragment_intensity);
-                shifted_y_ions[ion_number].push_back(d);
-              }
-              #ifdef DEBUG_RNPXLSEARCH
-              else
-              {
-                LOG_DEBUG << "Charge missmatch in alignment: " << ion_name << " at position: " << fragment_mz << " charge fragment: " << fragment_charge << " theo. charge: " << charge << endl;
-              }
-              #endif
-            }
-            else if (fragment_ion_name.hasPrefix("b"))
-            { 
-              String ion_nr_string = fragment_ion_name;
-              ion_nr_string.substitute("b", "");
-              ion_nr_string.substitute("+", ""); // remove one or multiple '+'
-              Size ion_number = (Size)ion_nr_string.toInt();
-
-              // only allow matching charges (if a fragment charge was assigned)
-              if (fragment_charge == 0 || fragment_charge == charge)
-              { 
-                FragmentAnnotationDetail_ d(fragment_shift_name, charge, fragment_mz, fragment_intensity);
-                shifted_b_ions[ion_number].push_back(d);
-              }
-              #ifdef DEBUG_RNPXLSEARCH
-              else
-              {
-                LOG_DEBUG << "Charge missmatch in alignment: " << ion_name << " at position: " << fragment_mz << " charge fragment: " << fragment_charge << " theo. charge: " << charge << endl;
-              }
-              #endif
-            }
-            else if (fragment_ion_name.hasPrefix("a"))
-            { 
-              String ion_nr_string = fragment_ion_name;
-              ion_nr_string.substitute("a", "");
-              ion_nr_string.substitute("+", ""); // remove one or multiple '+'
-              Size ion_number = (Size)ion_nr_string.toInt();
- 
-              // only allow matching charges (if a fragment charge was assigned)
-              if (fragment_charge == 0 || fragment_charge == charge)
-              { 
-                FragmentAnnotationDetail_ d(fragment_shift_name, charge, fragment_mz, fragment_intensity);
-                shifted_a_ions[ion_number].push_back(d);
-              }
-              #ifdef DEBUG_RNPXLSEARCH
-              else
-              {
-                LOG_DEBUG << "Charge missmatch in alignment: " << ion_name << " at position: " << fragment_mz << " charge fragment: " << fragment_charge << " theo. charge: " << charge << endl;
-              }
-              #endif
-            }
-            else if (ion_name.hasPrefix("RNA:"))
-            {
-              if (fragment_charge <= 1)
-              {
-                PeptideHit::PeakAnnotation fa;
-                fa.mz = fragment_mz;
-                fa.intensity = fragment_intensity;
-                fa.charge = 1;
-                fa.annotation = ion_name;
-                annotated_marker_ions.push_back(fa);
-              }
-              #ifdef DEBUG_RNPXLSEARCH
-              else
-              {
-                LOG_DEBUG << "Charge missmatch in alignment: " << ion_name << " at position: " << fragment_mz << " charge fragment: " << fragment_charge << " theo. charge: " << 1 << endl;
-              }
-              #endif
-            }
-            else if (ion_name.hasPrefix("i"))
-            {
-              if (fragment_charge <= 1)
-              {
-                PeptideHit::PeakAnnotation fa;
-                fa.mz = fragment_mz;
-                fa.intensity = fragment_intensity;
-                fa.charge = 1;
-                fa.annotation = ion_name;
-                shifted_immonium_ions.push_back(fa);
-              }
-              #ifdef DEBUG_RNPXLSEARCH
-              else
-              {
-                LOG_DEBUG << "Charge missmatch in alignment: " << ion_name << " at position: " << fragment_mz << " charge fragment: " << fragment_charge << " theo. charge: " << 1 << endl;
-              }
-              #endif
-            }
-            else if (ion_name.hasPrefix("[M+"))
-            {
-              PeptideHit::PeakAnnotation fa;
-              fa.mz = fragment_mz;
-              fa.intensity = fragment_intensity;
-              fa.charge = 1; // for visualion charge is not really important so we set it to 1, TODO: read out charge from ion name and set here
-              fa.annotation = ion_name;
-              annotated_precursor_ions.push_back(fa);
-            }
-          }
-
-          // track shifts in n- and c-term ladders (in AAs coordinates)
-          vector<double> n_shifts(sites_sum_score.size(), 0);
-          vector<double> c_shifts(sites_sum_score.size(), 0);
-          for (Size i = 0; i != sites_sum_score.size(); ++i)
-          {
-            if (shifted_b_ions.find(i + 1) == shifted_b_ions.end()) { continue; }
-            for (auto& k : shifted_b_ions[i + 1]) { n_shifts[i] += k.intensity; }
-          }
-
-          for (Size i = 0; i != sites_sum_score.size(); ++i)
-          {
-            if (shifted_a_ions.find(i + 1) == shifted_a_ions.end()) { continue; }
-            for (auto& k : shifted_a_ions[i + 1]) { n_shifts[i] += k.intensity; }
-          }
-          
-          for (Size i = 0; i != sites_sum_score.size(); ++i)
-          {           
-            const Size position = sites_sum_score.size() - i - 1;
-            if (shifted_y_ions.find(i + 1) == shifted_y_ions.end()) { continue; }
-            for (auto& k : shifted_y_ions[i + 1]) { c_shifts[position] += k.intensity; }
-          }
-
-          for (Size i = 0; i != sites_sum_score.size(); ++i) 
-          {            
-            sites_sum_score[i] = 0.0;
-            if (n_shifts[i] == 0 && c_shifts[i] == 0) { continue; } // no shifts? no cross-link at this AA 
-            
-            if (n_shifts[i] > 0)
-            {
-              if (i >= 1 && n_shifts[i - 1] > 0) continue; // AA before already shifted. So ignore this one.
-              if (i < sites_sum_score.size()/2  && n_shifts[i + 1] == 0) continue; // AA after should be shifted, too (at least in lower mass range)
-
-              sites_sum_score[i] += n_shifts[i]; 
-            }
-
-            if (c_shifts[i] > 0)
-            {
-              if (i < sites_sum_score.size()-1  && c_shifts[i + 1] > 0) continue; // AA after already shifted. So ignore this one.
-              if (i > sites_sum_score.size()/2  && c_shifts[i - 1] == 0) continue; // AA before should be shifted, too (at least in lower mass range)
-              sites_sum_score[i] += c_shifts[i]; 
-            }
-
-          }
-/*
-          for (Size i = 0; i != sites_sum_score.size(); ++i) 
-          {            
-            sites_sum_score[i] = 0.0;
-            // caclculate how many ions are explained by this position
-            //
-            // b-ions
-            for (Size bi = 1; bi <= sites_sum_score.size(); ++bi) 
-            {      
-              if ((bi - 1) < i) // penalize contradicting observations
-              {
-                if (shifted_b_ions.find(bi) != shifted_b_ions.end())
-                {
-                  for (auto& k : shifted_b_ions[bi])
-                  {
-<<<<<<< HEAD
-                    sites_sum_score[i] -= k.intensity;
-=======
-                    sites_sum_score[i] -= 2.0 * (1.0 - distance) * k.intensity;
->>>>>>> 52ce45bd
-                  }
-                }
-              } 
-              else // add supporting observations
-              {                            
-                if (shifted_b_ions.find(bi) != shifted_b_ions.end())
-                {  
-                  for (auto& k : shifted_b_ions[bi])
-                  {
-<<<<<<< HEAD
-                    sites_sum_score[i] += k.intensity; 
-=======
-                    sites_sum_score[i] += (1.0 - distance) * k.intensity; // weight by distance
->>>>>>> 52ce45bd
-                  }
-                }
-              } 
-            }
-            
-            // a-ions
-            for (Size ai = 1; ai <= sites_sum_score.size(); ++ai) 
-            {            
-              if ((ai - 1) < i) // penalize contradicting observations
-              {
-                if (shifted_a_ions.find(ai) != shifted_a_ions.end())
-                {
-                  for (auto& k : shifted_a_ions[ai])
-                  {
-<<<<<<< HEAD
-                    sites_sum_score[i] -= k.intensity;
-=======
-                    sites_sum_score[i] -= 2.0 * (1.0 - distance) * k.intensity;
->>>>>>> 52ce45bd
-                  }
-                }
-              } 
-              else // add supporting observations
-              {                            
-                if (shifted_a_ions.find(ai) != shifted_a_ions.end())
-                {  
-                  for (auto& k : shifted_a_ions[ai])
-                  {
-<<<<<<< HEAD
-                    sites_sum_score[i] += k.intensity;
-=======
-                    sites_sum_score[i] += (1.0 - distance) * k.intensity;
->>>>>>> 52ce45bd
-                  }
-                }
-              } 
-            }
-            
-            // y-ions
-            for (Size yi = 1; yi <= sites_sum_score.size(); ++yi) 
-            {
-              Size position = sites_sum_score.size() - yi;
-              if (position > i) // penalize contradicting observations
-              {
-                if (shifted_y_ions.find(yi) != shifted_y_ions.end())
-                {
-                  for (auto& k : shifted_y_ions[yi])
-                  {
-<<<<<<< HEAD
-                    sites_sum_score[i] -= k.intensity;
-=======
-                    sites_sum_score[i] -= 2.0 * (1.0 - distance) * k.intensity;
->>>>>>> 52ce45bd
-                  }
-                }
-              }
-              else
-              {
-                if (shifted_y_ions.find(yi) != shifted_y_ions.end())
-                {
-                  for (auto& k : shifted_y_ions[yi])
-                  {
-<<<<<<< HEAD
-                    sites_sum_score[i] += k.intensity;
-=======
-                    sites_sum_score[i] += (1.0 - distance) * k.intensity;
->>>>>>> 52ce45bd
-                  }
-                }
-              }              
-            }
-          }
-*/
-          #ifdef DEBUG_RNPXLSEARCH
-            LOG_DEBUG << "Localisation based on immonium ions: ";
-          #endif
-          String aas_unmodified = aas.toUnmodifiedString();
-          for (Size i = 0; i != aas_unmodified.size(); ++i)
-          {            
-            String origin = String(aas_unmodified[i]);
-
-            for (auto& a : shifted_immonium_ions)
-            {
-              // compare origin (the AA) of immonium ion to current AA 
-              if (a.annotation[1] == aas_unmodified[i])
-              {
-                sites_sum_score[i] += a.intensity;
-              }
-            }
-          }
-
-          String best_localization = unmodified_sequence;
-          double best_localization_score = 0;
-          String localization_scores;
-          for (Size i = 0; i != sites_sum_score.size(); ++i)
-          {
-            if (sites_sum_score[i] > best_localization_score) { best_localization_score = sites_sum_score[i]; }
-          }
-
-          for (Size i = 0; i != sites_sum_score.size(); ++i)
-          {
-            #ifdef DEBUG_RNPXLSEARCH
-              LOG_DEBUG << String::number(100.0 * sites_sum_score[i], 2);
-            #endif
-
-            if (i != 0) localization_scores += ' ';
-            if (sites_sum_score[i] > 0 )
-            {
-              localization_scores += String::number(100.0 * sites_sum_score[i], 2);
-            }
-            else
-            {
-              localization_scores += "0";
-            }
-
-            if (best_localization_score > 0.0 && sites_sum_score[i] >= best_localization_score - 1e-6) best_localization[i] = tolower(best_localization[i]);
-          }
-          #ifdef DEBUG_RNPXLSEARCH
-            LOG_DEBUG << endl;
-          #endif
-
-          // store score of best localization(s)
-          a_it->localization_scores = localization_scores;
-          a_it->best_localization = best_localization;
-          a_it->best_localization_score = best_localization_score;
-
-          String sb = FragmentAnnotationHelper::fragmentAnnotationDetailsToString("b", shifted_b_ions);
-          if (!sb.empty()) 
-          {
-            fa_strings.push_back(sb);
-            const vector<PeptideHit::PeakAnnotation>& fas_tmp = FragmentAnnotationHelper::fragmentAnnotationDetailsToPHFA("b", shifted_b_ions);;
-            fas.insert(fas.end(), fas_tmp.begin(), fas_tmp.end());
-          }
-
-          String sy = FragmentAnnotationHelper::fragmentAnnotationDetailsToString("y", shifted_y_ions);
-          if (!sy.empty()) 
-          {
-            fa_strings.push_back(sy);
-            const vector<PeptideHit::PeakAnnotation>& fas_tmp = FragmentAnnotationHelper::fragmentAnnotationDetailsToPHFA("y", shifted_y_ions);;
-            fas.insert(fas.end(), fas_tmp.begin(), fas_tmp.end());
-          }
-
-          String sa = FragmentAnnotationHelper::fragmentAnnotationDetailsToString("a", shifted_a_ions);
-          if (!sa.empty()) 
-          {
-            fa_strings.push_back(sa);
-            const vector<PeptideHit::PeakAnnotation>& fas_tmp = FragmentAnnotationHelper::fragmentAnnotationDetailsToPHFA("a", shifted_a_ions);;
-            fas.insert(fas.end(), fas_tmp.begin(), fas_tmp.end());
-          }
-
-          String sii = FragmentAnnotationHelper::shiftedIonsToString(shifted_immonium_ions);
-          if (!sii.empty()) 
-          {
-            fa_strings.push_back(sii);
-            fas.insert(fas.end(), shifted_immonium_ions.begin(), shifted_immonium_ions.end());
-          }
-
-          String smi = FragmentAnnotationHelper::shiftedIonsToString(annotated_marker_ions);
-          if (!smi.empty())
-          {
-            fa_strings.push_back(smi);
-            fas.insert(fas.end(), annotated_marker_ions.begin(), annotated_marker_ions.end());
-          }
-
-          String spi = FragmentAnnotationHelper::shiftedIonsToString(annotated_precursor_ions);
-          if (!spi.empty()) 
-          {
-            fa_strings.push_back(spi);
-            fas.insert(fas.end(), annotated_precursor_ions.begin(), annotated_precursor_ions.end());
-          }
-
-          std::sort(fa_strings.begin(), fa_strings.end());
-          a_it->fragment_annotation_string = ListUtils::concatenate(fa_strings, "|");
-          a_it->fragment_annotations = fas;
-
-          #ifdef DEBUG_RNPXLSEARCH
-            LOG_DEBUG << "Ion centric annotation: " << endl;
-            LOG_DEBUG << "unshifted b ions: " << endl;
-            LOG_DEBUG << FragmentAnnotationHelper::fragmentAnnotationDetailsToString("b", unshifted_b_ions) << endl;
-            LOG_DEBUG << "unshifted y ions: " << endl;
-            LOG_DEBUG << FragmentAnnotationHelper::fragmentAnnotationDetailsToString("y", unshifted_y_ions) << endl;
-            LOG_DEBUG << "unshifted a ions: " << endl;
-            LOG_DEBUG << FragmentAnnotationHelper::fragmentAnnotationDetailsToString("a", unshifted_a_ions) << endl;
-            LOG_DEBUG << "shifted b ions: " << endl;
-            LOG_DEBUG << FragmentAnnotationHelper::fragmentAnnotationDetailsToString("b", shifted_b_ions) << endl;
-            LOG_DEBUG << "shifted y ions: " << endl;
-            LOG_DEBUG << FragmentAnnotationHelper::fragmentAnnotationDetailsToString("y", shifted_y_ions) << endl;
-            LOG_DEBUG << "shifted a ions: " << endl;
-            LOG_DEBUG << FragmentAnnotationHelper::fragmentAnnotationDetailsToString("a", shifted_a_ions) << endl;
-            LOG_DEBUG << "shifted immonium ions: " << endl;
-            LOG_DEBUG << FragmentAnnotationHelper::shiftedIonsToString(shifted_immonium_ions) << endl;
-            LOG_DEBUG << "shifted marker ions: " << endl;
-            LOG_DEBUG << FragmentAnnotationHelper::shiftedIonsToString(annotated_marker_ions) << endl;
-            LOG_DEBUG << "shifted precursor ions: " << endl;
-            LOG_DEBUG << FragmentAnnotationHelper::shiftedIonsToString(annotated_precursor_ions) << endl;
-            LOG_DEBUG << "Localization scores: ";
-            LOG_DEBUG << localization_scores << endl;
-            LOG_DEBUG << "Localisation based on ion series and immonium ions of all observed fragments: ";
-            LOG_DEBUG << best_localization << endl;
-          #endif
-        }
-      }
-    }
-  }
-
-  /// Filter by top scoring hits, reconstruct original peptide from memory efficient structure, and add additional meta information.
-  void postProcessHits_(const PeakMap& exp, vector<vector<AnnotatedHit> >& annotated_hits, vector<ProteinIdentification>& protein_ids, vector<PeptideIdentification>& peptide_ids, Size top_hits, const RNPxlModificationMassesResult& mm, const vector<ResidueModification>& fixed_modifications, const vector<ResidueModification>& variable_modifications, Size max_variable_mods_per_peptide)
-  {
-  // remove all but top n scoring
-#ifdef _OPENMP
-#pragma omp parallel for
-#endif
-    for (SignedSize scan_index = 0; scan_index < (SignedSize)annotated_hits.size(); ++scan_index)
-    {
-      // sort and keeps n best elements according to score
-      Size topn = top_hits > annotated_hits[scan_index].size() ? annotated_hits[scan_index].size() : top_hits;
-      std::partial_sort(annotated_hits[scan_index].begin(), annotated_hits[scan_index].begin() + topn, annotated_hits[scan_index].end(), AnnotatedHit::hasBetterScore);
-      annotated_hits[scan_index].resize(topn);
-    }
-
-#ifdef _OPENMP
-#pragma omp parallel for
-#endif
-    for (SignedSize scan_index = 0; scan_index < (SignedSize)annotated_hits.size(); ++scan_index)
-    {
-      if (!annotated_hits[scan_index].empty())
-      {
-        // create empty PeptideIdentification object and fill meta data
-        PeptideIdentification pi;
-        pi.setMetaValue("scan_index", static_cast<unsigned int>(scan_index));
-        pi.setScoreType("hyperscore");
-        pi.setHigherScoreBetter(true);
-        pi.setRT(exp[scan_index].getRT());
-        pi.setMZ(exp[scan_index].getPrecursors()[0].getMZ());
-        Size charge = exp[scan_index].getPrecursors()[0].getCharge();
-
-        // create full peptide hit structure from annotated hits
-        vector<PeptideHit> phs;
-        for (vector<AnnotatedHit>::const_iterator a_it = annotated_hits[scan_index].begin(); a_it != annotated_hits[scan_index].end(); ++a_it)
-        {
-          PeptideHit ph;
-          ph.setCharge(charge);
-
-          // get unmodified string
-          AASequence aas = AASequence::fromString(a_it->sequence.getString());
-
-          // reapply modifications (because for memory reasons we only stored the index and recreation is fast)
-          vector<AASequence> all_modified_peptides;
-          ModifiedPeptideGenerator::applyFixedModifications(fixed_modifications.begin(), fixed_modifications.end(), aas);
-          ModifiedPeptideGenerator::applyVariableModifications(variable_modifications.begin(), variable_modifications.end(), aas, max_variable_mods_per_peptide, all_modified_peptides);
-
-          // reannotate much more memory heavy AASequence object
-          AASequence fixed_and_variable_modified_peptide = all_modified_peptides[a_it->peptide_mod_index]; 
-          ph.setScore(a_it->score);
-
-          // determine RNA modification from index in map
-          std::map<String, std::set<String> >::const_iterator mod_combinations_it = mm.mod_combinations.begin();
-          std::advance(mod_combinations_it, a_it->rna_mod_index);
-          ph.setMetaValue(String("RNPxl:RNA"), *mod_combinations_it->second.begin()); // return first nucleotide formula matching the index of the empirical formula
-          ph.setMetaValue(String("RNPxl:RNA_MASS_z0"), EmpiricalFormula(mod_combinations_it->first).getMonoWeight()); // RNA uncharged mass via empirical formula
-
-          ph.setMetaValue(String("RNPxl:best_localization_score"), a_it->best_localization_score);
-          ph.setMetaValue(String("RNPxl:localization_scores"), a_it->localization_scores);
-          ph.setMetaValue(String("RNPxl:best_localization"), a_it->best_localization);
-          ph.setMetaValue(String("RNPxl:fragment_annotation"), a_it->fragment_annotation_string);
-          ph.setPeakAnnotations(a_it->fragment_annotations);
-          // set the amino acid sequence (for complete loss spectra this is just the variable and modified peptide. For partial loss spectra it additionally contains the loss induced modification)
-          ph.setSequence(fixed_and_variable_modified_peptide);
-          phs.push_back(ph);
-        }
-
-        pi.setHits(phs);
-        pi.assignRanks();
-
-#ifdef _OPENMP
-#pragma omp critical (peptide_ids_access)
-#endif
-        {
-          peptide_ids.push_back(pi);
-        }
-      }
-    }
-
-    // protein identifications (leave as is...)
-    protein_ids = vector<ProteinIdentification>(1);
-    protein_ids[0].setDateTime(DateTime::now());
-    protein_ids[0].setSearchEngine("RNPxlSearch");
-    protein_ids[0].setSearchEngineVersion(VersionInfo::getVersion());
-    ProteinIdentification::SearchParameters search_parameters;
-    search_parameters.db = getStringOption_("database");
-    search_parameters.charges = String(getIntOption_("precursor:min_charge")) + ":" + String(getIntOption_("precursor:max_charge"));
-    search_parameters.missed_cleavages = getIntOption_("peptide:missed_cleavages");
-    search_parameters.fragment_mass_tolerance = getDoubleOption_("fragment:mass_tolerance");
-    search_parameters.precursor_mass_tolerance = getDoubleOption_("precursor:mass_tolerance");
-    protein_ids[0].setSearchParameters(search_parameters);
-  }
-
-   void normalizeAdductName_(String& name)
-   {
-     if (!(name.hasSubstring("+") || name.hasSubstring("-"))) // no loss formula contained? only nucleotides (e.g. "AU")
-     {
-       bool alpha_only = true;
-       for (Size i = 0; i != name.size(); ++i)
-       {
-         if (!isalpha(name[i])) alpha_only = false;
-       }
-
-       if (alpha_only) // sort nucleotides alphabetically (if no special characters like "'" are contained)
-       {
-         std::sort(name.begin(), name.end());  // just sort nucleotides
-       }
-       return;
-     }
-
-      // name has at least one loss formula. Tokenize left of +/- sign
-      boost::regex re("(?=[\\+\\-])");
-      boost::sregex_token_iterator begin(name.begin(), name.end(), re, -1);
-      boost::sregex_token_iterator end;
-      vector<string> ss;
-      ss.insert(ss.end(), begin, end);
-
-      bool alpha_only = true;
-      for (Size i = 0; i != ss[0].size(); ++i)
-      {
-        if (!isalpha(ss[0][i])) alpha_only = false;
-      }
-
-      if (alpha_only) // sort nucleotides alphabetically (if no special characters are contained)
-      {
-        std::sort(ss[0].begin(), ss[0].end());
-      }
-
-      String new_name;
-      new_name += ss[0];
-
-      // sort loss formulas
-      std::sort(ss.begin() + 1, ss.end());
-
-      for (Size i = 1; i < ss.size(); ++i)
-      {
-        String without_sign(ss[i].begin() + 1, ss[i].end());
-        EmpiricalFormula loss_formula(without_sign);
-        new_name += ss[i][0] + loss_formula.toString(); // readd sign
-      }
-      name = new_name;
-   }
-
-  // parse tool parameter to create map from precursor adduct (potentially "" for all precursors) to all fragment adducts
-  map<String, set<FragmentAdductDefinition_> > getPrecursorToFragmentAdducts_(StringList fragment_adducts)
-  {
-    map<String, set<FragmentAdductDefinition_> > precursor_to_fragment_adducts;
-    for (StringList::const_iterator sit = fragment_adducts.begin(); sit != fragment_adducts.end(); ++sit)
-    {
-      String t = *sit;
-      t.removeWhitespaces();
-       
-      String key;
-      EmpiricalFormula formula;
-      String name;
-
-      vector<String> ss;
-      t.split("->", ss);
-
-      // sort and normalize precursor adduct name to OpenMS Hill's notation (e.g. "UA-H2O->..." "AU-H2O1")
-      // this is required to determine if the precursor adduct observed matches to a precursor adduct rule
-      if (ss.size() == 2) 
-      {
-        normalizeAdductName_(ss[0]);
-      }
-
-      if (ss.size() == 1)  // no -> contained, format is: formula;name
-      {
-        vector<String> fs;
-        ss[0].split(";", fs);
-        if (fs.size() == 1) // no name provided so we just take the formula as name
-        {
-          formula = EmpiricalFormula(fs[0]);
-          name = formula.toString();
-        }
-        else if (fs.size() == 2)
-        {
-          formula = EmpiricalFormula(fs[0]);
-          name = fs[1];         
-        }
-        else
-        {
-          LOG_WARN << "Wrong format of fragment_adduct string: " << t << endl;
-          return map<String, set<FragmentAdductDefinition_> >();
-        }
-      }
-      else if (ss.size() == 2) // we map: precursor adduct -> formula;name
-      {
-        key = ss[0];
-        vector<String> fs;
-        ss[1].split(";", fs);
-        if (fs.size() == 1) // no name provided so we just take the formula as name
-        {
-          formula = EmpiricalFormula(fs[0]);
-          name = fs[0];
-        }
-        else if (fs.size() == 2)
-        {
-          formula = EmpiricalFormula(fs[0]);
-          name = fs[1];
-        }
-        else
-        {
-          LOG_WARN << "Wrong format of fragment_adduct string: " << t << endl;
-          return map<String, set<FragmentAdductDefinition_> >();
-        }
-      }
-      else
-      {
-        LOG_WARN << "Wrong format of fragment_adduct string: " << t << endl;
-        return map<String, set<FragmentAdductDefinition_> >();
-      }
-
-      FragmentAdductDefinition_ fad;
-      fad.name = name;
-      fad.formula = formula;
-
-      precursor_to_fragment_adducts[key].insert(fad);
-
-      // register all fragment adducts as N- and C-terminal modification (if not already registered)
-      if (!ModificationsDB::getInstance()->has(name))
-      {
-        ResidueModification * c_term = new ResidueModification();
-        c_term->setId(name);
-        c_term->setName(name);
-        c_term->setFullId(name + " (C-term)");
-        c_term->setTermSpecificity(ResidueModification::C_TERM);
-        c_term->setDiffMonoMass(formula.getMonoWeight());
-        ModificationsDB::getInstance()->addModification(c_term);
-
-        ResidueModification * n_term = new ResidueModification();
-        n_term->setId(name);
-        n_term->setName(name);
-        n_term->setFullId(name + " (N-term)");
-        n_term->setTermSpecificity(ResidueModification::N_TERM);
-        n_term->setDiffMonoMass(formula.getMonoWeight());
-        ModificationsDB::getInstance()->addModification(n_term);
-      }
-    }
-
-/*
-    #ifdef DEBUG_RNPXLSEARCH
-      for (map<String, set<FragmentAdductDefinition_> >::const_iterator mit =  precursor_to_fragment_adducts.begin(); mit != precursor_to_fragment_adducts.end(); ++mit)
-      {
-        cout << "precursor adduct:" << mit->first << " fragment adduct:" << mit->second.formula.toString() << " name:" <<  mit->second.name << endl;
-        cout << ModificationsDB::getInstance()->has(mit->second.name) << endl;
-      }
-    #endif
-*/
-    return precursor_to_fragment_adducts;
-  }
-
-  ExitCodes main_(int, const char**)
-  {
-    ProgressLogger progresslogger;
-    progresslogger.setLogType(log_type_);
-    String in_mzml = getStringOption_("in");
-    String in_db = getStringOption_("database");
-    String out_idxml = getStringOption_("out");
-    String out_csv = getStringOption_("out_tsv");
-
-    Int min_precursor_charge = getIntOption_("precursor:min_charge");
-    Int max_precursor_charge = getIntOption_("precursor:max_charge");
-    double precursor_mass_tolerance = getDoubleOption_("precursor:mass_tolerance");
-    bool precursor_mass_tolerance_unit_ppm = (getStringOption_("precursor:mass_tolerance_unit") == "ppm");
-    IntList precursor_isotopes = getIntList_("precursor:isotopes");
-
-    double fragment_mass_tolerance = getDoubleOption_("fragment:mass_tolerance");
-    bool fragment_mass_tolerance_unit_ppm = (getStringOption_("fragment:mass_tolerance_unit") == "ppm");
-
-    double marker_ions_tolerance = getDoubleOption_("RNPxl:marker_ions_tolerance");
-
-    double small_peptide_mass_filter_threshold = getDoubleOption_("RNPxl:filter_small_peptide_mass");
-
-    StringList fixedModNames = getStringList_("modifications:fixed");
-    set<String> fixed_unique(fixedModNames.begin(), fixedModNames.end());
-
-    Size peptide_min_size = getIntOption_("peptide:min_size");
-
-    if (fixed_unique.size() != fixedModNames.size())
-    {
-      LOG_WARN << "duplicate fixed modification provided." << endl;
-      return ILLEGAL_PARAMETERS;
-    }
-
-    StringList varModNames = getStringList_("modifications:variable");
-    set<String> var_unique(varModNames.begin(), varModNames.end());
-    if (var_unique.size() != varModNames.size())
-    {
-      LOG_WARN << "duplicate variable modification provided." << endl;
-      return ILLEGAL_PARAMETERS;
-    }
-
-    vector<ResidueModification> fixed_modifications = getModifications_(fixedModNames);
-    vector<ResidueModification> variable_modifications = getModifications_(varModNames);
-    Size max_variable_mods_per_peptide = getIntOption_("modifications:variable_max_per_peptide");
-
-    Int report_top_hits = getIntOption_("report:top_hits");
-
-    // string format:  target,formula e.g. "A=C10H14N5O7P", ..., "U=C10H14N5O7P", "X=C9H13N2O8PS"  where X represents tU
-    StringList target_nucleotides = getStringList_("RNPxl:target_nucleotides");
-
-    // string format:  source->target e.g. "A->A", ..., "U->U", "U->X"
-    StringList mappings = getStringList_("RNPxl:mapping");
-
-    // string format: target,min_count: e.g "X=1" if at least one tU must be in the generated sequence.
-    // All target nucleotides must be included. X=0 -> disable restriction
-    StringList restrictions = getStringList_("RNPxl:restrictions");
-
-    StringList modifications = getStringList_("RNPxl:modifications");
-
-    String sequence_restriction = getStringOption_("RNPxl:sequence");
-
-    Int max_nucleotide_length = getIntOption_("RNPxl:length");
-
-    bool cysteine_adduct = getFlag_("RNPxl:CysteineAdduct");
-
-    bool localization = getFlag_("RNPxl:localization");
-
-    // generate all precursor adducts
-    RNPxlModificationMassesResult mm;
-    if (max_nucleotide_length != 0)
-    {
-      mm = RNPxlModificationsGenerator::initModificationMassesRNA(target_nucleotides, mappings, restrictions, modifications, sequence_restriction, cysteine_adduct, max_nucleotide_length);
-    }
-
-    mm.mod_masses[""] = 0; // insert "null" modification otherwise peptides without RNA will not be searched
-    mm.mod_combinations[""].insert("none");
-
-    // parse tool parameter and generate all fragment adducts
-    map<String, set<FragmentAdductDefinition_> > precursor_to_fragment_adducts = getPrecursorToFragmentAdducts_(getStringList_("RNPxl:fragment_adducts"));
-    map<String, vector<FragmentAdductDefinition_> > all_feasible_fragment_adducts = getAllFeasibleFragmentAdducts_(mm, precursor_to_fragment_adducts);
-
-    // load MS2 map
-    PeakMap spectra;
-    MzMLFile f;
-    f.setLogType(log_type_);
-
-    PeakFileOptions options;
-    options.clearMSLevels();
-    options.addMSLevel(2);
-    f.getOptions() = options;
-    f.load(in_mzml, spectra);
-    spectra.sortSpectra(true);
-
-    progresslogger.startProgress(0, 1, "Filtering spectra...");
-    preprocessSpectra_(spectra, fragment_mass_tolerance, fragment_mass_tolerance_unit_ppm, true, false); // single charge, no annotation
-    progresslogger.endProgress();
-
-    // build multimap of precursor mass to scan index
-    Size fractional_mass_filtered(0);
-    Size small_peptide_mass_filtered(0);
-    multimap<double, Size> multimap_mass_2_scan_index;
-    for (PeakMap::ConstIterator s_it = spectra.begin(); s_it != spectra.end(); ++s_it)
-    {
-      int scan_index = s_it - spectra.begin();
-      vector<Precursor> precursor = s_it->getPrecursors();
-
-      // there should only one precursor and MS2 should contain at least a few peaks to be considered (e.g. at least for every AA in the peptide)
-      if (precursor.size() == 1 && s_it->size() >= peptide_min_size)
-      {
-        int precursor_charge = precursor[0].getCharge();
-
-        if (precursor_charge < min_precursor_charge || precursor_charge > max_precursor_charge)
-        {
-          continue;
-        }
-
-        double precursor_mz = precursor[0].getMZ();
-
-        // map (corrected) precursor mass to spectra
-        for (int i : precursor_isotopes)
-        {
-          double precursor_mass = (double) precursor_charge * precursor_mz - (double) precursor_charge * Constants::PROTON_MASS_U;
-
-          // corrected for monoisotopic misassignments of the precursor annotation
-          if (i != 0) { precursor_mass -= i * Constants::C13C12_MASSDIFF_U; } 
-
-          if (getFlag_("RNPxl:filter_fractional_mass"))
-          {
-            if (precursor_mass < 1750.0 && precursor_mass - floor(precursor_mass) < 0.2)
-            {
-              fractional_mass_filtered++;
-              continue;
-            }
-          }
-
-
-          if (precursor_mass < small_peptide_mass_filter_threshold)
-          {
-            small_peptide_mass_filtered++;
-            continue;
-          }
-
-          multimap_mass_2_scan_index.insert(make_pair(precursor_mass, scan_index));
-        }
-      }
-    }
-
-    // create spectrum generator
-    TheoreticalSpectrumGenerator spectrum_generator;
-    Param param(spectrum_generator.getParameters());
-    param.setValue("add_first_prefix_ion", "true");
-    param.setValue("add_metainfo", "true");
-    spectrum_generator.setParameters(param);
-
-    vector<vector<AnnotatedHit> > annotated_hits(spectra.size(), vector<AnnotatedHit>());
-
-    progresslogger.startProgress(0, 1, "Load database from FASTA file...");
-    FASTAFile fastaFile;
-    vector<FASTAFile::FASTAEntry> fasta_db;
-    fastaFile.load(in_db, fasta_db);
-    progresslogger.endProgress();
-
-    const Size missed_cleavages = getIntOption_("peptide:missed_cleavages");
-    EnzymaticDigestion digestor;
-    digestor.setEnzyme(getStringOption_("peptide:enzyme"));
-    digestor.setMissedCleavages(missed_cleavages);
-
-    progresslogger.startProgress(0, (Size)(fasta_db.end() - fasta_db.begin()), "Scoring peptide models against spectra...");
-
-    // lookup for processed peptides. must be defined outside of omp section and synchronized
-    set<StringView> processed_petides;
-
-    // set minimum size of peptide after digestion
-    Size min_peptide_length = getIntOption_("peptide:min_size");
-
-    Size count_proteins = 0;
-    Size count_peptides = 0;
-
-#ifdef _OPENMP
-#pragma omp parallel for
-#endif
-    for (SignedSize fasta_index = 0; fasta_index < (SignedSize)fasta_db.size(); ++fasta_index)
-    {
-#ifdef _OPENMP
-#pragma omp atomic
-#endif
-      ++count_proteins;
-
-      IF_MASTERTHREAD
-      {
-        progresslogger.setProgress((SignedSize)fasta_index * NUMBER_OF_THREADS);
-      }
-
-      vector<StringView> current_digest;
-      digestor.digestUnmodifiedString(fasta_db[fasta_index].sequence, current_digest, min_peptide_length);
-
-      for (vector<StringView>::iterator cit = current_digest.begin(); cit != current_digest.end(); ++cit)
-      {
-        bool already_processed = false;
-#ifdef _OPENMP
-#pragma omp critical (processed_peptides_access)
-#endif
-        {
-          if (processed_petides.find(*cit) != processed_petides.end())
-          {
-            // peptide (and all modified variants) already processed so skip it
-            already_processed = true;
-          }
-        }
-
-        if (already_processed)
-        {
-          continue;
-        }
-
-#ifdef _OPENMP
-#pragma omp critical (processed_peptides_access)
-#endif
-        {
-          processed_petides.insert(*cit);
-        }
-
-#ifdef _OPENMP
-#pragma omp atomic
-#endif
-        ++count_peptides;
-        vector<AASequence> all_modified_peptides;
-
-        // no critial section is needed despite ResidueDB not beeing thread sage.
-        // It is only written to on introduction of novel modified residues. These residues have been already added above (single thread context).
-        {
-          const String s = cit->getString();
-          if (!s.has('X')) // only process peptides without X (placeholder / any amino acid)
-          {
-            AASequence aas = AASequence::fromString(cit->getString());
-            ModifiedPeptideGenerator::applyFixedModifications(fixed_modifications.begin(), fixed_modifications.end(), aas);
-            ModifiedPeptideGenerator::applyVariableModifications(variable_modifications.begin(), variable_modifications.end(), aas, max_variable_mods_per_peptide, all_modified_peptides);
-          }
-        }
-
-        for (SignedSize mod_pep_idx = 0; mod_pep_idx < (SignedSize)all_modified_peptides.size(); ++mod_pep_idx)
-        {
-          const AASequence& candidate = all_modified_peptides[mod_pep_idx];
-          double current_peptide_mass_without_RNA = candidate.getMonoWeight();
-
-          //create empty theoretical spectrum
-          PeakSpectrum complete_loss_spectrum;
-
-          // iterate over all RNA sequences, calculate peptide mass and generate complete loss spectrum only once as this can potentially be reused
-          Size rna_mod_index = 0;
-          for (std::map<String, double>::const_iterator rna_mod_it = mm.mod_masses.begin(); rna_mod_it != mm.mod_masses.end(); ++rna_mod_it, ++rna_mod_index)
-          {
-            double current_peptide_mass = current_peptide_mass_without_RNA + rna_mod_it->second; // add RNA mass
-
-            // determine MS2 precursors that match to the current peptide mass
-            multimap<double, Size>::const_iterator low_it;
-            multimap<double, Size>::const_iterator up_it;
-
-            if (precursor_mass_tolerance_unit_ppm) // ppm
-            {
-              low_it = multimap_mass_2_scan_index.lower_bound(current_peptide_mass - current_peptide_mass * precursor_mass_tolerance * 1e-6);
-              up_it = multimap_mass_2_scan_index.upper_bound(current_peptide_mass + current_peptide_mass * precursor_mass_tolerance * 1e-6);
-            }
-            else // Dalton
-            {
-              low_it = multimap_mass_2_scan_index.lower_bound(current_peptide_mass - precursor_mass_tolerance);
-              up_it = multimap_mass_2_scan_index.upper_bound(current_peptide_mass + precursor_mass_tolerance);
-            }
-
-            if (low_it == up_it) continue; // no matching precursor in data
-
-            //add peaks for b and y ions with charge 1
-            if (complete_loss_spectrum.empty()) // only create complete loss spectrum once as this is rather costly and need only to be done once per petide
-            {
-              spectrum_generator.getSpectrum(complete_loss_spectrum, candidate, 1, 1);
-              complete_loss_spectrum.sortByPosition(); //sort by mz
-            }
-
-            for (; low_it != up_it; ++low_it)
-            {
-              const Size& scan_index = low_it->second;
-              const PeakSpectrum& exp_spectrum = spectra[scan_index];
-
-              double score = HyperScore::compute(fragment_mass_tolerance, fragment_mass_tolerance_unit_ppm, exp_spectrum, complete_loss_spectrum);
-            
-              #ifdef DEBUG_RNPXLSEARCH
-                LOG_DEBUG << "scan index: " << scan_index << " achieved score: " << score << endl;
-              #endif
-
-              // no good hit
-              if (score < 0.001)
-              {
-                continue;
-              }
-
-              // add peptide hit
-              AnnotatedHit ah;
-              ah.sequence = *cit;
-              ah.peptide_mod_index = mod_pep_idx;
-              ah.score = score;
-              ah.rna_mod_index = rna_mod_index;
-
-              #ifdef DEBUG_RNPXLSEARCH
-                LOG_DEBUG << "best score in pre-score: " << score << endl;
-              #endif
-
-#ifdef _OPENMP
-#pragma omp critical (annotated_hits_access)
-#endif
-              {
-
-                annotated_hits[scan_index].push_back(ah);
-              }
-            }
-          }
-        }
-      }
-    }
-    progresslogger.endProgress();
-
-    LOG_INFO << "Proteins: " << count_proteins << endl;
-    LOG_INFO << "Peptides: " << count_peptides << endl;
-    LOG_INFO << "Processed peptides: " << processed_petides.size() << endl;
-
-    vector<PeptideIdentification> peptide_ids;
-    vector<ProteinIdentification> protein_ids;
-    progresslogger.startProgress(0, 1, "Post-processing PSMs...");
-
-    if (localization)
-    {
-      // reload spectra from disc with same settings as before (important to keep same spectrum indices)
-      spectra.clear(true);
-      f.load(in_mzml, spectra);
-      spectra.sortSpectra(true);    
-
-      // for post scoring don't convert fragments to single charge. Annotate charge instead to every peak.
-      preprocessSpectra_(spectra, fragment_mass_tolerance, fragment_mass_tolerance_unit_ppm, false, true); // no single charge (false), annotate charge (true)
-
-      progresslogger.startProgress(0, 1, "localization...");
-      postScoreHits_(spectra, 
-                     annotated_hits, 
-                     report_top_hits, 
-                     mm, fixed_modifications, variable_modifications, max_variable_mods_per_peptide, 
-                     spectrum_generator, 
-                     fragment_mass_tolerance, fragment_mass_tolerance_unit_ppm, 
-                     all_feasible_fragment_adducts);
-    }
-
-    progresslogger.startProgress(0, 1, "annotation...");
-    postProcessHits_(spectra, 
-                     annotated_hits, 
-                     protein_ids, peptide_ids, 
-                     report_top_hits, 
-                     mm, 
-                     fixed_modifications, variable_modifications, 
-                     max_variable_mods_per_peptide);
-    progresslogger.endProgress();
-
-    // annotate RNPxl related information to hits and create report
-    vector<RNPxlReportRow> csv_rows = RNPxlReport::annotate(spectra, peptide_ids, marker_ions_tolerance);
-
-    // reindex ids
-    PeptideIndexing indexer;
-    Param param_pi = indexer.getParameters();
-    param_pi.setValue("decoy_string_position", "prefix");
-    param_pi.setValue("enzyme:specificity", "none");
-    param_pi.setValue("missing_decoy_action", "warn");
-    param_pi.setValue("log", getStringOption_("log"));
-    indexer.setParameters(param_pi);
-
-    PeptideIndexing::ExitCodes indexer_exit = indexer.run(fasta_db, protein_ids, peptide_ids);
-
-    if ((indexer_exit != PeptideIndexing::EXECUTION_OK) &&
-        (indexer_exit != PeptideIndexing::PEPTIDE_IDS_EMPTY))
-    {
-      if (indexer_exit == PeptideIndexing::DATABASE_EMPTY)
-      {
-        return INPUT_FILE_EMPTY;       
-      }
-      else if (indexer_exit == PeptideIndexing::UNEXPECTED_RESULT)
-      {
-        return UNEXPECTED_RESULT;
-      }
-      else
-      {
-        return UNKNOWN_ERROR;
-      }
-    } 
-
-    // write ProteinIdentifications and PeptideIdentifications to IdXML
-    IdXMLFile().store(out_idxml, protein_ids, peptide_ids);
-
-    // save report
-    if (!out_csv.empty())
-    {
-      csv_rows = RNPxlReport::annotate(spectra, peptide_ids, marker_ions_tolerance);
-      TextFile csv_file;
-      csv_file.addLine(RNPxlReportRowHeader().getString("\t"));
-      for (Size i = 0; i != csv_rows.size(); ++i)
-      {
-        csv_file.addLine(csv_rows[i].getString("\t"));
-      }
-      csv_file.store(out_csv);
-    } 
-   
-    return EXECUTION_OK;
-  }
-
-};
-
-int main(int argc, const char** argv)
-{
-  RNPxlSearch tool;
-  return tool.main(argc, argv);
-}
-
+// --------------------------------------------------------------------------
+//                   OpenMS -- Open-Source Mass Spectrometry
+// --------------------------------------------------------------------------
+// Copyright The OpenMS Team -- Eberhard Karls University Tuebingen,
+// ETH Zurich, and Freie Universitaet Berlin 2002-2017.
+//
+// This software is released under a three-clause BSD license:
+//  * Redistributions of source code must retain the above copyright
+//    notice, this list of conditions and the following disclaimer.
+//  * Redistributions in binary form must reproduce the above copyright
+//    notice, this list of conditions and the following disclaimer in the
+//    documentation and/or other materials provided with the distribution.
+//  * Neither the name of any author or any participating institution
+//    may be used to endorse or promote products derived from this software
+//    without specific prior written permission.
+// For a full list of authors, refer to the file AUTHORS.
+// --------------------------------------------------------------------------
+// THIS SOFTWARE IS PROVIDED BY THE COPYRIGHT HOLDERS AND CONTRIBUTORS "AS IS"
+// AND ANY EXPRESS OR IMPLIED WARRANTIES, INCLUDING, BUT NOT LIMITED TO, THE
+// IMPLIED WARRANTIES OF MERCHANTABILITY AND FITNESS FOR A PARTICULAR PURPOSE
+// ARE DISCLAIMED. IN NO EVENT SHALL ANY OF THE AUTHORS OR THE CONTRIBUTING
+// INSTITUTIONS BE LIABLE FOR ANY DIRECT, INDIRECT, INCIDENTAL, SPECIAL,
+// EXEMPLARY, OR CONSEQUENTIAL DAMAGES (INCLUDING, BUT NOT LIMITED TO,
+// PROCUREMENT OF SUBSTITUTE GOODS OR SERVICES; LOSS OF USE, DATA, OR PROFITS;
+// OR BUSINESS INTERRUPTION) HOWEVER CAUSED AND ON ANY THEORY OF LIABILITY,
+// WHETHER IN CONTRACT, STRICT LIABILITY, OR TORT (INCLUDING NEGLIGENCE OR
+// OTHERWISE) ARISING IN ANY WAY OUT OF THE USE OF THIS SOFTWARE, EVEN IF
+// ADVISED OF THE POSSIBILITY OF SUCH DAMAGE.
+//
+// --------------------------------------------------------------------------
+// $Maintainer: Timo Sachsenberg $
+// $Authors: Timo Sachsenberg $
+// --------------------------------------------------------------------------
+
+#include <OpenMS/KERNEL/StandardTypes.h>
+#include <OpenMS/FORMAT/MzMLFile.h>
+#include <OpenMS/CONCEPT/Constants.h>
+#include <OpenMS/APPLICATIONS/TOPPBase.h>
+#include <OpenMS/DATASTRUCTURES/Param.h>
+#include <OpenMS/KERNEL/MSSpectrum.h>
+#include <OpenMS/METADATA/SpectrumSettings.h>
+#include <OpenMS/KERNEL/MSExperiment.h>
+#include <OpenMS/FORMAT/MzMLFile.h>
+#include <OpenMS/FORMAT/FASTAFile.h>
+#include <OpenMS/CHEMISTRY/EnzymaticDigestion.h>
+#include <OpenMS/DATASTRUCTURES/ListUtilsIO.h>
+#include <OpenMS/ANALYSIS/ID/PeptideIndexing.h>
+
+#include <OpenMS/ANALYSIS/RNPXL/RNPxlReport.h>
+#include <OpenMS/ANALYSIS/RNPXL/RNPxlMarkerIonExtractor.h>
+#include <OpenMS/ANALYSIS/RNPXL/HyperScore.h>
+#include <OpenMS/ANALYSIS/RNPXL/PScore.h>
+#include <OpenMS/CHEMISTRY/ModificationsDB.h>
+#include <OpenMS/COMPARISON/SPECTRA/SpectrumAlignment.h>
+#include <OpenMS/CHEMISTRY/ElementDB.h>
+#include <OpenMS/CHEMISTRY/ResidueDB.h>
+#include <OpenMS/CHEMISTRY/EnzymesDB.h>
+#include <OpenMS/CHEMISTRY/ResidueModification.h>
+#include <OpenMS/ANALYSIS/RNPXL/RNPxlModificationsGenerator.h>
+#include <OpenMS/ANALYSIS/RNPXL/ModifiedPeptideGenerator.h>
+
+// preprocessing and filtering
+#include <OpenMS/FILTERING/TRANSFORMERS/ThresholdMower.h>
+#include <OpenMS/FILTERING/TRANSFORMERS/NLargest.h>
+#include <OpenMS/FILTERING/TRANSFORMERS/WindowMower.h>
+#include <OpenMS/FILTERING/TRANSFORMERS/Normalizer.h>
+
+#include <OpenMS/CHEMISTRY/TheoreticalSpectrumGenerator.h>
+#include <OpenMS/KERNEL/Peak1D.h>
+#include <OpenMS/FORMAT/IdXMLFile.h>
+#include <OpenMS/FORMAT/TextFile.h>
+
+#include <boost/regex.hpp>
+
+#include <QtCore/QProcess>
+
+#include <OpenMS/FILTERING/ID/IDFilter.h>
+
+#include <map>
+#include <algorithm>
+
+#ifdef _OPENMP
+#include <omp.h>
+#define NUMBER_OF_THREADS (omp_get_num_threads())
+#else
+#define NUMBER_OF_THREADS (1)
+#endif
+
+//#define DEBUG_RNPXLSEARCH 
+
+using namespace OpenMS;
+using namespace std;
+
+class Deisotoper
+{
+  public:
+
+  /* @brief Detect isotopic clusters in a fragment spectrum.
+
+     Note: spectrum must must be sorted by m/z
+
+   * @param [min_charge] The minimum charge considered
+   * @param [max_charge] The maximum charge considered
+   * @param [fragment_tolerance] The tolerance used to match isotopic peaks
+   * @oaram [fragment_unit_ppm] Whether ppm or m/z is used as tolerance
+   * @param [keep_only_deisotoped] Only monoisotopic peaks of fragments with isotopic pattern are retained
+   * @param [min_isopeaks] The minimum number of isotopic peaks required for an isotopic cluster
+   * @param [max_isopeaks] The maximum number of isotopic peaks considered for an isotopic cluster
+   * @param [make_single_charged] Convert deisotoped monoisotopic peak to single charge
+   * @param [annotate_charge] Annotate the charge to the peaks in the IntegerDataArray: "charge" (0 for unknown charge)
+   * 	     Note: If make_single_charged is selected, the original charge (>=1) gets annotated.
+   */
+  template <typename SpectrumType>
+  static void deisotopeAndSingleChargeMSSpectrum(SpectrumType& in, 
+                                          double fragment_tolerance, bool fragment_unit_ppm, 
+                                          Int min_charge = 1, Int max_charge = 3,
+                                          bool keep_only_deisotoped = false, 
+                                          Size min_isopeaks = 3, Size max_isopeaks = 10, 
+                                          bool make_single_charged = true,
+                                          bool annotate_charge = false)
+  {
+    if (in.empty())
+    {
+      return;
+    }
+
+    SpectrumType old_spectrum = in;
+
+    // reserve integer data array to store charge of peaks
+    if (annotate_charge) 
+    {
+      // expand to hold one additional integer data array to hold the charge
+      in.getIntegerDataArrays().resize(in.getIntegerDataArrays().size() + 1);
+      in.getIntegerDataArrays().back().setName("charge");
+    }
+
+    // determine charge seeds and extend them
+    vector<Size> mono_isotopic_peak(old_spectrum.size(), 0);
+    vector<Int> features(old_spectrum.size(), -1);
+    Int feature_number = 0;
+
+    for (Size current_peak = 0; current_peak != old_spectrum.size(); ++current_peak)
+    {
+      double current_mz = old_spectrum[current_peak].getPosition()[0];
+
+      for (Int q = max_charge; q >= min_charge; --q) // important: test charge hypothesis from high to low
+      {
+        // try to extend isotopes from mono-isotopic peak
+        // if extension larger then min_isopeaks possible:
+        //   - save charge q in mono_isotopic_peak[]
+        //   - annotate_charge all isotopic peaks with feature number
+        if (features[current_peak] == -1) // only process peaks which have no assigned feature number
+        {
+          bool has_min_isopeaks = true;
+          vector<Size> extensions;
+          for (Size i = 0; i < max_isopeaks; ++i)
+          {
+            double expected_mz = current_mz + i * Constants::C13C12_MASSDIFF_U / q;
+            Size p = old_spectrum.findNearest(expected_mz);
+            double tolerance_dalton = fragment_unit_ppm ? fragment_tolerance * old_spectrum[p].getPosition()[0] * 1e-6 : fragment_tolerance;
+            if (fabs(old_spectrum[p].getPosition()[0] - expected_mz) > tolerance_dalton) // test for missing peak
+            {
+              if (i < min_isopeaks)
+              {
+                has_min_isopeaks = false;
+              }
+              break;
+            }
+            else
+            {
+              // TODO: include proper averagine model filtering. for now start at the second peak to test hypothesis
+              Size n_extensions = extensions.size();
+              if (n_extensions != 0)
+              {
+                if (old_spectrum[p].getIntensity() > old_spectrum[extensions[n_extensions - 1]].getIntensity())
+                {
+                  if (i < min_isopeaks)
+                  {
+                    has_min_isopeaks = false;
+                  }
+                  break;
+                }
+              }
+
+              // averagine check passed
+              extensions.push_back(p);
+            }
+          }
+
+          if (has_min_isopeaks)
+          {
+            //cout << "min peaks at " << current_mz << " " << " extensions: " << extensions.size() << endl;
+            mono_isotopic_peak[current_peak] = q;
+            for (Size i = 0; i != extensions.size(); ++i)
+            {
+              features[extensions[i]] = feature_number;
+            }
+            feature_number++;
+          }
+        }
+      }
+    }
+
+    in.clear(false);
+    for (Size i = 0; i != old_spectrum.size(); ++i)
+    {
+      Int z = mono_isotopic_peak[i];
+      if (keep_only_deisotoped)
+      {
+        if (z == 0)
+        {
+          continue;
+        }
+
+        // if already single charged or no decharging selected keep peak as it is
+        if (!make_single_charged)
+        {
+          in.push_back(old_spectrum[i]);
+
+          // add peak charge to annotation array
+          if (annotate_charge)
+          {
+            in.getIntegerDataArrays().back().push_back(z);
+          }
+        }
+        else
+        {
+          Peak1D p = old_spectrum[i];
+          p.setMZ(p.getMZ() * z - (z - 1) * Constants::PROTON_MASS_U);
+          in.push_back(p);
+
+          // add peak charge to annotation array
+          if (annotate_charge)
+          {
+            in.getIntegerDataArrays().back().push_back(z);
+          }
+        }
+      }
+      else
+      {
+        // keep all unassigned peaks
+        if (features[i] < 0)
+        {
+          in.push_back(old_spectrum[i]);
+
+          // add peak charge to annotation array
+          if (annotate_charge)
+          {
+            in.getIntegerDataArrays().back().push_back(z);
+          }
+          continue;
+        }
+
+        // convert mono-isotopic peak with charge assigned by deisotoping
+        if (z != 0)
+        {
+          if (!make_single_charged)
+          {
+            in.push_back(old_spectrum[i]);
+
+            if (annotate_charge)
+            {
+              in.getIntegerDataArrays().back().push_back(z);
+            }
+          }
+          else // make single charged
+          {
+            Peak1D p = old_spectrum[i];
+            p.setMZ(p.getMZ() * z - (z - 1) * Constants::PROTON_MASS_U);
+            in.push_back(p);
+
+            if (annotate_charge)
+            {
+              // annotate the original charge
+              in.getIntegerDataArrays().back().push_back(z);
+            }
+          }
+        }
+      }
+    }
+    in.sortByPosition();
+  }
+};
+
+/// Single fragment annotation
+struct FragmentAnnotationDetail_
+{
+  FragmentAnnotationDetail_(String s, int z, double m, double i):
+    shift(s),
+    charge(z),
+    mz(m),
+    intensity(i)
+    {}
+  String shift;
+  int charge;
+  double mz;
+  double intensity;
+
+  bool operator<(const FragmentAnnotationDetail_& other) const
+  {
+    if (charge < other.charge) 
+    { 
+      return true;
+    } 
+    else if (charge > other.charge)
+    {
+      return false;
+    }
+
+    if (shift < other.shift)
+    { 
+      return true;
+    } 
+    else if (shift > other.shift)
+    {
+      return false;
+    }
+
+    if (mz < other.mz)
+    {
+      return true;
+    }
+    else if (mz > other.mz)
+    {
+      return false;
+    }
+
+    if (intensity < other.intensity)
+    {
+      return true;
+    }
+    else if (intensity > other.intensity)
+    {
+      return false;
+    }
+
+    return false;
+  }
+
+  bool operator==(const FragmentAnnotationDetail_& other) const
+  {
+    double mz_diff = fabs(mz - other.mz);
+    double intensity_diff = fabs(intensity - other.intensity);
+    return (shift == other.shift && mz_diff < 1e-6 && intensity_diff < 1e-6); // mz and intensity difference comparison actually not needed but kept for completeness
+  }
+};
+
+/* @brief Convinience functions to construct appealing fragment annotation strings
+ *
+ */
+class FragmentAnnotationHelper
+{
+  public:
+
+  static String getAnnotatedImmoniumIon(char c, const String& fragment_shift_name)
+  {
+    return String("i") + c + "+" + fragment_shift_name;
+  }
+ 
+  static String fragmentAnnotationDetailsToString(const String& ion_type, map<Size, vector<FragmentAnnotationDetail_> > ion_annotation_details)
+  {
+    String fas;
+    for (map<Size, vector<FragmentAnnotationDetail_> >::const_iterator ait = ion_annotation_details.begin(); ait != ion_annotation_details.end(); ++ait)
+    {
+      for (vector<FragmentAnnotationDetail_>::const_iterator sit = ait->second.begin(); sit != ait->second.end(); ++sit)
+      {
+        if (ait != ion_annotation_details.begin() || sit != ait->second.begin())
+        {
+          fas += "|";
+        }
+
+        String annotation_text;
+        annotation_text = sit->shift.empty() ? "[" + ion_type + String(ait->first) + "]" + String(sit->charge, '+') : "[" + ion_type + String(ait->first) + "+" + sit->shift + "]" + String(sit->charge, '+'); // e.g.: [b3]+ and  [y3+H3PO4]++
+        // e.g.: (343.5,99.5,"[b2-H2O]+")
+        fas += "(" + String::number(sit->mz, 3) + "," + String::number(100.0 * sit->intensity, 1) + "," + "\"" + annotation_text+ "\")";
+      }
+    }
+    return fas;
+  }
+
+  // conversion of RNPxl annotations to PeptideHit::PeakAnnotation
+  static std::vector<PeptideHit::PeakAnnotation> fragmentAnnotationDetailsToPHFA(const String& ion_type, map<Size, vector<FragmentAnnotationDetail_> > ion_annotation_details)
+  {
+    std::vector<PeptideHit::PeakAnnotation> fas;
+    for (auto ait : ion_annotation_details)
+    {
+      for (auto sit : ait.second)
+      {
+        PeptideHit::PeakAnnotation fa;
+        fa.charge = sit.charge;
+        fa.mz = sit.mz;
+        fa.intensity = sit.intensity;
+        if (sit.shift.empty())
+        {
+          fa.annotation = ion_type + String(ait.first);
+        }
+        else
+        {
+          const String annotation_text = ion_type + String(ait.first) + "+" + sit.shift; 
+          fa.annotation = annotation_text;
+        }
+        fas.push_back(fa);
+      }
+    }
+    return fas;
+  }
+
+  static std::vector<PeptideHit::PeakAnnotation> shiftedToPHFA(const map<String, set<pair<String, double > > >& shifted_ions)
+  {
+    std::vector<PeptideHit::PeakAnnotation> fas;
+    for (auto ait : shifted_ions)
+    {
+      for (auto sit : ait.second)
+      {
+        PeptideHit::PeakAnnotation fa;
+        fa.charge = 1;
+        fa.mz = sit.second;
+        fa.intensity = 1;
+        const String annotation_text = sit.first;
+        fa.annotation = annotation_text;
+        fas.push_back(fa); 
+      }
+    }
+    return fas;
+  }
+
+
+  static String shiftedIonsToString(const vector<PeptideHit::PeakAnnotation>& as)
+  {
+    String fas;
+    for (auto&  a : as)
+    {
+      fas += String("(") + String::number(a.mz, 3) + "," + String::number(100.0 * a.intensity, 1) + ",\"" + a.annotation + "\")";    
+      if (&a != &as.back()) { fas += "|"; }     
+    }
+    return fas;
+  }
+
+};
+
+class RNPxlSearch :
+  public TOPPBase
+{
+public:
+  RNPxlSearch() :
+    TOPPBase("RNPxlSearch", "Annotate RNA to peptide crosslinks in MS/MS spectra.", false)
+  {
+  }
+
+protected:
+  void registerOptionsAndFlags_()
+  {
+    registerInputFile_("in", "<file>", "", "input file ");
+    setValidFormats_("in", ListUtils::create<String>("mzML"));
+
+    registerInputFile_("database", "<file>", "", "input file ");
+    setValidFormats_("database", ListUtils::create<String>("fasta"));
+
+    registerOutputFile_("out", "<file>", "", "output file ");
+    setValidFormats_("out", ListUtils::create<String>("idXML"));
+
+    registerOutputFile_("out_tsv", "<file>", "", "tsv output file", false);
+    setValidFormats_("out_tsv", ListUtils::create<String>("tsv"));
+
+    registerTOPPSubsection_("precursor", "Precursor (Parent Ion) Options");
+    registerDoubleOption_("precursor:mass_tolerance", "<tolerance>", 10.0, "Precursor mass tolerance (+/- around precursor m/z)", false);
+
+    StringList precursor_mass_tolerance_unit_valid_strings;
+    precursor_mass_tolerance_unit_valid_strings.push_back("ppm");
+    precursor_mass_tolerance_unit_valid_strings.push_back("Da");
+
+    registerStringOption_("precursor:mass_tolerance_unit", "<unit>", "ppm", "Unit of precursor mass tolerance.", false, false);
+    setValidStrings_("precursor:mass_tolerance_unit", precursor_mass_tolerance_unit_valid_strings);
+
+    registerIntOption_("precursor:min_charge", "<num>", 2, "Minimum precursor charge to be considered.", false, false);
+    registerIntOption_("precursor:max_charge", "<num>", 5, "Maximum precursor charge to be considered.", false, false);
+
+    // consider one before annotated monoisotopic peak and the annotated one
+    IntList isotopes = {0, 1};
+    registerIntList_("precursor:isotopes", "<num>", isotopes, "Corrects for mono-isotopic peak misassignments. (E.g.: 1 = prec. may be misassigned to first isotopic peak)", false, false);
+
+    registerTOPPSubsection_("fragment", "Fragments (Product Ion) Options");
+    registerDoubleOption_("fragment:mass_tolerance", "<tolerance>", 10.0, "Fragment mass tolerance (+/- around fragment m/z)", false);
+
+    StringList fragment_mass_tolerance_unit_valid_strings;
+    fragment_mass_tolerance_unit_valid_strings.push_back("ppm");
+    fragment_mass_tolerance_unit_valid_strings.push_back("Da");
+
+    registerStringOption_("fragment:mass_tolerance_unit", "<unit>", "ppm", "Unit of fragment m", false, false);
+    setValidStrings_("fragment:mass_tolerance_unit", fragment_mass_tolerance_unit_valid_strings);
+
+    registerTOPPSubsection_("modifications", "Modifications Options");
+    vector<String> all_mods;
+    ModificationsDB::getInstance()->getAllSearchModifications(all_mods);
+    registerStringList_("modifications:fixed", "<mods>", ListUtils::create<String>(""), "Fixed modifications, specified using UniMod (www.unimod.org) terms, e.g. 'Carbamidomethyl (C)'", false);
+    setValidStrings_("modifications:fixed", all_mods);
+    registerStringList_("modifications:variable", "<mods>", ListUtils::create<String>(""), "Variable modifications, specified using UniMod (www.unimod.org) terms, e.g. 'Oxidation (M)'", false);
+    setValidStrings_("modifications:variable", all_mods);
+    registerIntOption_("modifications:variable_max_per_peptide", "<num>", 2, "Maximum number of residues carrying a variable modification per candidate peptide", false, false);
+
+    registerTOPPSubsection_("peptide", "Peptide Options");
+    registerIntOption_("peptide:min_size", "<num>", 6, "Minimum size a peptide must have after digestion to be considered in the search.", false, true);
+    registerIntOption_("peptide:missed_cleavages", "<num>", 1, "Number of missed cleavages.", false, false);
+
+    StringList all_enzymes;
+    EnzymesDB::getInstance()->getAllNames(all_enzymes);
+    registerStringOption_("peptide:enzyme", "<cleavage site>", "Trypsin", "The enzyme used for peptide digestion.", false);
+    setValidStrings_("peptide:enzyme", all_enzymes);
+
+
+    registerTOPPSubsection_("report", "Reporting Options");
+    registerIntOption_("report:top_hits", "<num>", 1, "Maximum number of top scoring hits per spectrum that are reported.", false, true);
+
+    // RNPxl specific
+    registerTOPPSubsection_("RNPxl", "RNPxl Options");
+    registerIntOption_("RNPxl:length", "", 2, "Oligonucleotide maximum length. 0 = disable search for RNA variants.", false);
+
+    registerStringOption_("RNPxl:sequence", "", "", "Sequence to restrict the generation of oligonucleotide chains. (disabled for empty sequence)", false);
+
+    StringList target_nucleotides;
+    target_nucleotides.push_back("A=C10H14N5O7P");
+    target_nucleotides.push_back("C=C9H14N3O8P");
+    target_nucleotides.push_back("G=C10H14N5O8P");
+    target_nucleotides.push_back("U=C9H13N2O9P");
+
+    registerStringList_("RNPxl:target_nucleotides", "", target_nucleotides, "format:  target nucleotide=empirical formula of nucleoside monophosphate \n e.g. A=C10H14N5O7P, ..., U=C10H14N5O7P, X=C9H13N2O8PS  where X represents e.g. tU \n or e.g. Y=C10H14N5O7PS where Y represents tG", false, false);
+
+    StringList mapping;
+    mapping.push_back("A->A");
+    mapping.push_back("C->C");
+    mapping.push_back("G->G");
+    mapping.push_back("U->U");
+
+    registerStringList_("RNPxl:mapping", "", mapping, "format: source->target e.g. A->A, ..., U->U, U->X", false, false);
+
+    StringList restrictions;
+    restrictions.push_back("A=0");
+    restrictions.push_back("C=0");
+    restrictions.push_back("U=1");
+    restrictions.push_back("G=0");
+
+    registerStringList_("RNPxl:restrictions", "", restrictions, "format: target nucleotide=min_count: e.g U=1 if at least one U must be in the generated sequence.", false, false);
+
+    StringList modifications;
+    modifications.push_back("");
+    modifications.push_back("-H2O");
+    modifications.push_back("-H2O-HPO3");
+    modifications.push_back("-HPO3");
+
+    // fragment adducts that may occur for every precursor adduct (if chemically feasible in terms of elements may not be negative)
+    StringList fragment_adducts;
+    fragment_adducts.push_back("C9H10N2O5;U-H3PO4");
+    fragment_adducts.push_back("C4H4N2O2;U'");
+    fragment_adducts.push_back("C4H2N2O1;U'-H2O");
+    fragment_adducts.push_back("C3O;C3O");
+    fragment_adducts.push_back("C9H13N2O9P1;U");
+    fragment_adducts.push_back("C9H11N2O8P1;U-H2O");
+    fragment_adducts.push_back("C9H12N2O6;U-HPO3");    
+
+    registerStringList_("RNPxl:fragment_adducts", "", fragment_adducts, "format: [formula] or [precursor adduct]->[fragment adduct formula];[name]: e.g 'C9H10N2O5;U-H3PO4' or 'U-H2O->C9H11N2O8P1;U-H2O',", false, false);
+
+/*
+ * a,b,y series:
+ * T?C10H14N5O7P;T-H2O & C10H14N5O7P;T-HPO3 & C10H14N5O7P;T-H3PO4, A?C10H14N5O7P;A-H2O & C10H14N5O7P;A-HPO3, *?C10H14N5O7P;R-HPO3
+ *
+ * marker ions (not exlusive but only based on nucleotide contained):
+ * T?C10H14N5O7P;T-H2O & C10H14N5O7P;T-HPO3 & C10H14N5O7P;T-H3PO4, A?C10H14N5O7P;A-H2O & C10H14N5O7P;A-HPO3 BUT NOT *?C10H14N5O7P;R-HPO3
+ *
+ * e.g. TA on PC:
+ * T, T-H2O, T-HPO3, T-H3PO4, A, A-H2O, A-HPO3, A-H3PO4
+ *
+ * e.g. T on PC:
+ * T, T-H2O, T-HPO3, T-H3PO4
+ *
+ * e.g. T-H2O on PC (not feasible removed):
+ * T-H2O, T-H3PO4
+ *
+ * no marker ion for ribose (*)
+ */
+
+    registerStringList_("RNPxl:modifications", "", modifications, "format: empirical formula e.g -H2O, ..., H2O+PO3", false, false);
+
+    registerFlag_("RNPxl:CysteineAdduct", "Use this flag if the +152 adduct is expected.");
+    registerFlag_("RNPxl:filter_fractional_mass", "Use this flag to filter non-crosslinks by fractional mass.");
+    registerFlag_("RNPxl:localization", "Use this flag to perform crosslink localization by partial loss scoring as post-analysis.");
+    registerFlag_("RNPxl:carbon_labeled_fragments", "Generate fragment shifts assuming full labeling of carbon (e.g. completely labeled U13).");
+    registerDoubleOption_("RNPxl:filter_small_peptide_mass", "<threshold>", 600.0, "Filter precursor that can only correspond to non-crosslinks by mass.", false, true);
+    registerDoubleOption_("RNPxl:marker_ions_tolerance", "<tolerance>", 0.05, "Tolerance used to determine marker ions (Da).", false, true);
+  }
+
+  /// Slimmer structure as storing all scored candidates in PeptideHit objects takes too much space
+  struct AnnotatedHit
+  {
+    StringView sequence;
+    SignedSize peptide_mod_index; // enumeration index of the non-RNA peptide modification
+    Size rna_mod_index; // index of the RNA modification
+    double score;
+    double best_localization_score;
+    String localization_scores;
+    String best_localization;  
+    String fragment_annotation_string; // for visualizaion in Proteome Discoverer
+    std::vector<PeptideHit::PeakAnnotation> fragment_annotations;
+    static bool hasBetterScore(const AnnotatedHit& a, const AnnotatedHit& b)
+    {
+      return a.score > b.score;
+    }
+  };
+
+  /// Query ResidueModifications (given as strings) from ModificationsDB
+  vector<ResidueModification> getModifications_(StringList modNames)
+  {
+    vector<ResidueModification> modifications;
+
+    // iterate over modification names and add to vector
+    for (StringList::iterator mod_it = modNames.begin(); mod_it != modNames.end(); ++mod_it)
+    {
+      String modification(*mod_it);
+      ResidueModification rm;
+      if (modification.hasSubstring(" (N-term)"))
+      {
+        modification.substitute(" (N-term)", "");
+        rm = ModificationsDB::getInstance()->getModification(modification, "", ResidueModification::N_TERM);
+      }
+      else if (modification.hasSubstring(" (C-term)"))
+      {
+        modification.substitute(" (C-term)", "");
+        rm = ModificationsDB::getInstance()->getModification(modification, "", ResidueModification::C_TERM);
+      }
+      else
+      {
+        rm = ModificationsDB::getInstance()->getModification(modification);
+      }
+      modifications.push_back(rm);
+    }
+
+    return modifications;
+  }
+
+  /* @brief Filter spectra to remove noise.
+     Parameter are passed to spectra filter.
+   */
+  void preprocessSpectra_(PeakMap& exp, double fragment_mass_tolerance, bool fragment_mass_tolerance_unit_ppm, bool single_charge_spectra, bool annotate_charge = false)
+  {
+    // filter MS2 map
+    // remove 0 intensities
+    ThresholdMower threshold_mower_filter;
+    threshold_mower_filter.filterPeakMap(exp);
+
+    Normalizer normalizer;
+    normalizer.filterPeakMap(exp);
+
+    // sort by rt
+    exp.sortSpectra(false);
+
+    // filter settings
+    WindowMower window_mower_filter;
+    Param filter_param = window_mower_filter.getParameters();
+    filter_param.setValue("windowsize", 100.0, "The size of the sliding window along the m/z axis.");
+    filter_param.setValue("peakcount", 20, "The number of peaks that should be kept.");
+    filter_param.setValue("movetype", "jump", "Whether sliding window (one peak steps) or jumping window (window size steps) should be used.");
+    window_mower_filter.setParameters(filter_param);
+
+    NLargest nlargest_filter = NLargest(400);
+
+#ifdef _OPENMP
+#pragma omp parallel for
+#endif
+    for (SignedSize exp_index = 0; exp_index < (SignedSize)exp.size(); ++exp_index)
+    {
+      // sort by mz
+      exp[exp_index].sortByPosition();
+
+      // deisotope
+      Deisotoper::deisotopeAndSingleChargeMSSpectrum(exp[exp_index], 
+                                         fragment_mass_tolerance, fragment_mass_tolerance_unit_ppm, 
+                                         1, 3, 
+                                         false, 
+                                         2, 10, 
+                                         single_charge_spectra, 
+                                         annotate_charge);
+    #ifdef DEBUG_RNPXLSEARCH
+      cout << "after deisotoping..." << endl;
+      cout << "Fragment m/z and intensities for spectrum: " << exp_index << endl;
+//      for (Size i = 0; i != exp[exp_index].size(); ++i) cout << exp[exp_index][i].getMZ() << "\t" << exp[exp_index][i].getIntensity() << endl;
+      cout << "Fragment charges in spectrum: " << exp_index  << endl;
+      if (exp[exp_index].getIntegerDataArrays().size())
+        for (Size i = 0; i != exp[exp_index].size(); ++i) 
+          cout  << exp[exp_index][i].getMZ() << "\t" << exp[exp_index][i].getIntensity() << "\t"  << exp[exp_index].getIntegerDataArrays()[0][i] << endl;
+      cout << endl;
+    #endif
+
+      // remove noise
+      window_mower_filter.filterPeakSpectrum(exp[exp_index]);
+
+    #ifdef DEBUG_RNPXLSEARCH
+      cout << "after mower..." << endl;
+      cout << "Fragment m/z and intensities for spectrum: " << exp_index << endl;
+      for (Size i = 0; i != exp[exp_index].size(); ++i) cout << exp[exp_index][i].getMZ() << "\t" << exp[exp_index][i].getIntensity() << endl;
+      cout << "Fragment charges in spectrum: " << exp_index  << endl;
+      if (exp[exp_index].getIntegerDataArrays().size())
+        for (Size i = 0; i != exp[exp_index].size(); ++i) 
+          cout  << exp[exp_index][i].getMZ() << "\t" << exp[exp_index][i].getIntensity() << "\t"  << exp[exp_index].getIntegerDataArrays()[0][i] << endl;
+    #endif
+    
+      nlargest_filter.filterPeakSpectrum(exp[exp_index]);
+
+    #ifdef DEBUG_RNPXLSEARCH
+      cout << "after nlargest..." << endl;
+      cout << "Fragment m/z and intensities for spectrum: " << exp_index << endl;
+      for (Size i = 0; i != exp[exp_index].size(); ++i) cout << exp[exp_index][i].getMZ() << "\t" << exp[exp_index][i].getIntensity() << endl;
+      cout << "Fragment charges in spectrum: " << exp_index  << endl;
+      if (exp[exp_index].getIntegerDataArrays().size())
+        for (Size i = 0; i != exp[exp_index].size(); ++i) 
+          cout  << exp[exp_index][i].getMZ() << "\t" << exp[exp_index][i].getIntensity() << "\t"  << exp[exp_index].getIntegerDataArrays()[0][i] << endl;
+    #endif
+ 
+      // sort (nlargest changes order)
+      exp[exp_index].sortByPosition();
+  
+    #ifdef DEBUG_RNPXLSEARCH
+      cout << "after sort..." << endl;
+      cout << "Fragment m/z and intensities for spectrum: " << exp_index << endl;
+      for (Size i = 0; i != exp[exp_index].size(); ++i) cout << exp[exp_index][i].getMZ() << "\t" << exp[exp_index][i].getIntensity() << endl;
+      if (exp[exp_index].getIntegerDataArrays().size())
+        for (Size i = 0; i != exp[exp_index].size(); ++i) 
+          cout  << exp[exp_index][i].getMZ() << "\t" << exp[exp_index][i].getIntensity() << "\t"  << exp[exp_index].getIntegerDataArrays()[0][i] << endl;
+    #endif
+    }
+
+//    MzMLFile().store(String("RNPxlSearch_a_") + String((int)annotate_charge) + ".mzML", exp);
+  }
+
+
+  struct FragmentAdductDefinition_
+  {
+    EmpiricalFormula formula; // formula
+    String name;  // name used in annotation
+
+    bool operator<(const FragmentAdductDefinition_& other) const
+    {
+      if (formula.toString() < other.formula.toString()) return true;
+      if (formula.toString() > other.formula.toString()) return false;
+      if (name < other.name) return true;
+      return false;
+    }
+
+    bool operator==(const FragmentAdductDefinition_& other) const
+    {
+      if (formula != other.formula) return false;
+      if (name != other.name) return false;
+      return false;
+    }
+  };
+
+  typedef map<String, set<FragmentAdductDefinition_> > PrecursorToFragmentAdductMapType; // map a precursor adduct (e.g. AU-H2O to all possible fragment adducts)
+
+  // calculate all feasible fragment adducts from a precursor adduct
+  vector<FragmentAdductDefinition_> getFeasibleFragmentAdducts_(const String& exp_pc_adduct, const String& exp_pc_formula, const PrecursorToFragmentAdductMapType& precursor_to_fragment_adducts)
+  {
+    // no precursor adduct? no fragment adducts are expected!
+    if (exp_pc_formula.empty()) return vector<FragmentAdductDefinition_>(); 
+
+    #ifdef DEBUG_RNPXLSEARCH
+      LOG_DEBUG << "Generating fragment adducts for precursor adduct: '" << exp_pc_adduct << "'" << endl;
+    #endif
+    set<FragmentAdductDefinition_> feasible_fragment_adducts;
+
+    for (PrecursorToFragmentAdductMapType::const_iterator mit = precursor_to_fragment_adducts.begin(); mit != precursor_to_fragment_adducts.end(); ++mit)
+    {
+      const String& pc_adduct = mit->first;
+      const set<FragmentAdductDefinition_>& fragment_adducts = mit->second;
+
+      // if fragment adducts are not restricted on precursor adduct only check if composition makes sense 
+      if (pc_adduct.empty())
+      {
+        for (set<FragmentAdductDefinition_>::const_iterator cit = fragment_adducts.begin(); cit != fragment_adducts.end(); ++cit)
+        {
+          // rough check for chemical feasibility: fragment adduct may not contain more of each element than present its precursor
+          EmpiricalFormula diff_formula = EmpiricalFormula(exp_pc_formula) - cit->formula; 
+          if (!diff_formula.toString().hasSubstring("-")) // difference my not contain negative element counts
+          {
+            feasible_fragment_adducts.insert(*cit);
+    #ifdef DEBUG_RNPXLSEARCH
+          LOG_DEBUG << "feasible fragment adduct: " << cit->name << "\t" << cit->formula.toString() << endl;
+    #endif
+          }
+        }
+      }
+      else // extract those that depend on precursor adduct
+      {
+        // check if number of losses match
+        Size pc_adduct_nlosses = std::count(pc_adduct.begin(), pc_adduct.end(), '+') + std::count(pc_adduct.begin(), pc_adduct.end(), '-');
+        Size exp_pc_adduct_nlosses = std::count(exp_pc_adduct.begin(), exp_pc_adduct.end(), '+') + std::count(exp_pc_adduct.begin(), exp_pc_adduct.end(), '-');
+
+        if (pc_adduct_nlosses != exp_pc_adduct_nlosses) continue;
+
+        // Same number of losses. Now check if nucleotides in map is at least as often present as in experimental precursor
+        map<char, Size> pc_nucleotide_count;
+        String::const_iterator pc_it = pc_adduct.begin();
+        for (; pc_it != pc_adduct.end(); ++pc_it)
+        {          
+          if (*pc_it == '+' || *pc_it == '-') break;
+          if (pc_nucleotide_count.find(*pc_it) == pc_nucleotide_count.end())
+          {
+            pc_nucleotide_count[*pc_it] = 1;
+          }
+          else
+          {
+            ++pc_nucleotide_count[*pc_it];
+          }
+        }
+
+        String pc_loss_string(pc_it, pc_adduct.end());
+
+        map<char, Size> exp_pc_nucleotide_count;
+        String::const_iterator exp_pc_it = exp_pc_adduct.begin();
+        for (; exp_pc_it != exp_pc_adduct.end(); ++exp_pc_it)
+        {
+          if (*exp_pc_it == '+' || *exp_pc_it == '-') break;
+          if (exp_pc_nucleotide_count.find(*exp_pc_it) == exp_pc_nucleotide_count.end())
+          {
+            exp_pc_nucleotide_count[*exp_pc_it] = 1;
+          }
+          else
+          {
+            ++exp_pc_nucleotide_count[*exp_pc_it];
+          }
+        }
+        String exp_pc_loss_string(exp_pc_it, exp_pc_adduct.end());
+
+        bool all_present = true;
+        for (map<char, Size>::const_iterator pcn_it = pc_nucleotide_count.begin(); pcn_it != pc_nucleotide_count.end(); ++pcn_it)
+        {
+          if (exp_pc_nucleotide_count.find(pcn_it->first) == exp_pc_nucleotide_count.end()) 
+          {
+            all_present = false;
+            break; // not present at all? -> not applicable
+          }
+
+          if (exp_pc_nucleotide_count[pcn_it->first] < pcn_it->second) 
+          {
+            all_present = false;
+            break; // present but to low occurance? -> not applicable
+          }
+        }
+ 
+        // continue if some nucleotides needed to perform the mapping are missing for the experimental precursor adduct
+        if (!all_present) continue;
+
+        // now we need to check if all losses match exactly (ignoring the order) 
+        // TODO: to achieve this we only check if string approximatly match by sorting all characters and then comparing the sorted strings
+        std::sort(exp_pc_loss_string.end(), exp_pc_loss_string.end());
+        std::sort(pc_loss_string.end(), pc_loss_string.end());
+        if (exp_pc_loss_string == pc_loss_string)
+        {
+          feasible_fragment_adducts.insert(fragment_adducts.begin(), fragment_adducts.end());
+    #ifdef DEBUG_RNPXLSEARCH
+          LOG_DEBUG << "Rule: " << pc_adduct << " matches to: " << exp_pc_adduct << endl;
+    #endif
+        }
+      }
+    }
+    std::vector<FragmentAdductDefinition_> ret;
+    std::copy(feasible_fragment_adducts.begin(), feasible_fragment_adducts.end(), back_inserter(ret));
+    return ret; 
+  }
+
+  // calculate all feasible fragment adducts from all possible precursor adducts
+  map<String, vector<FragmentAdductDefinition_> > getAllFeasibleFragmentAdducts_(const RNPxlModificationMassesResult& precursor_adducts, const PrecursorToFragmentAdductMapType& precursor_to_fragment_adducts)
+  {
+    map<String, vector<FragmentAdductDefinition_> > all_pc_all_feasible_adducts;
+
+    // for all possible precursor adducts
+
+    for (Map<String, double>::ConstIterator mit = precursor_adducts.mod_masses.begin(); mit != precursor_adducts.mod_masses.end(); ++mit)
+    {
+      const String& ef = mit->first;
+      const set<String>& ambiguities = precursor_adducts.mod_combinations.at(ef);
+
+      for (set<String>::const_iterator sit = ambiguities.begin(); sit != ambiguities.end(); ++sit)
+      {
+        const String& pc_adduct = *sit;  // nucleotide formula e.g. "AU-H2O"
+
+        // calculate feasible fragment adducts and store them for lookup
+        vector<FragmentAdductDefinition_> feasible_adducts = getFeasibleFragmentAdducts_(pc_adduct, ef, precursor_to_fragment_adducts);
+        all_pc_all_feasible_adducts[pc_adduct] = feasible_adducts;
+
+        break; // we only want to store one precursor adduct for multiple ambiguities (e.g. AUG, AGU, UAG..)
+      }
+    }
+
+    for (map<String, vector<FragmentAdductDefinition_> >::const_iterator mit = all_pc_all_feasible_adducts.begin(); mit != all_pc_all_feasible_adducts.end(); ++mit)
+    {
+      LOG_INFO << "Precursor adduct: '" << mit->first << "' and feasible fragment adducts:" << endl;
+      for (vector<FragmentAdductDefinition_>::const_iterator fit = mit->second.begin(); fit != mit->second.end(); ++fit)
+      {
+        LOG_INFO << fit->name << "\t" << fit->formula.toString() << endl;
+      }
+    } 
+
+    return all_pc_all_feasible_adducts;
+  }
+
+  /* @brief Localization step of the cross-link identification engine.
+   * Given a top scoring candidate (based on total loss spectrum) it:
+   *  - generates all fragment adducts based on the attached precursor adduct
+   *  - annotated peaks
+   *  - calculates an additive score that considers the presence or absence of evidence for a cross-linking site
+   *  - the maximum score is reported
+   */
+  void postScoreHits_(const PeakMap& exp, 
+                      vector<vector<AnnotatedHit> >& annotated_hits, 
+                      Size top_hits, 
+                      const RNPxlModificationMassesResult& mm, 
+                      const vector<ResidueModification>& fixed_modifications, 
+                      const vector<ResidueModification>& variable_modifications, 
+                      Size max_variable_mods_per_peptide, 
+                      TheoreticalSpectrumGenerator spectrum_generator, 
+                      double fragment_mass_tolerance, bool fragment_mass_tolerance_unit_ppm, 
+                      const map<String, vector<FragmentAdductDefinition_> > & all_feasible_fragment_adducts)
+  {
+    assert(exp.size() == annotated_hits.size());
+
+    #ifdef DEBUG_RNPXLSEARCH
+      LOG_DEBUG << exp.size() << " : " << annotated_hits.size() << endl;
+    #endif
+
+    Param ps = spectrum_generator.getParameters();
+    ps.setValue("add_metainfo", "true", "Adds the type of peaks as metainfo to the peaks, like y8+, [M-H2O+2H]++");
+    ps.setValue("add_first_prefix_ion", "true");
+    ps.setValue("add_a_ions", "true", "Add peaks of a-ions to the spectrum");
+    ps.setValue("add_precursor_peaks", "true", "Adds peaks of the precursor to the spectrum, which happen to occur sometimes");
+    ps.setValue("add_all_precursor_charges", "true", "Adds precursor peaks with all charges in the given range");
+    spectrum_generator.setParameters(ps);
+
+    SpectrumAlignment spectrum_aligner;
+    Param pa = spectrum_aligner.getParameters();
+    pa.setValue("tolerance", (double)fragment_mass_tolerance, "Defines the absolute (in Da) or relative (in ppm) tolerance in the alignment");
+    if (fragment_mass_tolerance_unit_ppm)
+    {
+      pa.setValue("is_relative_tolerance", "true");
+    } 
+    else
+    {
+      pa.setValue("is_relative_tolerance", "false");
+    } 
+  
+    spectrum_aligner.setParameters(pa);
+
+  // remove all but top n scoring for localization (usually all but the first one)
+#ifdef _OPENMP
+#pragma omp parallel for
+#endif
+    for (SignedSize scan_index = 0; scan_index < (SignedSize)annotated_hits.size(); ++scan_index)
+    {
+      // sort and keeps n best elements according to score
+      Size topn = top_hits > annotated_hits[scan_index].size() ? annotated_hits[scan_index].size() : top_hits;
+      std::partial_sort(annotated_hits[scan_index].begin(), annotated_hits[scan_index].begin() + topn, annotated_hits[scan_index].end(), AnnotatedHit::hasBetterScore);
+      annotated_hits[scan_index].resize(topn);
+    }
+
+#ifdef _OPENMP
+#pragma omp parallel for
+#endif
+    for (SignedSize scan_index = 0; scan_index < (SignedSize)annotated_hits.size(); ++scan_index)
+    {
+      const PeakSpectrum& exp_spectrum = exp[scan_index];
+      const Size precursor_charge = exp_spectrum.getPrecursors()[0].getCharge();
+      if (!annotated_hits[scan_index].empty())
+      {
+        for (vector<AnnotatedHit>::iterator a_it = annotated_hits[scan_index].begin(); a_it != annotated_hits[scan_index].end(); ++a_it)
+        {
+          // get unmodified string
+          String unmodified_sequence = a_it->sequence.getString();
+
+//        cout << a_it->sequence.getString() << " " << exp_spectrum.getRT() << endl; 
+
+          // initialize result fields
+          a_it->best_localization = unmodified_sequence;
+          a_it->best_localization_score = 0;
+
+          AASequence aas = AASequence::fromString(unmodified_sequence);
+
+          // reapply modifications (because for memory reasons we only stored the index and recreation is fast)
+          vector<AASequence> all_modified_peptides;
+          ModifiedPeptideGenerator::applyFixedModifications(fixed_modifications.begin(), fixed_modifications.end(), aas);
+          ModifiedPeptideGenerator::applyVariableModifications(variable_modifications.begin(), variable_modifications.end(), aas, max_variable_mods_per_peptide, all_modified_peptides);
+
+          // reannotate much more memory heavy AASequence object
+          AASequence fixed_and_variable_modified_peptide = all_modified_peptides[a_it->peptide_mod_index]; 
+
+          // determine RNA on precursor from index in map
+          std::map<String, std::set<String> >::const_iterator mod_combinations_it = mm.mod_combinations.begin();
+          std::advance(mod_combinations_it, a_it->rna_mod_index);
+          String precursor_rna_adduct = *mod_combinations_it->second.begin();
+
+          // generate all partial loss spectra (excluding the complete loss spectrum) merged into one spectrum
+          // first get all possible RNA fragment shifts in the MS2 (based on the precursor RNA/DNA)
+          const vector<FragmentAdductDefinition_>& partial_loss_modification = all_feasible_fragment_adducts.at(precursor_rna_adduct);
+
+          PeakSpectrum partial_loss_spectrum;
+          partial_loss_spectrum.getIntegerDataArrays().resize(1);
+          PeakSpectrum::IntegerDataArray& partial_loss_spectrum_charge = partial_loss_spectrum.getIntegerDataArrays()[0];
+
+          partial_loss_spectrum.getStringDataArrays().resize(1); // annotation
+          PeakSpectrum::StringDataArray& partial_loss_spectrum_annotation = partial_loss_spectrum.getStringDataArrays()[0];
+
+          // generate total loss spectrum for the fixed and variable modified peptide (without RNA)
+          PeakSpectrum total_loss_spectrum;
+
+          // TODO for ETD: generate MS2 precursor peaks of the MS1 adduct (total RNA) carrying peptide for all z <= precursor charge
+
+          spectrum_generator.getSpectrum(total_loss_spectrum, fixed_and_variable_modified_peptide, 1, precursor_charge);
+
+          // TODO: generate unshifted immonium ions to gain confidence in identified peptide sequence
+
+          // Marker ions derived from RNA fragments:
+          // Add peaks for marker ions A', G', C' marker ions (presence of these are determined by precursor RNA)
+          if (precursor_rna_adduct.hasSubstring("A"))
+          {
+            partial_loss_spectrum.push_back(Peak1D(136.0623, 1.0));
+            partial_loss_spectrum_charge.push_back(1);
+            partial_loss_spectrum_annotation.push_back("RNA:A'");
+          }
+
+          if (precursor_rna_adduct.hasSubstring("G"))
+          {
+            partial_loss_spectrum.push_back(Peak1D(152.0572, 1.0));
+            partial_loss_spectrum_charge.push_back(1);
+            partial_loss_spectrum_annotation.push_back("RNA:G'");
+          }
+
+          if (precursor_rna_adduct.hasSubstring("C"))
+          {
+            partial_loss_spectrum.push_back(Peak1D(112.0510, 1.0)); // C4H6N3O
+            partial_loss_spectrum_charge.push_back(1);
+            partial_loss_spectrum_annotation.push_back("RNA:C'");
+          }
+
+          for (Size i = 0; i != partial_loss_modification.size(); ++i)
+          {
+            // get name and mass of fragment adduct
+            const String& fragment_shift_name = partial_loss_modification[i].name; // e.g. U-H2O
+            //cout << fragment_shift_name << "\t" << partial_loss_modification[i].formula.toString() << endl;
+            const double fragment_shift_mass = partial_loss_modification[i].formula.getMonoWeight();
+
+            // For every fragment adduct add an RNA mass peak of charge 1
+            partial_loss_spectrum.push_back(Peak1D(fragment_shift_mass + Constants::PROTON_MASS_U, 1.0));
+            partial_loss_spectrum_charge.push_back(1);
+            partial_loss_spectrum_annotation.push_back("RNA:" + fragment_shift_name); // add name (e.g., RNA:U-H2O)
+
+            // Add shifted immonium ion peaks if the amino acid is present in the sequence
+            if (unmodified_sequence.hasSubstring("Y"))
+            {
+              double immonium_ion_mz = EmpiricalFormula("C8H10NO").getMonoWeight() + fragment_shift_mass;
+              partial_loss_spectrum.push_back(Peak1D(immonium_ion_mz, 1.0));
+              partial_loss_spectrum_charge.push_back(1);
+              partial_loss_spectrum_annotation.push_back(FragmentAnnotationHelper::getAnnotatedImmoniumIon('Y', fragment_shift_name));
+            }
+            else if (unmodified_sequence.hasSubstring("W"))
+            {
+              double immonium_ion_mz = EmpiricalFormula("C10H11N2").getMonoWeight() + fragment_shift_mass;
+              partial_loss_spectrum.push_back(Peak1D(immonium_ion_mz, 1.0));
+              partial_loss_spectrum_charge.push_back(1);
+              partial_loss_spectrum_annotation.push_back(FragmentAnnotationHelper::getAnnotatedImmoniumIon('W', fragment_shift_name));
+            }
+            else if (unmodified_sequence.hasSubstring("F"))
+            {
+              double immonium_ion_mz = EmpiricalFormula("C8H10N").getMonoWeight() + fragment_shift_mass;
+              partial_loss_spectrum.push_back(Peak1D(immonium_ion_mz, 1.0));
+              partial_loss_spectrum_charge.push_back(1);
+              partial_loss_spectrum_annotation.push_back(FragmentAnnotationHelper::getAnnotatedImmoniumIon('F', fragment_shift_name));
+            }
+            else if (unmodified_sequence.hasSubstring("H"))
+            {
+              double immonium_ion_mz = EmpiricalFormula("C5H8N3").getMonoWeight() + fragment_shift_mass;
+              partial_loss_spectrum.push_back(Peak1D(immonium_ion_mz, 1.0));
+              partial_loss_spectrum_charge.push_back(1);
+              partial_loss_spectrum_annotation.push_back(FragmentAnnotationHelper::getAnnotatedImmoniumIon('H', fragment_shift_name));
+            }
+            else if (unmodified_sequence.hasSubstring("C"))
+            {
+              double immonium_ion_mz = EmpiricalFormula("C2H6NS").getMonoWeight() + fragment_shift_mass;
+              partial_loss_spectrum.push_back(Peak1D(immonium_ion_mz, 1.0));
+              partial_loss_spectrum_charge.push_back(1);
+              partial_loss_spectrum_annotation.push_back(FragmentAnnotationHelper::getAnnotatedImmoniumIon('C', fragment_shift_name));
+            }
+            else if (unmodified_sequence.hasSubstring("P"))
+            {
+              double immonium_ion_mz = EmpiricalFormula("C4H8N").getMonoWeight() + fragment_shift_mass;
+              partial_loss_spectrum.push_back(Peak1D(immonium_ion_mz, 1.0));
+              partial_loss_spectrum_charge.push_back(1);
+              partial_loss_spectrum_annotation.push_back(FragmentAnnotationHelper::getAnnotatedImmoniumIon('P', fragment_shift_name));
+            }
+            else if (unmodified_sequence.hasSubstring("L") || unmodified_sequence.hasSubstring("I"))
+            {
+              double immonium_ion_mz = EmpiricalFormula("C5H12N").getMonoWeight() + fragment_shift_mass;
+              partial_loss_spectrum.push_back(Peak1D(immonium_ion_mz, 1.0));
+              partial_loss_spectrum_charge.push_back(1);
+              partial_loss_spectrum_annotation.push_back(FragmentAnnotationHelper::getAnnotatedImmoniumIon('L', fragment_shift_name));
+            }
+            else if (unmodified_sequence.hasSubstring("K"))
+            {
+              double immonium_ion_mz = 101.10732 + fragment_shift_mass;
+              partial_loss_spectrum.push_back(Peak1D(immonium_ion_mz, 1.0));
+              partial_loss_spectrum_charge.push_back(1);
+              partial_loss_spectrum_annotation.push_back(FragmentAnnotationHelper::getAnnotatedImmoniumIon('K', fragment_shift_name));
+              // TODO: add a lysin derived fragment (similar to immonium ion) 84. and 129.10 (ask Aleks)
+
+            }
+            else if (unmodified_sequence.hasSubstring("M"))
+            {
+              double immonium_ion_mz = 104.05285 + fragment_shift_mass;
+              partial_loss_spectrum.push_back(Peak1D(immonium_ion_mz, 1.0));
+              partial_loss_spectrum_charge.push_back(1);
+              partial_loss_spectrum_annotation.push_back(FragmentAnnotationHelper::getAnnotatedImmoniumIon('M', fragment_shift_name));
+            }
+
+            // Generate all possible shifted ion a,b,y-ion peaks by attaching the current RNA adduct (fragment_shift_name)
+            double shift = ModificationsDB::getInstance()->getModification(fragment_shift_name, "", ResidueModification::N_TERM).getDiffMonoMass();
+ 
+            // annotate generated a,b,y ions with fragment shift name
+            PeakSpectrum shifted_series_peaks;
+            shifted_series_peaks.getStringDataArrays().resize(1); // annotation
+            shifted_series_peaks.getIntegerDataArrays().resize(1); // charge
+
+            PeakSpectrum::StringDataArray& shifted_series_annotations = shifted_series_peaks.getStringDataArrays()[0];
+            PeakSpectrum::IntegerDataArray& shifted_series_charges = shifted_series_peaks.getIntegerDataArrays()[0];
+
+            // For every charge state
+            for (Size z = 1; z <= precursor_charge; ++z)
+            {
+              // 1. create unshifted peaks
+              PeakSpectrum tmp_shifted_series_peaks;
+              spectrum_generator.getSpectrum(tmp_shifted_series_peaks, fixed_and_variable_modified_peptide, z, z);
+
+              PeakSpectrum::StringDataArray& tmp_shifted_series_annotations = tmp_shifted_series_peaks.getStringDataArrays()[0];
+              PeakSpectrum::IntegerDataArray& tmp_shifted_series_charges = tmp_shifted_series_peaks.getIntegerDataArrays()[0];
+
+              // 2. shift peaks
+              for (Size j = 0; j != tmp_shifted_series_peaks.size(); ++j)
+              {
+                tmp_shifted_series_peaks[j].setMZ(tmp_shifted_series_peaks[j].getMZ() + shift / static_cast<double>(z));
+              }
+
+              // 3. add shifted peaks to shifted_series_peaks
+              shifted_series_peaks.insert(shifted_series_peaks.end(), tmp_shifted_series_peaks.begin(), tmp_shifted_series_peaks.end());
+              shifted_series_annotations.insert(
+                shifted_series_annotations.end(),
+                tmp_shifted_series_annotations.begin(),
+                tmp_shifted_series_annotations.end()
+              );
+              shifted_series_charges.insert(
+                shifted_series_charges.end(),
+                tmp_shifted_series_charges.begin(),
+                tmp_shifted_series_charges.end()
+              );
+            }
+
+            // 4. add fragment shift name to annotation of shifted peaks
+            for (Size j = 0; j != shifted_series_annotations.size(); ++j)
+            {
+              shifted_series_annotations[j] = shifted_series_annotations[j] + " " + fragment_shift_name;
+            }
+           
+            // append shifted and annotated ion series to partial loss spectrum
+            partial_loss_spectrum.insert(partial_loss_spectrum.end(), shifted_series_peaks.begin(), shifted_series_peaks.end());
+            partial_loss_spectrum_annotation.insert(
+              partial_loss_spectrum_annotation.end(),
+              shifted_series_annotations.begin(),
+              shifted_series_annotations.end()
+            );
+            partial_loss_spectrum.getIntegerDataArrays()[0].insert(
+              partial_loss_spectrum_charge.end(),
+              shifted_series_charges.begin(),
+              shifted_series_charges.end()
+            );
+          }
+
+          partial_loss_spectrum.sortByPosition();
+
+          // fill annotated spectrum information
+          set<Size> peak_is_annotated;  // experimental peak index
+
+          // ion centric (e.g. b and y-ion) spectrum annotation that records all shifts of specific ions (e.g. y5, y5 + U, y5 + C3O)
+          map<Size, vector<FragmentAnnotationDetail_> > unshifted_b_ions, unshifted_y_ions, unshifted_a_ions, shifted_b_ions, shifted_y_ions, shifted_a_ions;
+          vector<PeptideHit::PeakAnnotation> shifted_immonium_ions;
+          vector<PeptideHit::PeakAnnotation> annotated_marker_ions;
+          vector<PeptideHit::PeakAnnotation> annotated_precursor_ions;
+
+
+          // first annotate total loss peaks (these give no information where the actual shift occured)
+          #ifdef DEBUG_RNPXLSEARCH
+            LOG_DEBUG << "Annotating ion (total loss spectrum): " << fixed_and_variable_modified_peptide.toString()  << endl;
+          #endif
+          std::vector<std::pair<Size, Size> > alignment;
+          spectrum_aligner.getSpectrumAlignment(alignment, total_loss_spectrum, exp_spectrum);
+
+          const PeakSpectrum::StringDataArray& total_loss_annotations = total_loss_spectrum.getStringDataArrays()[0];
+          const PeakSpectrum::IntegerDataArray& total_loss_charges = total_loss_spectrum.getIntegerDataArrays()[0];
+            
+          for (vector<std::pair<Size, Size> >::const_iterator pair_it = alignment.begin(); pair_it != alignment.end(); ++pair_it)
+          {
+            // information on the experimental fragment in the alignment
+            const Size& fragment_index = pair_it->second;
+            const Peak1D& fragment = exp_spectrum[fragment_index];
+            const double fragment_intensity = fragment.getIntensity(); // in percent (%)
+            const double fragment_mz = fragment.getMZ();
+            const int fragment_charge = exp_spectrum.getIntegerDataArrays().back()[fragment_index];
+
+            const String& ion_name = total_loss_annotations[pair_it->first];
+            const int charge = total_loss_charges[pair_it->first];
+
+            // define which ion names are annotated 
+            if (ion_name.hasPrefix("y"))
+            { 
+                String ion_nr_string = ion_name;
+                ion_nr_string.substitute("y", "");
+                ion_nr_string.substitute("+", "");
+                Size ion_number = (Size)ion_nr_string.toInt();
+              #ifdef DEBUG_RNPXLSEARCH
+                const AASequence& peptide_sequence = fixed_and_variable_modified_peptide.getSuffix(ion_number);
+                LOG_DEBUG << "Annotating ion: " << ion_name << " at position: " << fragment_mz << " " << peptide_sequence.toString() << " intensity: " << fragment_intensity << endl;
+              #endif
+              peak_is_annotated.insert(pair_it->second);                  
+
+              // only allow matching charges (if a fragment charge was assigned)
+              if (fragment_charge == 0 || fragment_charge == charge)
+              { 
+                FragmentAnnotationDetail_ d("", charge, fragment_mz, fragment_intensity);
+                unshifted_y_ions[ion_number].push_back(d);
+              }
+              #ifdef DEBUG_RNPXLSEARCH
+              else
+              {
+                LOG_DEBUG << "Charge missmatch in alignment: " << ion_name << " at position: " << fragment_mz << " charge fragment: " << fragment_charge << " theo. charge: " << charge << endl;
+              }
+              #endif
+            }
+            else if (ion_name.hasPrefix("b"))
+            { 
+                String ion_nr_string = ion_name;
+                ion_nr_string.substitute("b", "");
+                ion_nr_string.substitute("+", "");
+                Size ion_number = (Size)ion_nr_string.toInt();
+              #ifdef DEBUG_RNPXLSEARCH
+                const AASequence& peptide_sequence = aas.getPrefix(ion_number);
+                LOG_DEBUG << "Annotating ion: " << ion_name << " at position: " << fragment_mz << " " << peptide_sequence.toString() << " intensity: " << fragment_intensity << endl;
+              #endif
+              peak_is_annotated.insert(pair_it->second);                  
+
+              // only allow matching charges (if a fragment charge was assigned)
+              if (fragment_charge == 0 || fragment_charge == charge)
+              { 
+                FragmentAnnotationDetail_ d("", charge, fragment_mz, fragment_intensity);
+                unshifted_b_ions[ion_number].push_back(d);
+              }
+              #ifdef DEBUG_RNPXLSEARCH
+              else
+              {
+                LOG_DEBUG << "Charge missmatch in alignment: " << ion_name << " at position: " << fragment_mz << " charge fragment: " << fragment_charge << " theo. charge: " << charge << endl;
+              }
+              #endif
+            }
+            else if (ion_name.hasPrefix("a"))
+            { 
+                String ion_nr_string = ion_name;
+                ion_nr_string.substitute("a", "");
+                ion_nr_string.substitute("+", "");
+                Size ion_number = (Size)ion_nr_string.toInt();
+              #ifdef DEBUG_RNPXLSEARCH
+                const AASequence& peptide_sequence = aas.getPrefix(ion_number);
+                LOG_DEBUG << "Annotating ion: " << ion_name << " at position: " << fragment_mz << " " << peptide_sequence.toString() << " intensity: " << fragment_intensity << endl;
+              #endif
+              peak_is_annotated.insert(pair_it->second);                  
+
+              // only allow matching charges (if a fragment charge was assigned)
+              if (fragment_charge == 0 || fragment_charge == charge)
+              { 
+                FragmentAnnotationDetail_ d("", charge, fragment_mz, fragment_intensity);
+                unshifted_a_ions[ion_number].push_back(d);
+              }
+              #ifdef DEBUG_RNPXLSEARCH
+              else
+              {
+                LOG_DEBUG << "Charge missmatch in alignment: " << ion_name << " at position: " << fragment_mz << " charge fragment: " << fragment_charge << " theo. charge: " << charge << endl;
+              }
+              #endif
+            }
+            else if (ion_name.hasPrefix("[M+"))
+            {
+              PeptideHit::PeakAnnotation fa;
+              fa.mz = fragment_mz;
+              fa.intensity = fragment_intensity;
+              fa.charge = 1; // for visualion charge is not really important so we set it to 0
+              fa.annotation = ion_name;
+              annotated_precursor_ions.push_back(fa);
+            }
+          }
+
+          // generate fragment annotation strings for unshifted ions
+          StringList fa_strings;
+          vector<PeptideHit::PeakAnnotation> fas;
+          String ub = FragmentAnnotationHelper::fragmentAnnotationDetailsToString("b", unshifted_b_ions);
+          if (!ub.empty()) 
+          {
+            fa_strings.push_back(ub);
+            const vector<PeptideHit::PeakAnnotation>& fas_tmp = FragmentAnnotationHelper::fragmentAnnotationDetailsToPHFA("b", unshifted_b_ions);;
+            fas.insert(fas.end(), fas_tmp.begin(), fas_tmp.end());
+          }
+          String uy = FragmentAnnotationHelper::fragmentAnnotationDetailsToString("y", unshifted_y_ions);
+          if (!uy.empty()) 
+          {
+            fa_strings.push_back(uy);
+            const vector<PeptideHit::PeakAnnotation>& fas_tmp = FragmentAnnotationHelper::fragmentAnnotationDetailsToPHFA("y", unshifted_y_ions);;
+            fas.insert(fas.end(), fas_tmp.begin(), fas_tmp.end());
+          }
+          String ua = FragmentAnnotationHelper::fragmentAnnotationDetailsToString("a", unshifted_a_ions);
+          if (!ua.empty()) 
+          {
+            fa_strings.push_back(ua);
+            const vector<PeptideHit::PeakAnnotation>& fas_tmp = FragmentAnnotationHelper::fragmentAnnotationDetailsToPHFA("a", unshifted_a_ions);;
+            fas.insert(fas.end(), fas_tmp.begin(), fas_tmp.end());
+          }
+          vector<double> sites_sum_score(aas.size(), 0);
+
+          // loss spectrum to the experimental measured one
+          alignment.clear();
+
+          spectrum_aligner.getSpectrumAlignment(alignment, partial_loss_spectrum, exp_spectrum);
+
+          const PeakSpectrum::StringDataArray& partial_loss_annotations = partial_loss_spectrum.getStringDataArrays()[0];
+          const PeakSpectrum::IntegerDataArray& partial_loss_charges = partial_loss_spectrum.getIntegerDataArrays()[0];
+
+          if (alignment.empty()) 
+          {
+            std::sort(fa_strings.begin(), fa_strings.end());
+            a_it->fragment_annotation_string = ListUtils::concatenate(fa_strings, "|");
+            a_it->fragment_annotations = fas;
+            continue;
+          }
+
+          for (vector<std::pair<Size, Size> >::const_iterator pair_it = alignment.begin(); pair_it != alignment.end(); ++pair_it)
+          {
+            // only annotate experimental peaks with shift - i.e. do not annotated complete loss peaks again
+            if (peak_is_annotated.find(pair_it->second) != peak_is_annotated.end())
+            {
+              continue;
+            }
+
+            // information on the experimental fragment in the alignment
+            const Size& fragment_index = pair_it->second;
+            const Peak1D& fragment = exp_spectrum[fragment_index];
+            const double fragment_intensity = fragment.getIntensity(); // in percent (%)
+            const double fragment_mz = fragment.getMZ();
+            const int fragment_charge = exp_spectrum.getIntegerDataArrays().back()[fragment_index];
+
+            String ion_name = partial_loss_annotations[pair_it->first];
+            const int charge = partial_loss_charges[pair_it->first];
+
+            vector<String> f;
+
+            ion_name.split(' ', f);  // e.g. "y3 C3O" or just "y2"
+            String fragment_shift_name;
+            if (f.size() == 2) 
+            {
+              fragment_shift_name = f[1];
+            }
+
+            String fragment_ion_name = f[0]; // e.g. y3
+
+            #ifdef DEBUG_RNPXLSEARCH
+              LOG_DEBUG << "Annotating ion: " << ion_name << " at position: " << fragment_mz << " " << " intensity: " << fragment_intensity << endl;
+            #endif
+
+            // define which ion names are annotated 
+            if (fragment_ion_name.hasPrefix("y"))
+            { 
+              String ion_nr_string = fragment_ion_name;
+              ion_nr_string.substitute("y", "");
+              ion_nr_string.substitute("+", ""); // remove one or multiple '+'
+              Size ion_number = (Size)ion_nr_string.toInt();
+
+              // only allow matching charges (if a fragment charge was assigned)
+              if (fragment_charge == 0 || fragment_charge == charge)
+              { 
+                FragmentAnnotationDetail_ d(fragment_shift_name, charge, fragment_mz, fragment_intensity);
+                shifted_y_ions[ion_number].push_back(d);
+              }
+              #ifdef DEBUG_RNPXLSEARCH
+              else
+              {
+                LOG_DEBUG << "Charge missmatch in alignment: " << ion_name << " at position: " << fragment_mz << " charge fragment: " << fragment_charge << " theo. charge: " << charge << endl;
+              }
+              #endif
+            }
+            else if (fragment_ion_name.hasPrefix("b"))
+            { 
+              String ion_nr_string = fragment_ion_name;
+              ion_nr_string.substitute("b", "");
+              ion_nr_string.substitute("+", ""); // remove one or multiple '+'
+              Size ion_number = (Size)ion_nr_string.toInt();
+
+              // only allow matching charges (if a fragment charge was assigned)
+              if (fragment_charge == 0 || fragment_charge == charge)
+              { 
+                FragmentAnnotationDetail_ d(fragment_shift_name, charge, fragment_mz, fragment_intensity);
+                shifted_b_ions[ion_number].push_back(d);
+              }
+              #ifdef DEBUG_RNPXLSEARCH
+              else
+              {
+                LOG_DEBUG << "Charge missmatch in alignment: " << ion_name << " at position: " << fragment_mz << " charge fragment: " << fragment_charge << " theo. charge: " << charge << endl;
+              }
+              #endif
+            }
+            else if (fragment_ion_name.hasPrefix("a"))
+            { 
+              String ion_nr_string = fragment_ion_name;
+              ion_nr_string.substitute("a", "");
+              ion_nr_string.substitute("+", ""); // remove one or multiple '+'
+              Size ion_number = (Size)ion_nr_string.toInt();
+ 
+              // only allow matching charges (if a fragment charge was assigned)
+              if (fragment_charge == 0 || fragment_charge == charge)
+              { 
+                FragmentAnnotationDetail_ d(fragment_shift_name, charge, fragment_mz, fragment_intensity);
+                shifted_a_ions[ion_number].push_back(d);
+              }
+              #ifdef DEBUG_RNPXLSEARCH
+              else
+              {
+                LOG_DEBUG << "Charge missmatch in alignment: " << ion_name << " at position: " << fragment_mz << " charge fragment: " << fragment_charge << " theo. charge: " << charge << endl;
+              }
+              #endif
+            }
+            else if (ion_name.hasPrefix("RNA:"))
+            {
+              if (fragment_charge <= 1)
+              {
+                PeptideHit::PeakAnnotation fa;
+                fa.mz = fragment_mz;
+                fa.intensity = fragment_intensity;
+                fa.charge = 1;
+                fa.annotation = ion_name;
+                annotated_marker_ions.push_back(fa);
+              }
+              #ifdef DEBUG_RNPXLSEARCH
+              else
+              {
+                LOG_DEBUG << "Charge missmatch in alignment: " << ion_name << " at position: " << fragment_mz << " charge fragment: " << fragment_charge << " theo. charge: " << 1 << endl;
+              }
+              #endif
+            }
+            else if (ion_name.hasPrefix("i"))
+            {
+              if (fragment_charge <= 1)
+              {
+                PeptideHit::PeakAnnotation fa;
+                fa.mz = fragment_mz;
+                fa.intensity = fragment_intensity;
+                fa.charge = 1;
+                fa.annotation = ion_name;
+                shifted_immonium_ions.push_back(fa);
+              }
+              #ifdef DEBUG_RNPXLSEARCH
+              else
+              {
+                LOG_DEBUG << "Charge missmatch in alignment: " << ion_name << " at position: " << fragment_mz << " charge fragment: " << fragment_charge << " theo. charge: " << 1 << endl;
+              }
+              #endif
+            }
+            else if (ion_name.hasPrefix("[M+"))
+            {
+              PeptideHit::PeakAnnotation fa;
+              fa.mz = fragment_mz;
+              fa.intensity = fragment_intensity;
+              fa.charge = 1; // for visualion charge is not really important so we set it to 1, TODO: read out charge from ion name and set here
+              fa.annotation = ion_name;
+              annotated_precursor_ions.push_back(fa);
+            }
+          }
+
+          // track shifts in n- and c-term ladders (in AAs coordinates)
+          // n_shifts and c_shifts will contain the summed intensities over all observed shifts at that position
+          // the distinction allows to easily detect prefix and suffix ladders in the next step
+          vector<double> n_shifts(sites_sum_score.size(), 0);
+          vector<double> c_shifts(sites_sum_score.size(), 0);
+
+          for (Size i = 0; i != n_shifts.size(); ++i)
+          {
+            if (shifted_b_ions.find(i + 1) == shifted_b_ions.end()) { continue; }
+            for (auto& k : shifted_b_ions[i + 1]) { n_shifts[i] += k.intensity; }
+          }
+
+          for (Size i = 0; i != n_shifts.size(); ++i)
+          {
+            if (shifted_a_ions.find(i + 1) == shifted_a_ions.end()) { continue; }
+            for (auto& k : shifted_a_ions[i + 1]) { n_shifts[i] += k.intensity; }
+          }
+          
+          for (Size i = 0; i != c_shifts.size(); ++i)
+          {           
+            const Size ion_index = c_shifts.size() - i;
+            if (shifted_y_ions.find(ion_index) == shifted_y_ions.end()) { continue; }
+            for (auto& k : shifted_y_ions[ion_index]) { c_shifts[i] += k.intensity; }
+          }
+
+          vector<double> n_noshifts(sites_sum_score.size(), 0);
+          vector<double> c_noshifts(sites_sum_score.size(), 0);
+          for (Size i = 0; i != n_noshifts.size(); ++i)
+          {
+            if (unshifted_b_ions.find(i + 1) == unshifted_b_ions.end()) { continue; }
+            for (auto& k : unshifted_b_ions[i + 1]) { n_noshifts[i] += k.intensity; }
+          }
+
+          for (Size i = 0; i != n_noshifts.size(); ++i)
+          {
+            if (unshifted_a_ions.find(i + 1) == unshifted_a_ions.end()) { continue; }
+            for (auto& k : unshifted_a_ions[i + 1]) { n_noshifts[i] += k.intensity; }
+          }
+          
+          for (Size i = 0; i != c_noshifts.size(); ++i)
+          {           
+            const Size ion_index = c_noshifts.size() - i;
+            if (unshifted_y_ions.find(ion_index) == unshifted_y_ions.end()) { continue; }
+            for (auto& k : unshifted_y_ions[ion_index]) { c_noshifts[i] += k.intensity; }
+          }
+
+/*
+          cout << "n:";
+          for (auto& k : n_shifts) cout << k << " ";
+          cout << endl;          
+          cout << "c:";
+          for (auto& k : c_shifts) cout << k << " ";
+          cout << endl;          
+          cout << "n0:";
+          for (auto& k : n_noshifts) cout << k << " ";
+          cout << endl;          
+          cout << "c0:";
+          for (auto& k : c_noshifts) cout << k << " ";
+          cout << endl;          
+*/
+
+          // Rules implemented:
+          // 1. if cross-link on AA, then the prefix or suffix ending at this AA must be shifted
+          // 2. if the previous AA in the prefix / suffix had a stronger shifted signal, then the current on is not the correct one
+          // 3. if the current AA is cross-linked, then the previous AA is not cross-linked and we should observe an unshifted prefix / suffix ion
+          // 4. if the current AA is cross-linked, we should observe a shifted prefix / suffix ion for the next AA, too
+          for (Size i = 0; i != sites_sum_score.size(); ++i) 
+          {            
+            sites_sum_score[i] = 0.0;
+            if (n_shifts[i] == 0 && c_shifts[i] == 0) { continue; } // no shifts? no cross-link at this AA
+            
+            if (n_shifts[i] > 0)
+            {
+              if (i >= 1 && n_shifts[i - 1] > n_shifts[i]) continue; // Strong signal from shifted AA before the current one? Then skip it.
+              if (i >= 1 && n_noshifts[i - 1] == 0) continue; // continue if unshifted AA is missing before (left of) the shifted one.
+              if (i < n_shifts.size()-1 && n_shifts[i + 1] == 0) continue; // Need a shifted ladder after (maybe too conservative?) 
+              sites_sum_score[i] += n_shifts[i]; 
+            }
+
+            if (c_shifts[i] > 0)
+            {
+              if (i < c_shifts.size()-1 && c_shifts[i + 1] > c_shifts[i]) continue; // AA after already shifted. So ignore this one.
+              if (i < c_noshifts.size()-1 && c_noshifts[i + 1] == 0) continue; // continue if unshifted AA is missing before (right of) the shifted one.
+              if (i >=1 && c_shifts[i - 1] == 0) continue; // Need a shifted ladder after (maybe too conservative?)          
+              sites_sum_score[i] += c_shifts[i]; 
+            }
+          }
+/*
+          cout << "s:";
+          for (auto& k : sites_sum_score) cout << k << " ";
+          cout << endl;          
+*/
+
+          #ifdef DEBUG_RNPXLSEARCH
+            LOG_DEBUG << "Localisation based on immonium ions: ";
+          #endif
+          String aas_unmodified = aas.toUnmodifiedString();
+          for (Size i = 0; i != aas_unmodified.size(); ++i)
+          {            
+            String origin = String(aas_unmodified[i]);
+
+            for (auto& a : shifted_immonium_ions)
+            {
+              // compare origin (the AA) of immonium ion to current AA 
+              if (a.annotation[1] == aas_unmodified[i])
+              {
+                sites_sum_score[i] += a.intensity;
+              }
+            }
+          }
+/*
+          cout << "s:";
+          for (auto& k : sites_sum_score) cout << k << " ";
+          cout << endl;          
+*/
+          String best_localization = unmodified_sequence;
+          double best_localization_score = 0;
+          String localization_scores;
+          for (Size i = 0; i != sites_sum_score.size(); ++i)
+          {
+            if (sites_sum_score[i] > best_localization_score) { best_localization_score = sites_sum_score[i]; }
+          }
+
+          for (Size i = 0; i != sites_sum_score.size(); ++i)
+          {
+            #ifdef DEBUG_RNPXLSEARCH
+              LOG_DEBUG << String::number(100.0 * sites_sum_score[i], 2);
+            #endif
+
+            if (i != 0) localization_scores += ' ';
+            if (sites_sum_score[i] > 0 )
+            {
+              localization_scores += String::number(100.0 * sites_sum_score[i], 2);
+            }
+            else
+            {
+              localization_scores += "0";
+            }
+
+            if (best_localization_score > 0.0 && sites_sum_score[i] >= best_localization_score - 1e-6) best_localization[i] = tolower(best_localization[i]);
+          }
+          #ifdef DEBUG_RNPXLSEARCH
+            LOG_DEBUG << endl;
+          #endif
+
+          // store score of best localization(s)
+          a_it->localization_scores = localization_scores;
+          a_it->best_localization = best_localization;
+          a_it->best_localization_score = best_localization_score;
+
+          String sb = FragmentAnnotationHelper::fragmentAnnotationDetailsToString("b", shifted_b_ions);
+          if (!sb.empty()) 
+          {
+            fa_strings.push_back(sb);
+            const vector<PeptideHit::PeakAnnotation>& fas_tmp = FragmentAnnotationHelper::fragmentAnnotationDetailsToPHFA("b", shifted_b_ions);;
+            fas.insert(fas.end(), fas_tmp.begin(), fas_tmp.end());
+          }
+
+          String sy = FragmentAnnotationHelper::fragmentAnnotationDetailsToString("y", shifted_y_ions);
+          if (!sy.empty()) 
+          {
+            fa_strings.push_back(sy);
+            const vector<PeptideHit::PeakAnnotation>& fas_tmp = FragmentAnnotationHelper::fragmentAnnotationDetailsToPHFA("y", shifted_y_ions);;
+            fas.insert(fas.end(), fas_tmp.begin(), fas_tmp.end());
+          }
+
+          String sa = FragmentAnnotationHelper::fragmentAnnotationDetailsToString("a", shifted_a_ions);
+          if (!sa.empty()) 
+          {
+            fa_strings.push_back(sa);
+            const vector<PeptideHit::PeakAnnotation>& fas_tmp = FragmentAnnotationHelper::fragmentAnnotationDetailsToPHFA("a", shifted_a_ions);;
+            fas.insert(fas.end(), fas_tmp.begin(), fas_tmp.end());
+          }
+
+          String sii = FragmentAnnotationHelper::shiftedIonsToString(shifted_immonium_ions);
+          if (!sii.empty()) 
+          {
+            fa_strings.push_back(sii);
+            fas.insert(fas.end(), shifted_immonium_ions.begin(), shifted_immonium_ions.end());
+          }
+
+          String smi = FragmentAnnotationHelper::shiftedIonsToString(annotated_marker_ions);
+          if (!smi.empty())
+          {
+            fa_strings.push_back(smi);
+            fas.insert(fas.end(), annotated_marker_ions.begin(), annotated_marker_ions.end());
+          }
+
+          String spi = FragmentAnnotationHelper::shiftedIonsToString(annotated_precursor_ions);
+          if (!spi.empty()) 
+          {
+            fa_strings.push_back(spi);
+            fas.insert(fas.end(), annotated_precursor_ions.begin(), annotated_precursor_ions.end());
+          }
+
+          std::sort(fa_strings.begin(), fa_strings.end());
+          a_it->fragment_annotation_string = ListUtils::concatenate(fa_strings, "|");
+          a_it->fragment_annotations = fas;
+
+          #ifdef DEBUG_RNPXLSEARCH
+            LOG_DEBUG << "Ion centric annotation: " << endl;
+            LOG_DEBUG << "unshifted b ions: " << endl;
+            LOG_DEBUG << FragmentAnnotationHelper::fragmentAnnotationDetailsToString("b", unshifted_b_ions) << endl;
+            LOG_DEBUG << "unshifted y ions: " << endl;
+            LOG_DEBUG << FragmentAnnotationHelper::fragmentAnnotationDetailsToString("y", unshifted_y_ions) << endl;
+            LOG_DEBUG << "unshifted a ions: " << endl;
+            LOG_DEBUG << FragmentAnnotationHelper::fragmentAnnotationDetailsToString("a", unshifted_a_ions) << endl;
+            LOG_DEBUG << "shifted b ions: " << endl;
+            LOG_DEBUG << FragmentAnnotationHelper::fragmentAnnotationDetailsToString("b", shifted_b_ions) << endl;
+            LOG_DEBUG << "shifted y ions: " << endl;
+            LOG_DEBUG << FragmentAnnotationHelper::fragmentAnnotationDetailsToString("y", shifted_y_ions) << endl;
+            LOG_DEBUG << "shifted a ions: " << endl;
+            LOG_DEBUG << FragmentAnnotationHelper::fragmentAnnotationDetailsToString("a", shifted_a_ions) << endl;
+            LOG_DEBUG << "shifted immonium ions: " << endl;
+            LOG_DEBUG << FragmentAnnotationHelper::shiftedIonsToString(shifted_immonium_ions) << endl;
+            LOG_DEBUG << "shifted marker ions: " << endl;
+            LOG_DEBUG << FragmentAnnotationHelper::shiftedIonsToString(annotated_marker_ions) << endl;
+            LOG_DEBUG << "shifted precursor ions: " << endl;
+            LOG_DEBUG << FragmentAnnotationHelper::shiftedIonsToString(annotated_precursor_ions) << endl;
+            LOG_DEBUG << "Localization scores: ";
+            LOG_DEBUG << localization_scores << endl;
+            LOG_DEBUG << "Localisation based on ion series and immonium ions of all observed fragments: ";
+            LOG_DEBUG << best_localization << endl;
+          #endif
+        }
+      }
+    }
+  }
+
+  /// Filter by top scoring hits, reconstruct original peptide from memory efficient structure, and add additional meta information.
+  void postProcessHits_(const PeakMap& exp, vector<vector<AnnotatedHit> >& annotated_hits, vector<ProteinIdentification>& protein_ids, vector<PeptideIdentification>& peptide_ids, Size top_hits, const RNPxlModificationMassesResult& mm, const vector<ResidueModification>& fixed_modifications, const vector<ResidueModification>& variable_modifications, Size max_variable_mods_per_peptide)
+  {
+  // remove all but top n scoring
+#ifdef _OPENMP
+#pragma omp parallel for
+#endif
+    for (SignedSize scan_index = 0; scan_index < (SignedSize)annotated_hits.size(); ++scan_index)
+    {
+      // sort and keeps n best elements according to score
+      Size topn = top_hits > annotated_hits[scan_index].size() ? annotated_hits[scan_index].size() : top_hits;
+      std::partial_sort(annotated_hits[scan_index].begin(), annotated_hits[scan_index].begin() + topn, annotated_hits[scan_index].end(), AnnotatedHit::hasBetterScore);
+      annotated_hits[scan_index].resize(topn);
+    }
+
+#ifdef _OPENMP
+#pragma omp parallel for
+#endif
+    for (SignedSize scan_index = 0; scan_index < (SignedSize)annotated_hits.size(); ++scan_index)
+    {
+      if (!annotated_hits[scan_index].empty())
+      {
+        // create empty PeptideIdentification object and fill meta data
+        PeptideIdentification pi;
+        pi.setMetaValue("scan_index", static_cast<unsigned int>(scan_index));
+        pi.setScoreType("hyperscore");
+        pi.setHigherScoreBetter(true);
+        pi.setRT(exp[scan_index].getRT());
+        pi.setMZ(exp[scan_index].getPrecursors()[0].getMZ());
+        Size charge = exp[scan_index].getPrecursors()[0].getCharge();
+
+        // create full peptide hit structure from annotated hits
+        vector<PeptideHit> phs;
+        for (vector<AnnotatedHit>::const_iterator a_it = annotated_hits[scan_index].begin(); a_it != annotated_hits[scan_index].end(); ++a_it)
+        {
+          PeptideHit ph;
+          ph.setCharge(charge);
+
+          // get unmodified string
+          AASequence aas = AASequence::fromString(a_it->sequence.getString());
+
+          // reapply modifications (because for memory reasons we only stored the index and recreation is fast)
+          vector<AASequence> all_modified_peptides;
+          ModifiedPeptideGenerator::applyFixedModifications(fixed_modifications.begin(), fixed_modifications.end(), aas);
+          ModifiedPeptideGenerator::applyVariableModifications(variable_modifications.begin(), variable_modifications.end(), aas, max_variable_mods_per_peptide, all_modified_peptides);
+
+          // reannotate much more memory heavy AASequence object
+          AASequence fixed_and_variable_modified_peptide = all_modified_peptides[a_it->peptide_mod_index]; 
+          ph.setScore(a_it->score);
+
+          // determine RNA modification from index in map
+          std::map<String, std::set<String> >::const_iterator mod_combinations_it = mm.mod_combinations.begin();
+          std::advance(mod_combinations_it, a_it->rna_mod_index);
+          ph.setMetaValue(String("RNPxl:RNA"), *mod_combinations_it->second.begin()); // return first nucleotide formula matching the index of the empirical formula
+          ph.setMetaValue(String("RNPxl:RNA_MASS_z0"), EmpiricalFormula(mod_combinations_it->first).getMonoWeight()); // RNA uncharged mass via empirical formula
+
+          ph.setMetaValue(String("RNPxl:best_localization_score"), a_it->best_localization_score);
+          ph.setMetaValue(String("RNPxl:localization_scores"), a_it->localization_scores);
+          ph.setMetaValue(String("RNPxl:best_localization"), a_it->best_localization);
+          ph.setMetaValue(String("RNPxl:fragment_annotation"), a_it->fragment_annotation_string);
+          ph.setPeakAnnotations(a_it->fragment_annotations);
+          // set the amino acid sequence (for complete loss spectra this is just the variable and modified peptide. For partial loss spectra it additionally contains the loss induced modification)
+          ph.setSequence(fixed_and_variable_modified_peptide);
+          phs.push_back(ph);
+        }
+
+        pi.setHits(phs);
+        pi.assignRanks();
+
+#ifdef _OPENMP
+#pragma omp critical (peptide_ids_access)
+#endif
+        {
+          peptide_ids.push_back(pi);
+        }
+      }
+    }
+
+    // protein identifications (leave as is...)
+    protein_ids = vector<ProteinIdentification>(1);
+    protein_ids[0].setDateTime(DateTime::now());
+    protein_ids[0].setSearchEngine("RNPxlSearch");
+    protein_ids[0].setSearchEngineVersion(VersionInfo::getVersion());
+    ProteinIdentification::SearchParameters search_parameters;
+    search_parameters.db = getStringOption_("database");
+    search_parameters.charges = String(getIntOption_("precursor:min_charge")) + ":" + String(getIntOption_("precursor:max_charge"));
+    search_parameters.missed_cleavages = getIntOption_("peptide:missed_cleavages");
+    search_parameters.fragment_mass_tolerance = getDoubleOption_("fragment:mass_tolerance");
+    search_parameters.precursor_mass_tolerance = getDoubleOption_("precursor:mass_tolerance");
+    protein_ids[0].setSearchParameters(search_parameters);
+  }
+
+   void normalizeAdductName_(String& name)
+   {
+     if (!(name.hasSubstring("+") || name.hasSubstring("-"))) // no loss formula contained? only nucleotides (e.g. "AU")
+     {
+       bool alpha_only = true;
+       for (Size i = 0; i != name.size(); ++i)
+       {
+         if (!isalpha(name[i])) alpha_only = false;
+       }
+
+       if (alpha_only) // sort nucleotides alphabetically (if no special characters like "'" are contained)
+       {
+         std::sort(name.begin(), name.end());  // just sort nucleotides
+       }
+       return;
+     }
+
+      // name has at least one loss formula. Tokenize left of +/- sign
+      boost::regex re("(?=[\\+\\-])");
+      boost::sregex_token_iterator begin(name.begin(), name.end(), re, -1);
+      boost::sregex_token_iterator end;
+      vector<string> ss;
+      ss.insert(ss.end(), begin, end);
+
+      bool alpha_only = true;
+      for (Size i = 0; i != ss[0].size(); ++i)
+      {
+        if (!isalpha(ss[0][i])) alpha_only = false;
+      }
+
+      if (alpha_only) // sort nucleotides alphabetically (if no special characters are contained)
+      {
+        std::sort(ss[0].begin(), ss[0].end());
+      }
+
+      String new_name;
+      new_name += ss[0];
+
+      // sort loss formulas
+      std::sort(ss.begin() + 1, ss.end());
+
+      for (Size i = 1; i < ss.size(); ++i)
+      {
+        String without_sign(ss[i].begin() + 1, ss[i].end());
+        EmpiricalFormula loss_formula(without_sign);
+        new_name += ss[i][0] + loss_formula.toString(); // readd sign
+      }
+      name = new_name;
+   }
+
+  // parse tool parameter to create map from precursor adduct (potentially "" for all precursors) to all fragment adducts
+  map<String, set<FragmentAdductDefinition_> > getPrecursorToFragmentAdducts_(StringList fragment_adducts)
+  {
+    map<String, set<FragmentAdductDefinition_> > precursor_to_fragment_adducts;
+    for (StringList::const_iterator sit = fragment_adducts.begin(); sit != fragment_adducts.end(); ++sit)
+    {
+      String t = *sit;
+      t.removeWhitespaces();
+       
+      String key;
+      EmpiricalFormula formula;
+      String name;
+
+      vector<String> ss;
+      t.split("->", ss);
+
+      // sort and normalize precursor adduct name to OpenMS Hill's notation (e.g. "UA-H2O->..." "AU-H2O1")
+      // this is required to determine if the precursor adduct observed matches to a precursor adduct rule
+      if (ss.size() == 2) 
+      {
+        normalizeAdductName_(ss[0]);
+      }
+
+      if (ss.size() == 1)  // no -> contained, format is: formula;name
+      {
+        vector<String> fs;
+        ss[0].split(";", fs);
+        if (fs.size() == 1) // no name provided so we just take the formula as name
+        {
+          formula = EmpiricalFormula(fs[0]);
+          name = formula.toString();
+        }
+        else if (fs.size() == 2)
+        {
+          formula = EmpiricalFormula(fs[0]);
+          name = fs[1];         
+        }
+        else
+        {
+          LOG_WARN << "Wrong format of fragment_adduct string: " << t << endl;
+          return map<String, set<FragmentAdductDefinition_> >();
+        }
+      }
+      else if (ss.size() == 2) // we map: precursor adduct -> formula;name
+      {
+        key = ss[0];
+        vector<String> fs;
+        ss[1].split(";", fs);
+        if (fs.size() == 1) // no name provided so we just take the formula as name
+        {
+          formula = EmpiricalFormula(fs[0]);
+          name = fs[0];
+        }
+        else if (fs.size() == 2)
+        {
+          formula = EmpiricalFormula(fs[0]);
+          name = fs[1];
+        }
+        else
+        {
+          LOG_WARN << "Wrong format of fragment_adduct string: " << t << endl;
+          return map<String, set<FragmentAdductDefinition_> >();
+        }
+      }
+      else
+      {
+        LOG_WARN << "Wrong format of fragment_adduct string: " << t << endl;
+        return map<String, set<FragmentAdductDefinition_> >();
+      }
+
+      FragmentAdductDefinition_ fad;
+      fad.name = name;
+      fad.formula = formula;
+
+      precursor_to_fragment_adducts[key].insert(fad);
+
+      // register all fragment adducts as N- and C-terminal modification (if not already registered)
+      if (!ModificationsDB::getInstance()->has(name))
+      {
+        ResidueModification * c_term = new ResidueModification();
+        c_term->setId(name);
+        c_term->setName(name);
+        c_term->setFullId(name + " (C-term)");
+        c_term->setTermSpecificity(ResidueModification::C_TERM);
+        c_term->setDiffMonoMass(formula.getMonoWeight());
+        ModificationsDB::getInstance()->addModification(c_term);
+
+        ResidueModification * n_term = new ResidueModification();
+        n_term->setId(name);
+        n_term->setName(name);
+        n_term->setFullId(name + " (N-term)");
+        n_term->setTermSpecificity(ResidueModification::N_TERM);
+        n_term->setDiffMonoMass(formula.getMonoWeight());
+        ModificationsDB::getInstance()->addModification(n_term);
+      }
+    }
+
+/*
+    #ifdef DEBUG_RNPXLSEARCH
+      for (map<String, set<FragmentAdductDefinition_> >::const_iterator mit =  precursor_to_fragment_adducts.begin(); mit != precursor_to_fragment_adducts.end(); ++mit)
+      {
+        cout << "precursor adduct:" << mit->first << " fragment adduct:" << mit->second.formula.toString() << " name:" <<  mit->second.name << endl;
+        cout << ModificationsDB::getInstance()->has(mit->second.name) << endl;
+      }
+    #endif
+*/
+    return precursor_to_fragment_adducts;
+  }
+
+  ExitCodes main_(int, const char**)
+  {
+    ProgressLogger progresslogger;
+    progresslogger.setLogType(log_type_);
+    String in_mzml = getStringOption_("in");
+    String in_db = getStringOption_("database");
+    String out_idxml = getStringOption_("out");
+    String out_csv = getStringOption_("out_tsv");
+
+    Int min_precursor_charge = getIntOption_("precursor:min_charge");
+    Int max_precursor_charge = getIntOption_("precursor:max_charge");
+    double precursor_mass_tolerance = getDoubleOption_("precursor:mass_tolerance");
+    bool precursor_mass_tolerance_unit_ppm = (getStringOption_("precursor:mass_tolerance_unit") == "ppm");
+    IntList precursor_isotopes = getIntList_("precursor:isotopes");
+
+    double fragment_mass_tolerance = getDoubleOption_("fragment:mass_tolerance");
+    bool fragment_mass_tolerance_unit_ppm = (getStringOption_("fragment:mass_tolerance_unit") == "ppm");
+
+    double marker_ions_tolerance = getDoubleOption_("RNPxl:marker_ions_tolerance");
+
+    double small_peptide_mass_filter_threshold = getDoubleOption_("RNPxl:filter_small_peptide_mass");
+
+    StringList fixedModNames = getStringList_("modifications:fixed");
+    set<String> fixed_unique(fixedModNames.begin(), fixedModNames.end());
+
+    Size peptide_min_size = getIntOption_("peptide:min_size");
+
+    if (fixed_unique.size() != fixedModNames.size())
+    {
+      LOG_WARN << "duplicate fixed modification provided." << endl;
+      return ILLEGAL_PARAMETERS;
+    }
+
+    StringList varModNames = getStringList_("modifications:variable");
+    set<String> var_unique(varModNames.begin(), varModNames.end());
+    if (var_unique.size() != varModNames.size())
+    {
+      LOG_WARN << "duplicate variable modification provided." << endl;
+      return ILLEGAL_PARAMETERS;
+    }
+
+    vector<ResidueModification> fixed_modifications = getModifications_(fixedModNames);
+    vector<ResidueModification> variable_modifications = getModifications_(varModNames);
+    Size max_variable_mods_per_peptide = getIntOption_("modifications:variable_max_per_peptide");
+
+    Int report_top_hits = getIntOption_("report:top_hits");
+
+    // string format:  target,formula e.g. "A=C10H14N5O7P", ..., "U=C10H14N5O7P", "X=C9H13N2O8PS"  where X represents tU
+    StringList target_nucleotides = getStringList_("RNPxl:target_nucleotides");
+
+    // string format:  source->target e.g. "A->A", ..., "U->U", "U->X"
+    StringList mappings = getStringList_("RNPxl:mapping");
+
+    // string format: target,min_count: e.g "X=1" if at least one tU must be in the generated sequence.
+    // All target nucleotides must be included. X=0 -> disable restriction
+    StringList restrictions = getStringList_("RNPxl:restrictions");
+
+    StringList modifications = getStringList_("RNPxl:modifications");
+
+    String sequence_restriction = getStringOption_("RNPxl:sequence");
+
+    Int max_nucleotide_length = getIntOption_("RNPxl:length");
+
+    bool cysteine_adduct = getFlag_("RNPxl:CysteineAdduct");
+
+    bool localization = getFlag_("RNPxl:localization");
+
+    // generate all precursor adducts
+    RNPxlModificationMassesResult mm;
+    if (max_nucleotide_length != 0)
+    {
+      mm = RNPxlModificationsGenerator::initModificationMassesRNA(target_nucleotides, mappings, restrictions, modifications, sequence_restriction, cysteine_adduct, max_nucleotide_length);
+    }
+
+    mm.mod_masses[""] = 0; // insert "null" modification otherwise peptides without RNA will not be searched
+    mm.mod_combinations[""].insert("none");
+
+    // parse tool parameter and generate all fragment adducts
+    map<String, set<FragmentAdductDefinition_> > precursor_to_fragment_adducts = getPrecursorToFragmentAdducts_(getStringList_("RNPxl:fragment_adducts"));
+    map<String, vector<FragmentAdductDefinition_> > all_feasible_fragment_adducts = getAllFeasibleFragmentAdducts_(mm, precursor_to_fragment_adducts);
+
+    // load MS2 map
+    PeakMap spectra;
+    MzMLFile f;
+    f.setLogType(log_type_);
+
+    PeakFileOptions options;
+    options.clearMSLevels();
+    options.addMSLevel(2);
+    f.getOptions() = options;
+    f.load(in_mzml, spectra);
+    spectra.sortSpectra(true);
+
+    progresslogger.startProgress(0, 1, "Filtering spectra...");
+    preprocessSpectra_(spectra, fragment_mass_tolerance, fragment_mass_tolerance_unit_ppm, true, false); // single charge, no annotation
+    progresslogger.endProgress();
+
+    // build multimap of precursor mass to scan index
+    Size fractional_mass_filtered(0);
+    Size small_peptide_mass_filtered(0);
+    multimap<double, Size> multimap_mass_2_scan_index;
+    for (PeakMap::ConstIterator s_it = spectra.begin(); s_it != spectra.end(); ++s_it)
+    {
+      int scan_index = s_it - spectra.begin();
+      vector<Precursor> precursor = s_it->getPrecursors();
+
+      // there should only one precursor and MS2 should contain at least a few peaks to be considered (e.g. at least for every AA in the peptide)
+      if (precursor.size() == 1 && s_it->size() >= peptide_min_size)
+      {
+        int precursor_charge = precursor[0].getCharge();
+
+        if (precursor_charge < min_precursor_charge || precursor_charge > max_precursor_charge)
+        {
+          continue;
+        }
+
+        double precursor_mz = precursor[0].getMZ();
+
+        // map (corrected) precursor mass to spectra
+        for (int i : precursor_isotopes)
+        {
+          double precursor_mass = (double) precursor_charge * precursor_mz - (double) precursor_charge * Constants::PROTON_MASS_U;
+
+          // corrected for monoisotopic misassignments of the precursor annotation
+          if (i != 0) { precursor_mass -= i * Constants::C13C12_MASSDIFF_U; } 
+
+          if (getFlag_("RNPxl:filter_fractional_mass"))
+          {
+            if (precursor_mass < 1750.0 && precursor_mass - floor(precursor_mass) < 0.2)
+            {
+              fractional_mass_filtered++;
+              continue;
+            }
+          }
+
+
+          if (precursor_mass < small_peptide_mass_filter_threshold)
+          {
+            small_peptide_mass_filtered++;
+            continue;
+          }
+
+          multimap_mass_2_scan_index.insert(make_pair(precursor_mass, scan_index));
+        }
+      }
+    }
+
+    // create spectrum generator
+    TheoreticalSpectrumGenerator spectrum_generator;
+    Param param(spectrum_generator.getParameters());
+    param.setValue("add_first_prefix_ion", "true");
+    param.setValue("add_metainfo", "true");
+    spectrum_generator.setParameters(param);
+
+    vector<vector<AnnotatedHit> > annotated_hits(spectra.size(), vector<AnnotatedHit>());
+
+    progresslogger.startProgress(0, 1, "Load database from FASTA file...");
+    FASTAFile fastaFile;
+    vector<FASTAFile::FASTAEntry> fasta_db;
+    fastaFile.load(in_db, fasta_db);
+    progresslogger.endProgress();
+
+    const Size missed_cleavages = getIntOption_("peptide:missed_cleavages");
+    EnzymaticDigestion digestor;
+    digestor.setEnzyme(getStringOption_("peptide:enzyme"));
+    digestor.setMissedCleavages(missed_cleavages);
+
+    progresslogger.startProgress(0, (Size)(fasta_db.end() - fasta_db.begin()), "Scoring peptide models against spectra...");
+
+    // lookup for processed peptides. must be defined outside of omp section and synchronized
+    set<StringView> processed_petides;
+
+    // set minimum size of peptide after digestion
+    Size min_peptide_length = getIntOption_("peptide:min_size");
+
+    Size count_proteins = 0;
+    Size count_peptides = 0;
+
+#ifdef _OPENMP
+#pragma omp parallel for
+#endif
+    for (SignedSize fasta_index = 0; fasta_index < (SignedSize)fasta_db.size(); ++fasta_index)
+    {
+#ifdef _OPENMP
+#pragma omp atomic
+#endif
+      ++count_proteins;
+
+      IF_MASTERTHREAD
+      {
+        progresslogger.setProgress((SignedSize)fasta_index * NUMBER_OF_THREADS);
+      }
+
+      vector<StringView> current_digest;
+      digestor.digestUnmodifiedString(fasta_db[fasta_index].sequence, current_digest, min_peptide_length);
+
+      for (vector<StringView>::iterator cit = current_digest.begin(); cit != current_digest.end(); ++cit)
+      {
+        bool already_processed = false;
+#ifdef _OPENMP
+#pragma omp critical (processed_peptides_access)
+#endif
+        {
+          if (processed_petides.find(*cit) != processed_petides.end())
+          {
+            // peptide (and all modified variants) already processed so skip it
+            already_processed = true;
+          }
+        }
+
+        if (already_processed)
+        {
+          continue;
+        }
+
+#ifdef _OPENMP
+#pragma omp critical (processed_peptides_access)
+#endif
+        {
+          processed_petides.insert(*cit);
+        }
+
+#ifdef _OPENMP
+#pragma omp atomic
+#endif
+        ++count_peptides;
+        vector<AASequence> all_modified_peptides;
+
+        // no critial section is needed despite ResidueDB not beeing thread sage.
+        // It is only written to on introduction of novel modified residues. These residues have been already added above (single thread context).
+        {
+          const String s = cit->getString();
+          if (!s.has('X')) // only process peptides without X (placeholder / any amino acid)
+          {
+            AASequence aas = AASequence::fromString(cit->getString());
+            ModifiedPeptideGenerator::applyFixedModifications(fixed_modifications.begin(), fixed_modifications.end(), aas);
+            ModifiedPeptideGenerator::applyVariableModifications(variable_modifications.begin(), variable_modifications.end(), aas, max_variable_mods_per_peptide, all_modified_peptides);
+          }
+        }
+
+        for (SignedSize mod_pep_idx = 0; mod_pep_idx < (SignedSize)all_modified_peptides.size(); ++mod_pep_idx)
+        {
+          const AASequence& candidate = all_modified_peptides[mod_pep_idx];
+          double current_peptide_mass_without_RNA = candidate.getMonoWeight();
+
+          //create empty theoretical spectrum
+          PeakSpectrum complete_loss_spectrum;
+
+          // iterate over all RNA sequences, calculate peptide mass and generate complete loss spectrum only once as this can potentially be reused
+          Size rna_mod_index = 0;
+          for (std::map<String, double>::const_iterator rna_mod_it = mm.mod_masses.begin(); rna_mod_it != mm.mod_masses.end(); ++rna_mod_it, ++rna_mod_index)
+          {
+            double current_peptide_mass = current_peptide_mass_without_RNA + rna_mod_it->second; // add RNA mass
+
+            // determine MS2 precursors that match to the current peptide mass
+            multimap<double, Size>::const_iterator low_it;
+            multimap<double, Size>::const_iterator up_it;
+
+            if (precursor_mass_tolerance_unit_ppm) // ppm
+            {
+              low_it = multimap_mass_2_scan_index.lower_bound(current_peptide_mass - current_peptide_mass * precursor_mass_tolerance * 1e-6);
+              up_it = multimap_mass_2_scan_index.upper_bound(current_peptide_mass + current_peptide_mass * precursor_mass_tolerance * 1e-6);
+            }
+            else // Dalton
+            {
+              low_it = multimap_mass_2_scan_index.lower_bound(current_peptide_mass - precursor_mass_tolerance);
+              up_it = multimap_mass_2_scan_index.upper_bound(current_peptide_mass + precursor_mass_tolerance);
+            }
+
+            if (low_it == up_it) continue; // no matching precursor in data
+
+            //add peaks for b and y ions with charge 1
+            if (complete_loss_spectrum.empty()) // only create complete loss spectrum once as this is rather costly and need only to be done once per petide
+            {
+              spectrum_generator.getSpectrum(complete_loss_spectrum, candidate, 1, 1);
+              complete_loss_spectrum.sortByPosition(); //sort by mz
+            }
+
+            for (; low_it != up_it; ++low_it)
+            {
+              const Size& scan_index = low_it->second;
+              const PeakSpectrum& exp_spectrum = spectra[scan_index];
+
+              double score = HyperScore::compute(fragment_mass_tolerance, fragment_mass_tolerance_unit_ppm, exp_spectrum, complete_loss_spectrum);
+            
+              #ifdef DEBUG_RNPXLSEARCH
+                LOG_DEBUG << "scan index: " << scan_index << " achieved score: " << score << endl;
+              #endif
+
+              // no good hit
+              if (score < 0.001)
+              {
+                continue;
+              }
+
+              // add peptide hit
+              AnnotatedHit ah;
+              ah.sequence = *cit;
+              ah.peptide_mod_index = mod_pep_idx;
+              ah.score = score;
+              ah.rna_mod_index = rna_mod_index;
+
+              #ifdef DEBUG_RNPXLSEARCH
+                LOG_DEBUG << "best score in pre-score: " << score << endl;
+              #endif
+
+#ifdef _OPENMP
+#pragma omp critical (annotated_hits_access)
+#endif
+              {
+
+                annotated_hits[scan_index].push_back(ah);
+              }
+            }
+          }
+        }
+      }
+    }
+    progresslogger.endProgress();
+
+    LOG_INFO << "Proteins: " << count_proteins << endl;
+    LOG_INFO << "Peptides: " << count_peptides << endl;
+    LOG_INFO << "Processed peptides: " << processed_petides.size() << endl;
+
+    vector<PeptideIdentification> peptide_ids;
+    vector<ProteinIdentification> protein_ids;
+    progresslogger.startProgress(0, 1, "Post-processing PSMs...");
+
+    if (localization)
+    {
+      // reload spectra from disc with same settings as before (important to keep same spectrum indices)
+      spectra.clear(true);
+      f.load(in_mzml, spectra);
+      spectra.sortSpectra(true);    
+
+      // for post scoring don't convert fragments to single charge. Annotate charge instead to every peak.
+      preprocessSpectra_(spectra, fragment_mass_tolerance, fragment_mass_tolerance_unit_ppm, false, true); // no single charge (false), annotate charge (true)
+
+      progresslogger.startProgress(0, 1, "localization...");
+      postScoreHits_(spectra, 
+                     annotated_hits, 
+                     report_top_hits, 
+                     mm, fixed_modifications, variable_modifications, max_variable_mods_per_peptide, 
+                     spectrum_generator, 
+                     fragment_mass_tolerance, fragment_mass_tolerance_unit_ppm, 
+                     all_feasible_fragment_adducts);
+    }
+
+    progresslogger.startProgress(0, 1, "annotation...");
+    postProcessHits_(spectra, 
+                     annotated_hits, 
+                     protein_ids, peptide_ids, 
+                     report_top_hits, 
+                     mm, 
+                     fixed_modifications, variable_modifications, 
+                     max_variable_mods_per_peptide);
+    progresslogger.endProgress();
+
+    // annotate RNPxl related information to hits and create report
+    vector<RNPxlReportRow> csv_rows = RNPxlReport::annotate(spectra, peptide_ids, marker_ions_tolerance);
+
+    // reindex ids
+    PeptideIndexing indexer;
+    Param param_pi = indexer.getParameters();
+    param_pi.setValue("decoy_string_position", "prefix");
+    param_pi.setValue("enzyme:specificity", "none");
+    param_pi.setValue("missing_decoy_action", "warn");
+    param_pi.setValue("log", getStringOption_("log"));
+    indexer.setParameters(param_pi);
+
+    PeptideIndexing::ExitCodes indexer_exit = indexer.run(fasta_db, protein_ids, peptide_ids);
+
+    if ((indexer_exit != PeptideIndexing::EXECUTION_OK) &&
+        (indexer_exit != PeptideIndexing::PEPTIDE_IDS_EMPTY))
+    {
+      if (indexer_exit == PeptideIndexing::DATABASE_EMPTY)
+      {
+        return INPUT_FILE_EMPTY;       
+      }
+      else if (indexer_exit == PeptideIndexing::UNEXPECTED_RESULT)
+      {
+        return UNEXPECTED_RESULT;
+      }
+      else
+      {
+        return UNKNOWN_ERROR;
+      }
+    } 
+
+    // write ProteinIdentifications and PeptideIdentifications to IdXML
+    IdXMLFile().store(out_idxml, protein_ids, peptide_ids);
+
+    // save report
+    if (!out_csv.empty())
+    {
+      csv_rows = RNPxlReport::annotate(spectra, peptide_ids, marker_ions_tolerance);
+      TextFile csv_file;
+      csv_file.addLine(RNPxlReportRowHeader().getString("\t"));
+      for (Size i = 0; i != csv_rows.size(); ++i)
+      {
+        csv_file.addLine(csv_rows[i].getString("\t"));
+      }
+      csv_file.store(out_csv);
+    } 
+   
+    return EXECUTION_OK;
+  }
+
+};
+
+int main(int argc, const char** argv)
+{
+  RNPxlSearch tool;
+  return tool.main(argc, argv);
+}
+