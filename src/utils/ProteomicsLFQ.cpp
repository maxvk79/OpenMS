--- conflicted
+++ resolved
@@ -204,13 +204,8 @@
 
     //TODO expose all parameters of the inference algorithms (e.g. aggregation methods etc.)?
     registerStringOption_("protein_inference", "<option>", "aggregation",
-<<<<<<< HEAD
       "Infer proteins:\n"
-      "aggregation  = aggregates all peptide scores across a protein (by calculating the maximum) \n"
-=======
-      "Infer proteins:\n" 
       "aggregation  = aggregates all peptide scores across a protein (using the best score) \n"
->>>>>>> cef7d2ef
       "bayesian     = computes a posterior probability for every protein based on a Bayesian network.\n"
       "               Note: 'bayesian' only uses and reports the best PSM per peptide.",
       false, true);
@@ -834,15 +829,11 @@
       OPENMS_LOG_FATAL_ERROR << "ProteomicsLFQ does not support merged ID runs. ID file: " << id_file_abs_path << endl;
       return ExitCodes::INCOMPATIBLE_INPUT_DATA;
     }
-<<<<<<< HEAD
-
-=======
     if (run_paths.size() == 0)
     {
       OPENMS_LOG_WARN << "Warning: No mzML origin annotated in ID file. This can lead to errors or unexpected behaviour later: " << id_file_abs_path << endl;
     }
-    
->>>>>>> cef7d2ef
+
     return EXECUTION_OK;
   }
 
@@ -1684,12 +1675,8 @@
         e.path = s;
         e.sample = count;
         msfs.push_back(e);
-<<<<<<< HEAD
-      }
-=======
         ++count;
-      }      
->>>>>>> cef7d2ef
+      }
       design.setMSFileSection(msfs);
     }
 
@@ -1732,7 +1719,7 @@
       throw Exception::InvalidParameter(__FILE__, __LINE__,
         OPENMS_PRETTY_FUNCTION, "Different number of fractions for different samples provided. This is currently not supported by ProteomicsLFQ.");
     }
-   
+
     std::map<unsigned int, std::vector<String> > frac2ms = design.getFractionToMSFilesMapping();
 
     // experimental design file could contain URLs etc. that we want to overwrite with the actual input files
@@ -1742,7 +1729,7 @@
       {
         // if basename in experimental design matches to basename in input file
         // overwrite experimental design to point to existing file (and only if they were different)
-        if (auto it = std::find_if(in.begin(), in.end(), 
+        if (auto it = std::find_if(in.begin(), in.end(),
               [&s] (const String& in_filename) { return File::basename(in_filename) == File::basename(s); }); // basename matches?
                  it != in.end() && s != *it) // and differ?
         {
@@ -1751,8 +1738,8 @@
           s = *it; // overwrite filename in design with filename in input files
         }
       }
-      
-    } 
+
+    }
 
     for (auto & f : frac2ms)
     {
