// --------------------------------------------------------------------------
//                   OpenMS -- Open-Source Mass Spectrometry
// --------------------------------------------------------------------------
// Copyright The OpenMS Team -- Eberhard Karls University Tuebingen,
// ETH Zurich, and Freie Universitaet Berlin 2002-2020.
//
// This software is released under a three-clause BSD license:
//  * Redistributions of source code must retain the above copyright
//    notice, this list of conditions and the following disclaimer.
//  * Redistributions in binary form must reproduce the above copyright
//    notice, this list of conditions and the following disclaimer in the
//    documentation and/or other materials provided with the distribution.
//  * Neither the name of any author or any participating institution
//    may be used to endorse or promote products derived from this software
//    without specific prior written permission.
// For a full list of authors, refer to the file AUTHORS.
// --------------------------------------------------------------------------
// THIS SOFTWARE IS PROVIDED BY THE COPYRIGHT HOLDERS AND CONTRIBUTORS "AS IS"
// AND ANY EXPRESS OR IMPLIED WARRANTIES, INCLUDING, BUT NOT LIMITED TO, THE
// IMPLIED WARRANTIES OF MERCHANTABILITY AND FITNESS FOR A PARTICULAR PURPOSE
// ARE DISCLAIMED. IN NO EVENT SHALL ANY OF THE AUTHORS OR THE CONTRIBUTING
// INSTITUTIONS BE LIABLE FOR ANY DIRECT, INDIRECT, INCIDENTAL, SPECIAL,
// EXEMPLARY, OR CONSEQUENTIAL DAMAGES (INCLUDING, BUT NOT LIMITED TO,
// PROCUREMENT OF SUBSTITUTE GOODS OR SERVICES; LOSS OF USE, DATA, OR PROFITS;
// OR BUSINESS INTERRUPTION) HOWEVER CAUSED AND ON ANY THEORY OF LIABILITY,
// WHETHER IN CONTRACT, STRICT LIABILITY, OR TORT (INCLUDING NEGLIGENCE OR
// OTHERWISE) ARISING IN ANY WAY OUT OF THE USE OF THIS SOFTWARE, EVEN IF
// ADVISED OF THE POSSIBILITY OF SUCH DAMAGE.
//
// --------------------------------------------------------------------------
// $Maintainer: Timo Sachsenberg $
// $Authors: Witold Wolski $
// --------------------------------------------------------------------------


#include <OpenMS/ANALYSIS/OPENSWATH/DIAPrescoring.h>
#include <OpenMS/ANALYSIS/OPENSWATH/DATAACCESS/DataAccessHelper.h>
#include <OpenMS/ANALYSIS/OPENSWATH/DATAACCESS/SimpleOpenMSSpectraAccessFactory.h>
#include <OpenMS/ANALYSIS/OPENSWATH/OpenSwathHelper.h>

#include <OpenMS/APPLICATIONS/TOPPBase.h>
#include <OpenMS/CONCEPT/Exception.h>
#include <OpenMS/CONCEPT/ProgressLogger.h>

#include <OpenMS/OPENSWATHALGO/DATAACCESS/DataFrameWriter.h>

#include <OpenMS/FORMAT/FeatureXMLFile.h>
#include <OpenMS/FORMAT/FileHandler.h>
#include <OpenMS/FORMAT/MzMLFile.h>
#include <OpenMS/FORMAT/TraMLFile.h>

#include <OpenMS/SYSTEM/File.h>

#include <iostream>


/**
  @page UTILS_OpenSwathDIAPreScoring OpenSwathDIAPreScoring

  @brief ...

  SWATH specific parameters only apply if you have full MS2 spectra maps.

  <B>The command line parameters of this tool are:</B>
  @verbinclude UTILS_OpenSwathDIAPreScoring.cli
  <B>INI file documentation of this tool:</B>
  @htmlinclude UTILS_OpenSwathDIAPreScoring.html

*/

// We do not want this class to show up in the docu:
/// @cond TOPPCLASSES
using namespace OpenMS;

class DIAPreScoring :
  public TOPPBase
{
public:

  DIAPreScoring() :
    TOPPBase("OpenSwathDIAPreScoring", "Scoring spectra using the DIA scores.", false)
  {
  }

protected:

  typedef PeakMap MapType;
  typedef boost::shared_ptr<PeakMap> MapTypePtr;

  void registerOptionsAndFlags_() override
  {
    registerInputFile_("tr", "<file>", "", "transition file");
    setValidFormats_("tr", ListUtils::create<String>("TraML"));

    // registerOutputFile_("out", "<file>", "", "output file");
    // setValidFormats_("out", ListUtils::create<String>("tsv"));

    registerInputFileList_("swath_files", "<files>", StringList(),
                           "Swath files that were used to extract the transitions. If present, SWATH specific scoring will be applied.",
                           true);
    setValidFormats_("swath_files", ListUtils::create<String>("mzML"));
    registerOutputFileList_("output_files", "<files>", StringList(),
                           "Output files. One per Swath input file.",
                           false);
    setValidFormats_("output_files", ListUtils::create<String>("tsv"));

    registerDoubleOption_("min_upper_edge_dist", "<double>", 0.0,
                          "Minimal distance to the edge to still consider a precursor, in Thomson (only in SWATH)",
                          false);


  }

  Param getSubsectionDefaults_(const String&) const override
  {
    return OpenMS::DiaPrescore().getDefaults();
  }

  ExitCodes main_(int, const char**) override
  {
    OpenMS::StringList file_list = getStringList_("swath_files");
    OpenMS::StringList outfile_list = getStringList_("output_files");
    std::string tr_file = getStringOption_("tr");
    std::cout << tr_file << std::endl;
    //std::string out = getStringOption_("out");
    //std::cout << out << std::endl;
    double min_upper_edge_dist = getDoubleOption_("min_upper_edge_dist");

    // If we have a transformation file, trafo will transform the RT in the
    // scoring according to the model. If we dont have one, it will apply the
    // null transformation.
    Param feature_finder_param = getParam_().copy("algorithm:", true);

    // Create the output map, load the input TraML file and the chromatograms
    MapType exp;
    OpenSwath::LightTargetedExperiment transition_exp;

    std::cout << "Loading TraML file" << std::endl;
    {
      OpenMS::TargetedExperiment transition_exp_;
      TraMLFile t;
      t.load(tr_file, transition_exp_);
      //int pept =  transition_exp_.getPeptides().size();
      //int prot = transition_exp_.getProteins().size();
      //int trans = transition_exp_.getTransitions().size();
      OpenSwathDataAccessHelper::convertTargetedExp(transition_exp_, transition_exp);
      int ltrans = transition_exp.transitions.size();

      std::cout << ltrans << std::endl;
    }
    // Here we deal with SWATH files (can be multiple files)

    for (Size i = 0; i < file_list.size(); ++i)
    {
      MzMLFile swath_file;
      MapTypePtr swath_map (new MapType);
      FeatureMap featureFile;
      std::cout << "Loading file " << file_list[i] << std::endl;

      // no progress log on the console in parallel

      // std::string fileout = file_list[i];

      /// Returns the basename of the file (without the path).
      /// Returns the path of the file (without the file name).

      //boost::filesystem::path x(fileout);
      //boost::filesystem::path y = x.parent_path()  ;
      //std::string fname = x.stem().string();


      //std::string tmp = File.basename(fileout);
<<<<<<< HEAD
      //std::string fname = File::removeExtension(fileout);
      //fname += ".tsv";
      String fname = outfile_list[i];
=======
      std::string fname = FileHandler::swapExtension(fileout, FileTypes::TSV);

>>>>>>> e7fa45f8

      swath_file.setLogType(log_type_);
      swath_file.load(file_list[i], *swath_map);
      if (swath_map->size() == 0 || (*swath_map)[0].getPrecursors().size() == 0)
      {
        std::cerr << "WARNING: File " << swath_map->getLoadedFilePath()
                  << " does not have any experiments or any precursors. Is it a SWATH map?"
                  << std::endl;
        continue;
      }
      // Find the transitions to extract and extract them
      OpenSwath::LightTargetedExperiment transition_exp_used;
      double upper, lower;
      const std::vector<Precursor> prec = (*swath_map)[0].getPrecursors();
      lower = prec[0].getMZ() - prec[0].getIsolationWindowLowerOffset();
      upper = prec[0].getMZ() + prec[0].getIsolationWindowUpperOffset();
      OpenSwathHelper::selectSwathTransitions(transition_exp, transition_exp_used,
                                              min_upper_edge_dist, lower, upper);
      if (transition_exp_used.getTransitions().size() == 0)
      {
        std::cerr << "WARNING: For file " << swath_map->getLoadedFilePath()
                  << " there are no transitions to extract." << std::endl;
        continue;
      }
      //OpenMS::MRMFeatureFinderScoring::TransitionGroupMapType transition_group_map;
      std::cout << "Using Spectrum Interface!" << std::endl;
      OpenSwath::SpectrumAccessPtr  spectrumAccess = SimpleOpenMSSpectraFactory::getSpectrumAccessOpenMSPtr(
        swath_map);

      //std::cout << "using data frame writer for storing data. Outfile :" << out << std::endl;
      OpenSwath::IDataFrameWriter* dfw = new OpenSwath::CSVWriter(fname);
      OpenMS::DiaPrescore dp;
      dp.operator()(spectrumAccess, transition_exp_used, dfw);
      delete dfw;
      //featureFinder.pickExperiment(chromatogram_ptr, out_featureFile,
      //transition_exp_used, trafo, swath_ptr, transition_group_map);
      //FeatureXMLFile().store(out, out_featureFile);
    }         //end of for loop
    return EXECUTION_OK;
  }       //end of _main

};

int main(int argc, const char** argv)
{
  DIAPreScoring tool;
  int code = tool.main(argc, argv);
  return code;

}

/// @endcond<|MERGE_RESOLUTION|>--- conflicted
+++ resolved
@@ -168,17 +168,7 @@
       //boost::filesystem::path y = x.parent_path()  ;
       //std::string fname = x.stem().string();
 
-
-      //std::string tmp = File.basename(fileout);
-<<<<<<< HEAD
-      //std::string fname = File::removeExtension(fileout);
-      //fname += ".tsv";
       String fname = outfile_list[i];
-=======
-      std::string fname = FileHandler::swapExtension(fileout, FileTypes::TSV);
-
->>>>>>> e7fa45f8
-
       swath_file.setLogType(log_type_);
       swath_file.load(file_list[i], *swath_map);
       if (swath_map->size() == 0 || (*swath_map)[0].getPrecursors().size() == 0)
